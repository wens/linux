// SPDX-License-Identifier: GPL-2.0
/*
 *  linux/fs/stat.c
 *
 *  Copyright (C) 1991, 1992  Linus Torvalds
 */

#include <linux/blkdev.h>
#include <linux/export.h>
#include <linux/mm.h>
#include <linux/errno.h>
#include <linux/file.h>
#include <linux/highuid.h>
#include <linux/fs.h>
#include <linux/namei.h>
#include <linux/security.h>
#include <linux/cred.h>
#include <linux/syscalls.h>
#include <linux/pagemap.h>
#include <linux/compat.h>
#include <linux/iversion.h>

#include <linux/uaccess.h>
#include <asm/unistd.h>

#include "internal.h"
#include "mount.h"

/**
 * generic_fillattr - Fill in the basic attributes from the inode struct
 * @idmap:	idmap of the mount the inode was found from
 * @inode:	Inode to use as the source
 * @stat:	Where to fill in the attributes
 *
 * Fill in the basic attributes in the kstat structure from data that's to be
 * found on the VFS inode structure.  This is the default if no getattr inode
 * operation is supplied.
 *
 * If the inode has been found through an idmapped mount the idmap of
 * the vfsmount must be passed through @idmap. This function will then
 * take care to map the inode according to @idmap before filling in the
 * uid and gid filds. On non-idmapped mounts or if permission checking is to be
 * performed on the raw inode simply passs @nop_mnt_idmap.
 */
void generic_fillattr(struct mnt_idmap *idmap, struct inode *inode,
		      struct kstat *stat)
{
	vfsuid_t vfsuid = i_uid_into_vfsuid(idmap, inode);
	vfsgid_t vfsgid = i_gid_into_vfsgid(idmap, inode);

	stat->dev = inode->i_sb->s_dev;
	stat->ino = inode->i_ino;
	stat->mode = inode->i_mode;
	stat->nlink = inode->i_nlink;
	stat->uid = vfsuid_into_kuid(vfsuid);
	stat->gid = vfsgid_into_kgid(vfsgid);
	stat->rdev = inode->i_rdev;
	stat->size = i_size_read(inode);
	stat->atime = inode->i_atime;
	stat->mtime = inode->i_mtime;
	stat->ctime = inode->i_ctime;
	stat->blksize = i_blocksize(inode);
	stat->blocks = inode->i_blocks;
}
EXPORT_SYMBOL(generic_fillattr);

/**
 * generic_fill_statx_attr - Fill in the statx attributes from the inode flags
 * @inode:	Inode to use as the source
 * @stat:	Where to fill in the attribute flags
 *
 * Fill in the STATX_ATTR_* flags in the kstat structure for properties of the
 * inode that are published on i_flags and enforced by the VFS.
 */
void generic_fill_statx_attr(struct inode *inode, struct kstat *stat)
{
	if (inode->i_flags & S_IMMUTABLE)
		stat->attributes |= STATX_ATTR_IMMUTABLE;
	if (inode->i_flags & S_APPEND)
		stat->attributes |= STATX_ATTR_APPEND;
	stat->attributes_mask |= KSTAT_ATTR_VFS_FLAGS;
}
EXPORT_SYMBOL(generic_fill_statx_attr);

/**
 * vfs_getattr_nosec - getattr without security checks
 * @path: file to get attributes from
 * @stat: structure to return attributes in
 * @request_mask: STATX_xxx flags indicating what the caller wants
 * @query_flags: Query mode (AT_STATX_SYNC_TYPE)
 *
 * Get attributes without calling security_inode_getattr.
 *
 * Currently the only caller other than vfs_getattr is internal to the
 * filehandle lookup code, which uses only the inode number and returns no
 * attributes to any user.  Any other code probably wants vfs_getattr.
 */
int vfs_getattr_nosec(const struct path *path, struct kstat *stat,
		      u32 request_mask, unsigned int query_flags)
{
	struct mnt_idmap *idmap;
	struct inode *inode = d_backing_inode(path->dentry);

	memset(stat, 0, sizeof(*stat));
	stat->result_mask |= STATX_BASIC_STATS;
	query_flags &= AT_STATX_SYNC_TYPE;

	/* allow the fs to override these if it really wants to */
	/* SB_NOATIME means filesystem supplies dummy atime value */
	if (inode->i_sb->s_flags & SB_NOATIME)
		stat->result_mask &= ~STATX_ATIME;

	/*
	 * Note: If you add another clause to set an attribute flag, please
	 * update attributes_mask below.
	 */
	if (IS_AUTOMOUNT(inode))
		stat->attributes |= STATX_ATTR_AUTOMOUNT;

	if (IS_DAX(inode))
		stat->attributes |= STATX_ATTR_DAX;

	stat->attributes_mask |= (STATX_ATTR_AUTOMOUNT |
				  STATX_ATTR_DAX);

<<<<<<< HEAD
	if ((request_mask & STATX_CHANGE_COOKIE) && IS_I_VERSION(inode)) {
		stat->result_mask |= STATX_CHANGE_COOKIE;
		stat->change_cookie = inode_query_iversion(inode);
	}

	mnt_userns = mnt_user_ns(path->mnt);
=======
	idmap = mnt_idmap(path->mnt);
>>>>>>> 7a80e5b8
	if (inode->i_op->getattr)
		return inode->i_op->getattr(idmap, path, stat,
					    request_mask, query_flags);

	generic_fillattr(idmap, inode, stat);
	return 0;
}
EXPORT_SYMBOL(vfs_getattr_nosec);

/*
 * vfs_getattr - Get the enhanced basic attributes of a file
 * @path: The file of interest
 * @stat: Where to return the statistics
 * @request_mask: STATX_xxx flags indicating what the caller wants
 * @query_flags: Query mode (AT_STATX_SYNC_TYPE)
 *
 * Ask the filesystem for a file's attributes.  The caller must indicate in
 * request_mask and query_flags to indicate what they want.
 *
 * If the file is remote, the filesystem can be forced to update the attributes
 * from the backing store by passing AT_STATX_FORCE_SYNC in query_flags or can
 * suppress the update by passing AT_STATX_DONT_SYNC.
 *
 * Bits must have been set in request_mask to indicate which attributes the
 * caller wants retrieving.  Any such attribute not requested may be returned
 * anyway, but the value may be approximate, and, if remote, may not have been
 * synchronised with the server.
 *
 * 0 will be returned on success, and a -ve error code if unsuccessful.
 */
int vfs_getattr(const struct path *path, struct kstat *stat,
		u32 request_mask, unsigned int query_flags)
{
	int retval;

	retval = security_inode_getattr(path);
	if (retval)
		return retval;
	return vfs_getattr_nosec(path, stat, request_mask, query_flags);
}
EXPORT_SYMBOL(vfs_getattr);

/**
 * vfs_fstat - Get the basic attributes by file descriptor
 * @fd: The file descriptor referring to the file of interest
 * @stat: The result structure to fill in.
 *
 * This function is a wrapper around vfs_getattr().  The main difference is
 * that it uses a file descriptor to determine the file location.
 *
 * 0 will be returned on success, and a -ve error code if unsuccessful.
 */
int vfs_fstat(int fd, struct kstat *stat)
{
	struct fd f;
	int error;

	f = fdget_raw(fd);
	if (!f.file)
		return -EBADF;
	error = vfs_getattr(&f.file->f_path, stat, STATX_BASIC_STATS, 0);
	fdput(f);
	return error;
}

int getname_statx_lookup_flags(int flags)
{
	int lookup_flags = 0;

	if (!(flags & AT_SYMLINK_NOFOLLOW))
		lookup_flags |= LOOKUP_FOLLOW;
	if (!(flags & AT_NO_AUTOMOUNT))
		lookup_flags |= LOOKUP_AUTOMOUNT;
	if (flags & AT_EMPTY_PATH)
		lookup_flags |= LOOKUP_EMPTY;

	return lookup_flags;
}

/**
 * vfs_statx - Get basic and extra attributes by filename
 * @dfd: A file descriptor representing the base dir for a relative filename
 * @filename: The name of the file of interest
 * @flags: Flags to control the query
 * @stat: The result structure to fill in.
 * @request_mask: STATX_xxx flags indicating what the caller wants
 *
 * This function is a wrapper around vfs_getattr().  The main difference is
 * that it uses a filename and base directory to determine the file location.
 * Additionally, the use of AT_SYMLINK_NOFOLLOW in flags will prevent a symlink
 * at the given name from being referenced.
 *
 * 0 will be returned on success, and a -ve error code if unsuccessful.
 */
static int vfs_statx(int dfd, struct filename *filename, int flags,
	      struct kstat *stat, u32 request_mask)
{
	struct path path;
	unsigned int lookup_flags = getname_statx_lookup_flags(flags);
	int error;

	if (flags & ~(AT_SYMLINK_NOFOLLOW | AT_NO_AUTOMOUNT | AT_EMPTY_PATH |
		      AT_STATX_SYNC_TYPE))
		return -EINVAL;

retry:
	error = filename_lookup(dfd, filename, lookup_flags, &path, NULL);
	if (error)
		goto out;

	error = vfs_getattr(&path, stat, request_mask, flags);

	stat->mnt_id = real_mount(path.mnt)->mnt_id;
	stat->result_mask |= STATX_MNT_ID;

	if (path.mnt->mnt_root == path.dentry)
		stat->attributes |= STATX_ATTR_MOUNT_ROOT;
	stat->attributes_mask |= STATX_ATTR_MOUNT_ROOT;

	/* Handle STATX_DIOALIGN for block devices. */
	if (request_mask & STATX_DIOALIGN) {
		struct inode *inode = d_backing_inode(path.dentry);

		if (S_ISBLK(inode->i_mode))
			bdev_statx_dioalign(inode, stat);
	}

	path_put(&path);
	if (retry_estale(error, lookup_flags)) {
		lookup_flags |= LOOKUP_REVAL;
		goto retry;
	}
out:
	return error;
}

int vfs_fstatat(int dfd, const char __user *filename,
			      struct kstat *stat, int flags)
{
	int ret;
	int statx_flags = flags | AT_NO_AUTOMOUNT;
	struct filename *name;

	name = getname_flags(filename, getname_statx_lookup_flags(statx_flags), NULL);
	ret = vfs_statx(dfd, name, statx_flags, stat, STATX_BASIC_STATS);
	putname(name);

	return ret;
}

#ifdef __ARCH_WANT_OLD_STAT

/*
 * For backward compatibility?  Maybe this should be moved
 * into arch/i386 instead?
 */
static int cp_old_stat(struct kstat *stat, struct __old_kernel_stat __user * statbuf)
{
	static int warncount = 5;
	struct __old_kernel_stat tmp;

	if (warncount > 0) {
		warncount--;
		printk(KERN_WARNING "VFS: Warning: %s using old stat() call. Recompile your binary.\n",
			current->comm);
	} else if (warncount < 0) {
		/* it's laughable, but... */
		warncount = 0;
	}

	memset(&tmp, 0, sizeof(struct __old_kernel_stat));
	tmp.st_dev = old_encode_dev(stat->dev);
	tmp.st_ino = stat->ino;
	if (sizeof(tmp.st_ino) < sizeof(stat->ino) && tmp.st_ino != stat->ino)
		return -EOVERFLOW;
	tmp.st_mode = stat->mode;
	tmp.st_nlink = stat->nlink;
	if (tmp.st_nlink != stat->nlink)
		return -EOVERFLOW;
	SET_UID(tmp.st_uid, from_kuid_munged(current_user_ns(), stat->uid));
	SET_GID(tmp.st_gid, from_kgid_munged(current_user_ns(), stat->gid));
	tmp.st_rdev = old_encode_dev(stat->rdev);
#if BITS_PER_LONG == 32
	if (stat->size > MAX_NON_LFS)
		return -EOVERFLOW;
#endif
	tmp.st_size = stat->size;
	tmp.st_atime = stat->atime.tv_sec;
	tmp.st_mtime = stat->mtime.tv_sec;
	tmp.st_ctime = stat->ctime.tv_sec;
	return copy_to_user(statbuf,&tmp,sizeof(tmp)) ? -EFAULT : 0;
}

SYSCALL_DEFINE2(stat, const char __user *, filename,
		struct __old_kernel_stat __user *, statbuf)
{
	struct kstat stat;
	int error;

	error = vfs_stat(filename, &stat);
	if (error)
		return error;

	return cp_old_stat(&stat, statbuf);
}

SYSCALL_DEFINE2(lstat, const char __user *, filename,
		struct __old_kernel_stat __user *, statbuf)
{
	struct kstat stat;
	int error;

	error = vfs_lstat(filename, &stat);
	if (error)
		return error;

	return cp_old_stat(&stat, statbuf);
}

SYSCALL_DEFINE2(fstat, unsigned int, fd, struct __old_kernel_stat __user *, statbuf)
{
	struct kstat stat;
	int error = vfs_fstat(fd, &stat);

	if (!error)
		error = cp_old_stat(&stat, statbuf);

	return error;
}

#endif /* __ARCH_WANT_OLD_STAT */

#ifdef __ARCH_WANT_NEW_STAT

#if BITS_PER_LONG == 32
#  define choose_32_64(a,b) a
#else
#  define choose_32_64(a,b) b
#endif

#ifndef INIT_STRUCT_STAT_PADDING
#  define INIT_STRUCT_STAT_PADDING(st) memset(&st, 0, sizeof(st))
#endif

static int cp_new_stat(struct kstat *stat, struct stat __user *statbuf)
{
	struct stat tmp;

	if (sizeof(tmp.st_dev) < 4 && !old_valid_dev(stat->dev))
		return -EOVERFLOW;
	if (sizeof(tmp.st_rdev) < 4 && !old_valid_dev(stat->rdev))
		return -EOVERFLOW;
#if BITS_PER_LONG == 32
	if (stat->size > MAX_NON_LFS)
		return -EOVERFLOW;
#endif

	INIT_STRUCT_STAT_PADDING(tmp);
	tmp.st_dev = new_encode_dev(stat->dev);
	tmp.st_ino = stat->ino;
	if (sizeof(tmp.st_ino) < sizeof(stat->ino) && tmp.st_ino != stat->ino)
		return -EOVERFLOW;
	tmp.st_mode = stat->mode;
	tmp.st_nlink = stat->nlink;
	if (tmp.st_nlink != stat->nlink)
		return -EOVERFLOW;
	SET_UID(tmp.st_uid, from_kuid_munged(current_user_ns(), stat->uid));
	SET_GID(tmp.st_gid, from_kgid_munged(current_user_ns(), stat->gid));
	tmp.st_rdev = new_encode_dev(stat->rdev);
	tmp.st_size = stat->size;
	tmp.st_atime = stat->atime.tv_sec;
	tmp.st_mtime = stat->mtime.tv_sec;
	tmp.st_ctime = stat->ctime.tv_sec;
#ifdef STAT_HAVE_NSEC
	tmp.st_atime_nsec = stat->atime.tv_nsec;
	tmp.st_mtime_nsec = stat->mtime.tv_nsec;
	tmp.st_ctime_nsec = stat->ctime.tv_nsec;
#endif
	tmp.st_blocks = stat->blocks;
	tmp.st_blksize = stat->blksize;
	return copy_to_user(statbuf,&tmp,sizeof(tmp)) ? -EFAULT : 0;
}

SYSCALL_DEFINE2(newstat, const char __user *, filename,
		struct stat __user *, statbuf)
{
	struct kstat stat;
	int error = vfs_stat(filename, &stat);

	if (error)
		return error;
	return cp_new_stat(&stat, statbuf);
}

SYSCALL_DEFINE2(newlstat, const char __user *, filename,
		struct stat __user *, statbuf)
{
	struct kstat stat;
	int error;

	error = vfs_lstat(filename, &stat);
	if (error)
		return error;

	return cp_new_stat(&stat, statbuf);
}

#if !defined(__ARCH_WANT_STAT64) || defined(__ARCH_WANT_SYS_NEWFSTATAT)
SYSCALL_DEFINE4(newfstatat, int, dfd, const char __user *, filename,
		struct stat __user *, statbuf, int, flag)
{
	struct kstat stat;
	int error;

	error = vfs_fstatat(dfd, filename, &stat, flag);
	if (error)
		return error;
	return cp_new_stat(&stat, statbuf);
}
#endif

SYSCALL_DEFINE2(newfstat, unsigned int, fd, struct stat __user *, statbuf)
{
	struct kstat stat;
	int error = vfs_fstat(fd, &stat);

	if (!error)
		error = cp_new_stat(&stat, statbuf);

	return error;
}
#endif

static int do_readlinkat(int dfd, const char __user *pathname,
			 char __user *buf, int bufsiz)
{
	struct path path;
	int error;
	int empty = 0;
	unsigned int lookup_flags = LOOKUP_EMPTY;

	if (bufsiz <= 0)
		return -EINVAL;

retry:
	error = user_path_at_empty(dfd, pathname, lookup_flags, &path, &empty);
	if (!error) {
		struct inode *inode = d_backing_inode(path.dentry);

		error = empty ? -ENOENT : -EINVAL;
		/*
		 * AFS mountpoints allow readlink(2) but are not symlinks
		 */
		if (d_is_symlink(path.dentry) || inode->i_op->readlink) {
			error = security_inode_readlink(path.dentry);
			if (!error) {
				touch_atime(&path);
				error = vfs_readlink(path.dentry, buf, bufsiz);
			}
		}
		path_put(&path);
		if (retry_estale(error, lookup_flags)) {
			lookup_flags |= LOOKUP_REVAL;
			goto retry;
		}
	}
	return error;
}

SYSCALL_DEFINE4(readlinkat, int, dfd, const char __user *, pathname,
		char __user *, buf, int, bufsiz)
{
	return do_readlinkat(dfd, pathname, buf, bufsiz);
}

SYSCALL_DEFINE3(readlink, const char __user *, path, char __user *, buf,
		int, bufsiz)
{
	return do_readlinkat(AT_FDCWD, path, buf, bufsiz);
}


/* ---------- LFS-64 ----------- */
#if defined(__ARCH_WANT_STAT64) || defined(__ARCH_WANT_COMPAT_STAT64)

#ifndef INIT_STRUCT_STAT64_PADDING
#  define INIT_STRUCT_STAT64_PADDING(st) memset(&st, 0, sizeof(st))
#endif

static long cp_new_stat64(struct kstat *stat, struct stat64 __user *statbuf)
{
	struct stat64 tmp;

	INIT_STRUCT_STAT64_PADDING(tmp);
#ifdef CONFIG_MIPS
	/* mips has weird padding, so we don't get 64 bits there */
	tmp.st_dev = new_encode_dev(stat->dev);
	tmp.st_rdev = new_encode_dev(stat->rdev);
#else
	tmp.st_dev = huge_encode_dev(stat->dev);
	tmp.st_rdev = huge_encode_dev(stat->rdev);
#endif
	tmp.st_ino = stat->ino;
	if (sizeof(tmp.st_ino) < sizeof(stat->ino) && tmp.st_ino != stat->ino)
		return -EOVERFLOW;
#ifdef STAT64_HAS_BROKEN_ST_INO
	tmp.__st_ino = stat->ino;
#endif
	tmp.st_mode = stat->mode;
	tmp.st_nlink = stat->nlink;
	tmp.st_uid = from_kuid_munged(current_user_ns(), stat->uid);
	tmp.st_gid = from_kgid_munged(current_user_ns(), stat->gid);
	tmp.st_atime = stat->atime.tv_sec;
	tmp.st_atime_nsec = stat->atime.tv_nsec;
	tmp.st_mtime = stat->mtime.tv_sec;
	tmp.st_mtime_nsec = stat->mtime.tv_nsec;
	tmp.st_ctime = stat->ctime.tv_sec;
	tmp.st_ctime_nsec = stat->ctime.tv_nsec;
	tmp.st_size = stat->size;
	tmp.st_blocks = stat->blocks;
	tmp.st_blksize = stat->blksize;
	return copy_to_user(statbuf,&tmp,sizeof(tmp)) ? -EFAULT : 0;
}

SYSCALL_DEFINE2(stat64, const char __user *, filename,
		struct stat64 __user *, statbuf)
{
	struct kstat stat;
	int error = vfs_stat(filename, &stat);

	if (!error)
		error = cp_new_stat64(&stat, statbuf);

	return error;
}

SYSCALL_DEFINE2(lstat64, const char __user *, filename,
		struct stat64 __user *, statbuf)
{
	struct kstat stat;
	int error = vfs_lstat(filename, &stat);

	if (!error)
		error = cp_new_stat64(&stat, statbuf);

	return error;
}

SYSCALL_DEFINE2(fstat64, unsigned long, fd, struct stat64 __user *, statbuf)
{
	struct kstat stat;
	int error = vfs_fstat(fd, &stat);

	if (!error)
		error = cp_new_stat64(&stat, statbuf);

	return error;
}

SYSCALL_DEFINE4(fstatat64, int, dfd, const char __user *, filename,
		struct stat64 __user *, statbuf, int, flag)
{
	struct kstat stat;
	int error;

	error = vfs_fstatat(dfd, filename, &stat, flag);
	if (error)
		return error;
	return cp_new_stat64(&stat, statbuf);
}
#endif /* __ARCH_WANT_STAT64 || __ARCH_WANT_COMPAT_STAT64 */

static noinline_for_stack int
cp_statx(const struct kstat *stat, struct statx __user *buffer)
{
	struct statx tmp;

	memset(&tmp, 0, sizeof(tmp));

	/* STATX_CHANGE_COOKIE is kernel-only for now */
	tmp.stx_mask = stat->result_mask & ~STATX_CHANGE_COOKIE;
	tmp.stx_blksize = stat->blksize;
	/* STATX_ATTR_CHANGE_MONOTONIC is kernel-only for now */
	tmp.stx_attributes = stat->attributes & ~STATX_ATTR_CHANGE_MONOTONIC;
	tmp.stx_nlink = stat->nlink;
	tmp.stx_uid = from_kuid_munged(current_user_ns(), stat->uid);
	tmp.stx_gid = from_kgid_munged(current_user_ns(), stat->gid);
	tmp.stx_mode = stat->mode;
	tmp.stx_ino = stat->ino;
	tmp.stx_size = stat->size;
	tmp.stx_blocks = stat->blocks;
	tmp.stx_attributes_mask = stat->attributes_mask;
	tmp.stx_atime.tv_sec = stat->atime.tv_sec;
	tmp.stx_atime.tv_nsec = stat->atime.tv_nsec;
	tmp.stx_btime.tv_sec = stat->btime.tv_sec;
	tmp.stx_btime.tv_nsec = stat->btime.tv_nsec;
	tmp.stx_ctime.tv_sec = stat->ctime.tv_sec;
	tmp.stx_ctime.tv_nsec = stat->ctime.tv_nsec;
	tmp.stx_mtime.tv_sec = stat->mtime.tv_sec;
	tmp.stx_mtime.tv_nsec = stat->mtime.tv_nsec;
	tmp.stx_rdev_major = MAJOR(stat->rdev);
	tmp.stx_rdev_minor = MINOR(stat->rdev);
	tmp.stx_dev_major = MAJOR(stat->dev);
	tmp.stx_dev_minor = MINOR(stat->dev);
	tmp.stx_mnt_id = stat->mnt_id;
	tmp.stx_dio_mem_align = stat->dio_mem_align;
	tmp.stx_dio_offset_align = stat->dio_offset_align;

	return copy_to_user(buffer, &tmp, sizeof(tmp)) ? -EFAULT : 0;
}

int do_statx(int dfd, struct filename *filename, unsigned int flags,
	     unsigned int mask, struct statx __user *buffer)
{
	struct kstat stat;
	int error;

	if (mask & STATX__RESERVED)
		return -EINVAL;
	if ((flags & AT_STATX_SYNC_TYPE) == AT_STATX_SYNC_TYPE)
		return -EINVAL;

	/* STATX_CHANGE_COOKIE is kernel-only for now. Ignore requests
	 * from userland.
	 */
	mask &= ~STATX_CHANGE_COOKIE;

	error = vfs_statx(dfd, filename, flags, &stat, mask);
	if (error)
		return error;

	return cp_statx(&stat, buffer);
}

/**
 * sys_statx - System call to get enhanced stats
 * @dfd: Base directory to pathwalk from *or* fd to stat.
 * @filename: File to stat or "" with AT_EMPTY_PATH
 * @flags: AT_* flags to control pathwalk.
 * @mask: Parts of statx struct actually required.
 * @buffer: Result buffer.
 *
 * Note that fstat() can be emulated by setting dfd to the fd of interest,
 * supplying "" as the filename and setting AT_EMPTY_PATH in the flags.
 */
SYSCALL_DEFINE5(statx,
		int, dfd, const char __user *, filename, unsigned, flags,
		unsigned int, mask,
		struct statx __user *, buffer)
{
	int ret;
	struct filename *name;

	name = getname_flags(filename, getname_statx_lookup_flags(flags), NULL);
	ret = do_statx(dfd, name, flags, mask, buffer);
	putname(name);

	return ret;
}

#if defined(CONFIG_COMPAT) && defined(__ARCH_WANT_COMPAT_STAT)
static int cp_compat_stat(struct kstat *stat, struct compat_stat __user *ubuf)
{
	struct compat_stat tmp;

	if (sizeof(tmp.st_dev) < 4 && !old_valid_dev(stat->dev))
		return -EOVERFLOW;
	if (sizeof(tmp.st_rdev) < 4 && !old_valid_dev(stat->rdev))
		return -EOVERFLOW;

	memset(&tmp, 0, sizeof(tmp));
	tmp.st_dev = new_encode_dev(stat->dev);
	tmp.st_ino = stat->ino;
	if (sizeof(tmp.st_ino) < sizeof(stat->ino) && tmp.st_ino != stat->ino)
		return -EOVERFLOW;
	tmp.st_mode = stat->mode;
	tmp.st_nlink = stat->nlink;
	if (tmp.st_nlink != stat->nlink)
		return -EOVERFLOW;
	SET_UID(tmp.st_uid, from_kuid_munged(current_user_ns(), stat->uid));
	SET_GID(tmp.st_gid, from_kgid_munged(current_user_ns(), stat->gid));
	tmp.st_rdev = new_encode_dev(stat->rdev);
	if ((u64) stat->size > MAX_NON_LFS)
		return -EOVERFLOW;
	tmp.st_size = stat->size;
	tmp.st_atime = stat->atime.tv_sec;
	tmp.st_atime_nsec = stat->atime.tv_nsec;
	tmp.st_mtime = stat->mtime.tv_sec;
	tmp.st_mtime_nsec = stat->mtime.tv_nsec;
	tmp.st_ctime = stat->ctime.tv_sec;
	tmp.st_ctime_nsec = stat->ctime.tv_nsec;
	tmp.st_blocks = stat->blocks;
	tmp.st_blksize = stat->blksize;
	return copy_to_user(ubuf, &tmp, sizeof(tmp)) ? -EFAULT : 0;
}

COMPAT_SYSCALL_DEFINE2(newstat, const char __user *, filename,
		       struct compat_stat __user *, statbuf)
{
	struct kstat stat;
	int error;

	error = vfs_stat(filename, &stat);
	if (error)
		return error;
	return cp_compat_stat(&stat, statbuf);
}

COMPAT_SYSCALL_DEFINE2(newlstat, const char __user *, filename,
		       struct compat_stat __user *, statbuf)
{
	struct kstat stat;
	int error;

	error = vfs_lstat(filename, &stat);
	if (error)
		return error;
	return cp_compat_stat(&stat, statbuf);
}

#ifndef __ARCH_WANT_STAT64
COMPAT_SYSCALL_DEFINE4(newfstatat, unsigned int, dfd,
		       const char __user *, filename,
		       struct compat_stat __user *, statbuf, int, flag)
{
	struct kstat stat;
	int error;

	error = vfs_fstatat(dfd, filename, &stat, flag);
	if (error)
		return error;
	return cp_compat_stat(&stat, statbuf);
}
#endif

COMPAT_SYSCALL_DEFINE2(newfstat, unsigned int, fd,
		       struct compat_stat __user *, statbuf)
{
	struct kstat stat;
	int error = vfs_fstat(fd, &stat);

	if (!error)
		error = cp_compat_stat(&stat, statbuf);
	return error;
}
#endif

/* Caller is here responsible for sufficient locking (ie. inode->i_lock) */
void __inode_add_bytes(struct inode *inode, loff_t bytes)
{
	inode->i_blocks += bytes >> 9;
	bytes &= 511;
	inode->i_bytes += bytes;
	if (inode->i_bytes >= 512) {
		inode->i_blocks++;
		inode->i_bytes -= 512;
	}
}
EXPORT_SYMBOL(__inode_add_bytes);

void inode_add_bytes(struct inode *inode, loff_t bytes)
{
	spin_lock(&inode->i_lock);
	__inode_add_bytes(inode, bytes);
	spin_unlock(&inode->i_lock);
}

EXPORT_SYMBOL(inode_add_bytes);

void __inode_sub_bytes(struct inode *inode, loff_t bytes)
{
	inode->i_blocks -= bytes >> 9;
	bytes &= 511;
	if (inode->i_bytes < bytes) {
		inode->i_blocks--;
		inode->i_bytes += 512;
	}
	inode->i_bytes -= bytes;
}

EXPORT_SYMBOL(__inode_sub_bytes);

void inode_sub_bytes(struct inode *inode, loff_t bytes)
{
	spin_lock(&inode->i_lock);
	__inode_sub_bytes(inode, bytes);
	spin_unlock(&inode->i_lock);
}

EXPORT_SYMBOL(inode_sub_bytes);

loff_t inode_get_bytes(struct inode *inode)
{
	loff_t ret;

	spin_lock(&inode->i_lock);
	ret = __inode_get_bytes(inode);
	spin_unlock(&inode->i_lock);
	return ret;
}

EXPORT_SYMBOL(inode_get_bytes);

void inode_set_bytes(struct inode *inode, loff_t bytes)
{
	/* Caller is here responsible for sufficient locking
	 * (ie. inode->i_lock) */
	inode->i_blocks = bytes >> 9;
	inode->i_bytes = bytes & 511;
}

EXPORT_SYMBOL(inode_set_bytes);<|MERGE_RESOLUTION|>--- conflicted
+++ resolved
@@ -123,16 +123,12 @@
 	stat->attributes_mask |= (STATX_ATTR_AUTOMOUNT |
 				  STATX_ATTR_DAX);
 
-<<<<<<< HEAD
 	if ((request_mask & STATX_CHANGE_COOKIE) && IS_I_VERSION(inode)) {
 		stat->result_mask |= STATX_CHANGE_COOKIE;
 		stat->change_cookie = inode_query_iversion(inode);
 	}
 
-	mnt_userns = mnt_user_ns(path->mnt);
-=======
 	idmap = mnt_idmap(path->mnt);
->>>>>>> 7a80e5b8
 	if (inode->i_op->getattr)
 		return inode->i_op->getattr(idmap, path, stat,
 					    request_mask, query_flags);
