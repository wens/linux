--- conflicted
+++ resolved
@@ -131,11 +131,7 @@
 	struct ext4_dir_entry *dirent;
 	int is_dx_block = 0;
 
-<<<<<<< HEAD
-	if (block >= inode->i_size) {
-=======
 	if (block >= inode->i_size >> inode->i_blkbits) {
->>>>>>> 7365df19
 		ext4_error_inode(inode, func, line, block,
 		       "Attempting to read directory block (%u) that is past i_size (%llu)",
 		       block, inode->i_size);
