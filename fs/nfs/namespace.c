--- conflicted
+++ resolved
@@ -145,10 +145,7 @@
 	struct vfsmount *mnt = ERR_PTR(-ENOMEM);
 	struct nfs_server *server = NFS_SERVER(d_inode(path->dentry));
 	struct nfs_client *client = server->nfs_client;
-<<<<<<< HEAD
-=======
 	int timeout = READ_ONCE(nfs_mountpoint_expiry_timeout);
->>>>>>> 04d5ce62
 	int ret;
 
 	if (IS_ROOT(path->dentry))
@@ -182,7 +179,6 @@
 	ctx->minorversion	= client->cl_minorversion;
 	ctx->nfs_mod		= client->cl_nfs_mod;
 	__module_get(ctx->nfs_mod->owner);
-<<<<<<< HEAD
 
 	ret = client->rpc_ops->submount(fc, server);
 	if (ret < 0) {
@@ -193,21 +189,6 @@
 	up_write(&fc->root->d_sb->s_umount);
 	mnt = vfs_create_mount(fc);
 	if (IS_ERR(mnt))
-		goto out_fc;
-
-	if (nfs_mountpoint_expiry_timeout < 0)
-=======
-
-	ret = client->rpc_ops->submount(fc, server);
-	if (ret < 0) {
-		mnt = ERR_PTR(ret);
-		goto out_fc;
-	}
-
-	up_write(&fc->root->d_sb->s_umount);
-	mnt = vfs_create_mount(fc);
-	if (IS_ERR(mnt))
->>>>>>> 04d5ce62
 		goto out_fc;
 
 	mntget(mnt); /* prevent immediate expiration */
