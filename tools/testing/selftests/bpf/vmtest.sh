#!/bin/bash
# SPDX-License-Identifier: GPL-2.0

set -u
set -e

# This script currently only works for x86_64 and s390x, as
# it is based on the VM image used by the BPF CI, which is
# available only for these architectures.
ARCH="$(uname -m)"
case "${ARCH}" in
s390x)
	QEMU_BINARY=qemu-system-s390x
	QEMU_CONSOLE="ttyS1"
	QEMU_FLAGS=(-smp 2)
	BZIMAGE="arch/s390/boot/compressed/vmlinux"
	;;
x86_64)
	QEMU_BINARY=qemu-system-x86_64
	QEMU_CONSOLE="ttyS0,115200"
	QEMU_FLAGS=(-cpu host -smp 8)
	BZIMAGE="arch/x86/boot/bzImage"
	;;
*)
	echo "Unsupported architecture"
	exit 1
	;;
esac
DEFAULT_COMMAND="./test_progs"
MOUNT_DIR="mnt"
ROOTFS_IMAGE="root.img"
OUTPUT_DIR="$HOME/.bpf_selftests"
KCONFIG_URL="https://raw.githubusercontent.com/libbpf/libbpf/master/travis-ci/vmtest/configs/config-latest.${ARCH}"
KCONFIG_API_URL="https://api.github.com/repos/libbpf/libbpf/contents/travis-ci/vmtest/configs/config-latest.${ARCH}"
INDEX_URL="https://raw.githubusercontent.com/libbpf/ci/master/INDEX"
NUM_COMPILE_JOBS="$(nproc)"
LOG_FILE_BASE="$(date +"bpf_selftests.%Y-%m-%d_%H-%M-%S")"
LOG_FILE="${LOG_FILE_BASE}.log"
EXIT_STATUS_FILE="${LOG_FILE_BASE}.exit_status"

usage()
{
	cat <<EOF
Usage: $0 [-i] [-s] [-d <output_dir>] -- [<command>]

<command> is the command you would normally run when you are in
tools/testing/selftests/bpf. e.g:

	$0 -- ./test_progs -t test_lsm

If no command is specified and a debug shell (-s) is not requested,
"${DEFAULT_COMMAND}" will be run by default.

If you build your kernel using KBUILD_OUTPUT= or O= options, these
can be passed as environment variables to the script:

  O=<kernel_build_path> $0 -- ./test_progs -t test_lsm

or

  KBUILD_OUTPUT=<kernel_build_path> $0 -- ./test_progs -t test_lsm

Options:

	-i)		Update the rootfs image with a newer version.
	-d)		Update the output directory (default: ${OUTPUT_DIR})
	-j)		Number of jobs for compilation, similar to -j in make
			(default: ${NUM_COMPILE_JOBS})
	-s)		Instead of powering off the VM, start an interactive
			shell. If <command> is specified, the shell runs after
			the command finishes executing
EOF
}

unset URLS
populate_url_map()
{
	if ! declare -p URLS &> /dev/null; then
		# URLS contain the mapping from file names to URLs where
		# those files can be downloaded from.
		declare -gA URLS
		while IFS=$'\t' read -r name url; do
			URLS["$name"]="$url"
		done < <(curl -Lsf ${INDEX_URL})
	fi
}

download()
{
	local file="$1"

	if [[ ! -v URLS[$file] ]]; then
		echo "$file not found" >&2
		return 1
	fi

	echo "Downloading $file..." >&2
	curl -Lsf "${URLS[$file]}" "${@:2}"
}

newest_rootfs_version()
{
	{
	for file in "${!URLS[@]}"; do
		if [[ $file =~ ^"${ARCH}"/libbpf-vmtest-rootfs-(.*)\.tar\.zst$ ]]; then
			echo "${BASH_REMATCH[1]}"
		fi
	done
	} | sort -rV | head -1
}

download_rootfs()
{
	local rootfsversion="$1"
	local dir="$2"

	if ! which zstd &> /dev/null; then
		echo 'Could not find "zstd" on the system, please install zstd'
		exit 1
	fi

	download "${ARCH}/libbpf-vmtest-rootfs-$rootfsversion.tar.zst" |
		zstd -d | sudo tar -C "$dir" -x
}

recompile_kernel()
{
	local kernel_checkout="$1"
	local make_command="$2"

	cd "${kernel_checkout}"

	${make_command} olddefconfig
	${make_command}
}

mount_image()
{
	local rootfs_img="${OUTPUT_DIR}/${ROOTFS_IMAGE}"
	local mount_dir="${OUTPUT_DIR}/${MOUNT_DIR}"

	sudo mount -o loop "${rootfs_img}" "${mount_dir}"
}

unmount_image()
{
	local mount_dir="${OUTPUT_DIR}/${MOUNT_DIR}"

	sudo umount "${mount_dir}" &> /dev/null
}

update_selftests()
{
	local kernel_checkout="$1"
	local selftests_dir="${kernel_checkout}/tools/testing/selftests/bpf"

	cd "${selftests_dir}"
	${make_command}

	# Mount the image and copy the selftests to the image.
	mount_image
	sudo rm -rf "${mount_dir}/root/bpf"
	sudo cp -r "${selftests_dir}" "${mount_dir}/root"
	unmount_image
}

update_init_script()
{
	local init_script_dir="${OUTPUT_DIR}/${MOUNT_DIR}/etc/rcS.d"
	local init_script="${init_script_dir}/S50-startup"
	local command="$1"
	local exit_command="$2"

	mount_image

	if [[ ! -d "${init_script_dir}" ]]; then
		cat <<EOF
Could not find ${init_script_dir} in the mounted image.
This likely indicates a bad rootfs image, Please download
a new image by passing "-i" to the script
EOF
		exit 1

	fi

	sudo bash -c "echo '#!/bin/bash' > ${init_script}"

	if [[ "${command}" != "" ]]; then
		sudo bash -c "cat >>${init_script}" <<EOF
# Have a default value in the exit status file
# incase the VM is forcefully stopped.
echo "130" > "/root/${EXIT_STATUS_FILE}"

{
	cd /root/bpf
	echo ${command}
	stdbuf -oL -eL ${command}
	echo "\$?" > "/root/${EXIT_STATUS_FILE}"
} 2>&1 | tee "/root/${LOG_FILE}"
# Ensure that the logs are written to disk
sync
EOF
	fi

	sudo bash -c "echo ${exit_command} >> ${init_script}"
	sudo chmod a+x "${init_script}"
	unmount_image
}

create_vm_image()
{
	local rootfs_img="${OUTPUT_DIR}/${ROOTFS_IMAGE}"
	local mount_dir="${OUTPUT_DIR}/${MOUNT_DIR}"

	rm -rf "${rootfs_img}"
	touch "${rootfs_img}"
	chattr +C "${rootfs_img}" >/dev/null 2>&1 || true

	truncate -s 2G "${rootfs_img}"
	mkfs.ext4 -q "${rootfs_img}"

	mount_image
	download_rootfs "$(newest_rootfs_version)" "${mount_dir}"
	unmount_image
}

run_vm()
{
	local kernel_bzimage="$1"
	local rootfs_img="${OUTPUT_DIR}/${ROOTFS_IMAGE}"

	if ! which "${QEMU_BINARY}" &> /dev/null; then
		cat <<EOF
Could not find ${QEMU_BINARY}
Please install qemu or set the QEMU_BINARY environment variable.
EOF
		exit 1
	fi

	${QEMU_BINARY} \
		-nodefaults \
		-display none \
		-serial mon:stdio \
<<<<<<< HEAD
		-cpu host \
		-enable-kvm \
		-smp 8 \
=======
		"${qemu_flags[@]}" \
		-enable-kvm \
>>>>>>> 754e0b0e
		-m 4G \
		-drive file="${rootfs_img}",format=raw,index=1,media=disk,if=virtio,cache=none \
		-kernel "${kernel_bzimage}" \
		-append "root=/dev/vda rw console=${QEMU_CONSOLE}"
}

copy_logs()
{
	local mount_dir="${OUTPUT_DIR}/${MOUNT_DIR}"
	local log_file="${mount_dir}/root/${LOG_FILE}"
	local exit_status_file="${mount_dir}/root/${EXIT_STATUS_FILE}"

	mount_image
	sudo cp ${log_file} "${OUTPUT_DIR}"
	sudo cp ${exit_status_file} "${OUTPUT_DIR}"
	sudo rm -f ${log_file}
	unmount_image
}

is_rel_path()
{
	local path="$1"

	[[ ${path:0:1} != "/" ]]
}

update_kconfig()
{
	local kconfig_file="$1"
	local update_command="curl -sLf ${KCONFIG_URL} -o ${kconfig_file}"
	# Github does not return the "last-modified" header when retrieving the
	# raw contents of the file. Use the API call to get the last-modified
	# time of the kernel config and only update the config if it has been
	# updated after the previously cached config was created. This avoids
	# unnecessarily compiling the kernel and selftests.
	if [[ -f "${kconfig_file}" ]]; then
		local last_modified_date="$(curl -sL -D - "${KCONFIG_API_URL}" -o /dev/null | \
			grep "last-modified" | awk -F ': ' '{print $2}')"
		local remote_modified_timestamp="$(date -d "${last_modified_date}" +"%s")"
		local local_creation_timestamp="$(stat -c %Y "${kconfig_file}")"

		if [[ "${remote_modified_timestamp}" -gt "${local_creation_timestamp}" ]]; then
			${update_command}
		fi
	else
		${update_command}
	fi
}

main()
{
	local script_dir="$(cd -P -- "$(dirname -- "${BASH_SOURCE[0]}")" && pwd -P)"
	local kernel_checkout=$(realpath "${script_dir}"/../../../../)
	# By default the script searches for the kernel in the checkout directory but
	# it also obeys environment variables O= and KBUILD_OUTPUT=
	local kernel_bzimage="${kernel_checkout}/${BZIMAGE}"
	local command="${DEFAULT_COMMAND}"
	local update_image="no"
	local exit_command="poweroff -f"
	local debug_shell="no"

	while getopts 'hskid:j:' opt; do
		case ${opt} in
		i)
			update_image="yes"
			;;
		d)
			OUTPUT_DIR="$OPTARG"
			;;
		j)
			NUM_COMPILE_JOBS="$OPTARG"
			;;
		s)
			command=""
			debug_shell="yes"
			exit_command="bash"
			;;
		h)
			usage
			exit 0
			;;
		\? )
			echo "Invalid Option: -$OPTARG"
			usage
			exit 1
			;;
		: )
			echo "Invalid Option: -$OPTARG requires an argument"
			usage
			exit 1
			;;
		esac
	done
	shift $((OPTIND -1))

	if [[ $# -eq 0  && "${debug_shell}" == "no" ]]; then
		echo "No command specified, will run ${DEFAULT_COMMAND} in the vm"
	else
		command="$@"
	fi

	local kconfig_file="${OUTPUT_DIR}/latest.config"
	local make_command="make -j ${NUM_COMPILE_JOBS} KCONFIG_CONFIG=${kconfig_file}"

	# Figure out where the kernel is being built.
	# O takes precedence over KBUILD_OUTPUT.
	if [[ "${O:=""}" != "" ]]; then
		if is_rel_path "${O}"; then
			O="$(realpath "${PWD}/${O}")"
		fi
		kernel_bzimage="${O}/${BZIMAGE}"
		make_command="${make_command} O=${O}"
	elif [[ "${KBUILD_OUTPUT:=""}" != "" ]]; then
		if is_rel_path "${KBUILD_OUTPUT}"; then
			KBUILD_OUTPUT="$(realpath "${PWD}/${KBUILD_OUTPUT}")"
		fi
		kernel_bzimage="${KBUILD_OUTPUT}/${BZIMAGE}"
		make_command="${make_command} KBUILD_OUTPUT=${KBUILD_OUTPUT}"
	fi

	populate_url_map

	local rootfs_img="${OUTPUT_DIR}/${ROOTFS_IMAGE}"
	local mount_dir="${OUTPUT_DIR}/${MOUNT_DIR}"

	echo "Output directory: ${OUTPUT_DIR}"

	mkdir -p "${OUTPUT_DIR}"
	mkdir -p "${mount_dir}"
	update_kconfig "${kconfig_file}"

	recompile_kernel "${kernel_checkout}" "${make_command}"

	if [[ "${update_image}" == "no" && ! -f "${rootfs_img}" ]]; then
		echo "rootfs image not found in ${rootfs_img}"
		update_image="yes"
	fi

	if [[ "${update_image}" == "yes" ]]; then
		create_vm_image
	fi

	update_selftests "${kernel_checkout}" "${make_command}"
	update_init_script "${command}" "${exit_command}"
	run_vm "${kernel_bzimage}"
	if [[ "${command}" != "" ]]; then
		copy_logs
		echo "Logs saved in ${OUTPUT_DIR}/${LOG_FILE}"
	fi
}

catch()
{
	local exit_code=$1
	local exit_status_file="${OUTPUT_DIR}/${EXIT_STATUS_FILE}"
	# This is just a cleanup and the directory may
	# have already been unmounted. So, don't let this
	# clobber the error code we intend to return.
	unmount_image || true
	if [[ -f "${exit_status_file}" ]]; then
		exit_code="$(cat ${exit_status_file})"
	fi
	exit ${exit_code}
}

trap 'catch "$?"' EXIT

main "$@"<|MERGE_RESOLUTION|>--- conflicted
+++ resolved
@@ -241,14 +241,8 @@
 		-nodefaults \
 		-display none \
 		-serial mon:stdio \
-<<<<<<< HEAD
-		-cpu host \
-		-enable-kvm \
-		-smp 8 \
-=======
 		"${qemu_flags[@]}" \
 		-enable-kvm \
->>>>>>> 754e0b0e
 		-m 4G \
 		-drive file="${rootfs_img}",format=raw,index=1,media=disk,if=virtio,cache=none \
 		-kernel "${kernel_bzimage}" \
