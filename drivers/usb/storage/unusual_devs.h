--- conflicted
+++ resolved
@@ -8,12 +8,6 @@
  *
  * Initial work by:
  *   (c) 2000 Adam J. Richter (adam@yggdrasil.com), Yggdrasil Computing, Inc.
-<<<<<<< HEAD
- *
- * Please see http://www.one-eyed-alien.net/~mdharm/linux-usb for more
- * information about this driver.
-=======
->>>>>>> 661e50bc
  */
 
 /*
