--- conflicted
+++ resolved
@@ -1859,14 +1859,9 @@
 	if (!qh)
 		goto done;
 	qh->hw = (struct fotg210_qh_hw *)
-<<<<<<< HEAD
-		dma_pool_alloc(fotg210->qh_pool, flags, &dma);
-=======
 		dma_pool_zalloc(fotg210->qh_pool, flags, &dma);
->>>>>>> df0cc57e
 	if (!qh->hw)
 		goto fail;
-	memset(qh->hw, 0, sizeof(*qh->hw));
 	qh->qh_dma = dma;
 	INIT_LIST_HEAD(&qh->qtd_list);
 
