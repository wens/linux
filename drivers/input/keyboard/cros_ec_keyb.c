--- conflicted
+++ resolved
@@ -471,11 +471,6 @@
 	if (!buttons && !switches)
 		return 0;
 
-<<<<<<< HEAD
-	np = dev->of_node;
-	if (!np)
-		return -ENODEV;
-=======
 	/*
 	 * We call the non-matrix buttons/switches 'input1', if present.
 	 * Allocate phys before input dev, to ensure correct tear-down
@@ -484,15 +479,11 @@
 	phys = devm_kasprintf(dev, GFP_KERNEL, "%s/input1", ec_dev->phys_name);
 	if (!phys)
 		return -ENOMEM;
->>>>>>> 6ccc3a33
 
 	idev = devm_input_allocate_device(dev);
 	if (!idev)
 		return -ENOMEM;
 
-<<<<<<< HEAD
-	err = matrix_keypad_parse_properties(dev, &ckdev->rows, &ckdev->cols);
-=======
 	idev->name = "cros_ec_buttons";
 	idev->phys = phys;
 	__set_bit(EV_REP, idev->evbit);
@@ -544,8 +535,7 @@
 	const char *phys;
 	int err;
 
-	err = matrix_keypad_parse_of_params(dev, &ckdev->rows, &ckdev->cols);
->>>>>>> 6ccc3a33
+	err = matrix_keypad_parse_properties(dev, &ckdev->rows, &ckdev->cols);
 	if (err)
 		return err;
 
@@ -569,13 +559,6 @@
 	if (!idev)
 		return -ENOMEM;
 
-<<<<<<< HEAD
-	ckdev->ec = ec;
-	ckdev->notifier.notifier_call = cros_ec_keyb_work;
-	ckdev->dev = dev;
-
-=======
->>>>>>> 6ccc3a33
 	idev->name = CROS_EC_DEV_NAME;
 	idev->phys = phys;
 	__set_bit(EV_REP, idev->evbit);
