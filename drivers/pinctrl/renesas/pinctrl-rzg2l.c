// SPDX-License-Identifier: GPL-2.0
/*
 * Renesas RZ/G2L Pin Control and GPIO driver core
 *
 * Copyright (C) 2021 Renesas Electronics Corporation.
 */

#include <linux/bitops.h>
#include <linux/clk.h>
#include <linux/gpio/driver.h>
#include <linux/io.h>
#include <linux/interrupt.h>
#include <linux/module.h>
#include <linux/of_device.h>
#include <linux/of_irq.h>
#include <linux/pinctrl/pinconf-generic.h>
#include <linux/pinctrl/pinconf.h>
#include <linux/pinctrl/pinctrl.h>
#include <linux/pinctrl/pinmux.h>
#include <linux/spinlock.h>

#include <dt-bindings/pinctrl/rzg2l-pinctrl.h>

#include "../core.h"
#include "../pinconf.h"
#include "../pinmux.h"

#define DRV_NAME	"pinctrl-rzg2l"

/*
 * Use 16 lower bits [15:0] for pin identifier
 * Use 16 higher bits [31:16] for pin mux function
 */
#define MUX_PIN_ID_MASK		GENMASK(15, 0)
#define MUX_FUNC_MASK		GENMASK(31, 16)
#define MUX_FUNC_OFFS		16
#define MUX_FUNC(pinconf)	(((pinconf) & MUX_FUNC_MASK) >> MUX_FUNC_OFFS)

/* PIN capabilities */
#define PIN_CFG_IOLH_A			BIT(0)
#define PIN_CFG_IOLH_B			BIT(1)
#define PIN_CFG_SR			BIT(2)
#define PIN_CFG_IEN			BIT(3)
#define PIN_CFG_PUPD			BIT(4)
#define PIN_CFG_IO_VMC_SD0		BIT(5)
#define PIN_CFG_IO_VMC_SD1		BIT(6)
#define PIN_CFG_IO_VMC_QSPI		BIT(7)
#define PIN_CFG_IO_VMC_ETH0		BIT(8)
#define PIN_CFG_IO_VMC_ETH1		BIT(9)
#define PIN_CFG_FILONOFF		BIT(10)
#define PIN_CFG_FILNUM			BIT(11)
#define PIN_CFG_FILCLKSEL		BIT(12)

#define RZG2L_MPXED_PIN_FUNCS		(PIN_CFG_IOLH_A | \
					 PIN_CFG_SR | \
					 PIN_CFG_PUPD | \
					 PIN_CFG_FILONOFF | \
					 PIN_CFG_FILNUM | \
					 PIN_CFG_FILCLKSEL)

#define RZG2L_MPXED_ETH_PIN_FUNCS(x)	((x) | \
					 PIN_CFG_FILONOFF | \
					 PIN_CFG_FILNUM | \
					 PIN_CFG_FILCLKSEL)

/*
 * n indicates number of pins in the port, a is the register index
 * and f is pin configuration capabilities supported.
 */
#define RZG2L_GPIO_PORT_PACK(n, a, f)	(((n) << 28) | ((a) << 20) | (f))
#define RZG2L_GPIO_PORT_GET_PINCNT(x)	(((x) & GENMASK(30, 28)) >> 28)
#define RZG2L_GPIO_PORT_GET_INDEX(x)	(((x) & GENMASK(26, 20)) >> 20)
#define RZG2L_GPIO_PORT_GET_CFGS(x)	((x) & GENMASK(19, 0))

/*
 * BIT(31) indicates dedicated pin, p is the register index while
 * referencing to SR/IEN/IOLH/FILxx registers, b is the register bits
 * (b * 8) and f is the pin configuration capabilities supported.
 */
#define RZG2L_SINGLE_PIN		BIT(31)
#define RZG2L_SINGLE_PIN_PACK(p, b, f)	(RZG2L_SINGLE_PIN | \
					 ((p) << 24) | ((b) << 20) | (f))
#define RZG2L_SINGLE_PIN_GET_PORT_OFFSET(x)	(((x) & GENMASK(30, 24)) >> 24)
#define RZG2L_SINGLE_PIN_GET_BIT(x)	(((x) & GENMASK(22, 20)) >> 20)
#define RZG2L_SINGLE_PIN_GET_CFGS(x)	((x) & GENMASK(19, 0))

#define P(n)			(0x0000 + 0x10 + (n))
#define PM(n)			(0x0100 + 0x20 + (n) * 2)
#define PMC(n)			(0x0200 + 0x10 + (n))
#define PFC(n)			(0x0400 + 0x40 + (n) * 4)
#define PIN(n)			(0x0800 + 0x10 + (n))
#define IOLH(n)			(0x1000 + (n) * 8)
#define IEN(n)			(0x1800 + (n) * 8)
#define ISEL(n)			(0x2c80 + (n) * 8)
#define PWPR			(0x3014)
#define SD_CH(n)		(0x3000 + (n) * 4)
#define QSPI			(0x3008)

#define PVDD_1800		1	/* I/O domain voltage <= 1.8V */
#define PVDD_3300		0	/* I/O domain voltage >= 3.3V */

#define PWPR_B0WI		BIT(7)	/* Bit Write Disable */
#define PWPR_PFCWE		BIT(6)	/* PFC Register Write Enable */

#define PM_MASK			0x03
#define PVDD_MASK		0x01
#define PFC_MASK		0x07
#define IEN_MASK		0x01
#define IOLH_MASK		0x03

#define PM_INPUT		0x1
#define PM_OUTPUT		0x2

#define RZG2L_PIN_ID_TO_PORT(id)	((id) / RZG2L_PINS_PER_PORT)
#define RZG2L_PIN_ID_TO_PORT_OFFSET(id)	(RZG2L_PIN_ID_TO_PORT(id) + 0x10)
#define RZG2L_PIN_ID_TO_PIN(id)		((id) % RZG2L_PINS_PER_PORT)

#define RZG2L_TINT_MAX_INTERRUPT	32
#define RZG2L_TINT_IRQ_START_INDEX	9
#define RZG2L_PACK_HWIRQ(t, i)		(((t) << 16) | (i))

struct rzg2l_dedicated_configs {
	const char *name;
	u32 config;
};

struct rzg2l_pinctrl_data {
	const char * const *port_pins;
	const u32 *port_pin_configs;
	struct rzg2l_dedicated_configs *dedicated_pins;
	unsigned int n_port_pins;
	unsigned int n_dedicated_pins;
};

struct rzg2l_pinctrl {
	struct pinctrl_dev		*pctl;
	struct pinctrl_desc		desc;
	struct pinctrl_pin_desc		*pins;

	const struct rzg2l_pinctrl_data	*data;
	void __iomem			*base;
	struct device			*dev;
	struct clk			*clk;

	struct gpio_chip		gpio_chip;
	struct pinctrl_gpio_range	gpio_range;
	DECLARE_BITMAP(tint_slot, RZG2L_TINT_MAX_INTERRUPT);
	spinlock_t			bitmap_lock;
	unsigned int			hwirq[RZG2L_TINT_MAX_INTERRUPT];

	spinlock_t			lock;
};

static const unsigned int iolh_groupa_mA[] = { 2, 4, 8, 12 };
static const unsigned int iolh_groupb_oi[] = { 100, 66, 50, 33 };

static void rzg2l_pinctrl_set_pfc_mode(struct rzg2l_pinctrl *pctrl,
				       u8 port, u8 pin, u8 func)
{
	unsigned long flags;
	u32 reg;

	spin_lock_irqsave(&pctrl->lock, flags);

	/* Set pin to 'Non-use (Hi-Z input protection)'  */
	reg = readw(pctrl->base + PM(port));
	reg &= ~(PM_MASK << (pin * 2));
	writew(reg, pctrl->base + PM(port));

	/* Temporarily switch to GPIO mode with PMC register */
	reg = readb(pctrl->base + PMC(port));
	writeb(reg & ~BIT(pin), pctrl->base + PMC(port));

	/* Set the PWPR register to allow PFC register to write */
	writel(0x0, pctrl->base + PWPR);        /* B0WI=0, PFCWE=0 */
	writel(PWPR_PFCWE, pctrl->base + PWPR);  /* B0WI=0, PFCWE=1 */

	/* Select Pin function mode with PFC register */
	reg = readl(pctrl->base + PFC(port));
	reg &= ~(PFC_MASK << (pin * 4));
	writel(reg | (func << (pin * 4)), pctrl->base + PFC(port));

	/* Set the PWPR register to be write-protected */
	writel(0x0, pctrl->base + PWPR);        /* B0WI=0, PFCWE=0 */
	writel(PWPR_B0WI, pctrl->base + PWPR);  /* B0WI=1, PFCWE=0 */

	/* Switch to Peripheral pin function with PMC register */
	reg = readb(pctrl->base + PMC(port));
	writeb(reg | BIT(pin), pctrl->base + PMC(port));

	spin_unlock_irqrestore(&pctrl->lock, flags);
};

static int rzg2l_pinctrl_set_mux(struct pinctrl_dev *pctldev,
				 unsigned int func_selector,
				 unsigned int group_selector)
{
	struct rzg2l_pinctrl *pctrl = pinctrl_dev_get_drvdata(pctldev);
	struct function_desc *func;
	unsigned int i, *psel_val;
	struct group_desc *group;
	int *pins;

	func = pinmux_generic_get_function(pctldev, func_selector);
	if (!func)
		return -EINVAL;
	group = pinctrl_generic_get_group(pctldev, group_selector);
	if (!group)
		return -EINVAL;

	psel_val = func->data;
	pins = group->pins;

	for (i = 0; i < group->num_pins; i++) {
		dev_dbg(pctrl->dev, "port:%u pin: %u PSEL:%u\n",
			RZG2L_PIN_ID_TO_PORT(pins[i]), RZG2L_PIN_ID_TO_PIN(pins[i]),
			psel_val[i]);
		rzg2l_pinctrl_set_pfc_mode(pctrl, RZG2L_PIN_ID_TO_PORT(pins[i]),
					   RZG2L_PIN_ID_TO_PIN(pins[i]), psel_val[i]);
	}

	return 0;
};

static int rzg2l_map_add_config(struct pinctrl_map *map,
				const char *group_or_pin,
				enum pinctrl_map_type type,
				unsigned long *configs,
				unsigned int num_configs)
{
	unsigned long *cfgs;

	cfgs = kmemdup(configs, num_configs * sizeof(*cfgs),
		       GFP_KERNEL);
	if (!cfgs)
		return -ENOMEM;

	map->type = type;
	map->data.configs.group_or_pin = group_or_pin;
	map->data.configs.configs = cfgs;
	map->data.configs.num_configs = num_configs;

	return 0;
}

static int rzg2l_dt_subnode_to_map(struct pinctrl_dev *pctldev,
				   struct device_node *np,
				   struct pinctrl_map **map,
				   unsigned int *num_maps,
				   unsigned int *index)
{
	struct rzg2l_pinctrl *pctrl = pinctrl_dev_get_drvdata(pctldev);
	struct pinctrl_map *maps = *map;
	unsigned int nmaps = *num_maps;
	unsigned long *configs = NULL;
	unsigned int *pins, *psel_val;
	unsigned int num_pinmux = 0;
	unsigned int idx = *index;
	unsigned int num_pins, i;
	unsigned int num_configs;
	struct property *pinmux;
	struct property *prop;
	int ret, gsel, fsel;
	const char **pin_fn;
	const char *pin;

	pinmux = of_find_property(np, "pinmux", NULL);
	if (pinmux)
		num_pinmux = pinmux->length / sizeof(u32);

	ret = of_property_count_strings(np, "pins");
	if (ret == -EINVAL) {
		num_pins = 0;
	} else if (ret < 0) {
		dev_err(pctrl->dev, "Invalid pins list in DT\n");
		return ret;
	} else {
		num_pins = ret;
	}

	if (!num_pinmux && !num_pins)
		return 0;

	if (num_pinmux && num_pins) {
		dev_err(pctrl->dev,
			"DT node must contain either a pinmux or pins and not both\n");
		return -EINVAL;
	}

	ret = pinconf_generic_parse_dt_config(np, NULL, &configs, &num_configs);
	if (ret < 0)
		return ret;

	if (num_pins && !num_configs) {
		dev_err(pctrl->dev, "DT node must contain a config\n");
		ret = -ENODEV;
		goto done;
	}

	if (num_pinmux)
		nmaps += 1;

	if (num_pins)
		nmaps += num_pins;

	maps = krealloc_array(maps, nmaps, sizeof(*maps), GFP_KERNEL);
	if (!maps) {
		ret = -ENOMEM;
		goto done;
	}

	*map = maps;
	*num_maps = nmaps;
	if (num_pins) {
		of_property_for_each_string(np, "pins", prop, pin) {
			ret = rzg2l_map_add_config(&maps[idx], pin,
						   PIN_MAP_TYPE_CONFIGS_PIN,
						   configs, num_configs);
			if (ret < 0)
				goto done;

			idx++;
		}
		ret = 0;
		goto done;
	}

	pins = devm_kcalloc(pctrl->dev, num_pinmux, sizeof(*pins), GFP_KERNEL);
	psel_val = devm_kcalloc(pctrl->dev, num_pinmux, sizeof(*psel_val),
				GFP_KERNEL);
	pin_fn = devm_kzalloc(pctrl->dev, sizeof(*pin_fn), GFP_KERNEL);
	if (!pins || !psel_val || !pin_fn) {
		ret = -ENOMEM;
		goto done;
	}

	/* Collect pin locations and mux settings from DT properties */
	for (i = 0; i < num_pinmux; ++i) {
		u32 value;

		ret = of_property_read_u32_index(np, "pinmux", i, &value);
		if (ret)
			goto done;
		pins[i] = value & MUX_PIN_ID_MASK;
		psel_val[i] = MUX_FUNC(value);
	}

	/* Register a single pin group listing all the pins we read from DT */
	gsel = pinctrl_generic_add_group(pctldev, np->name, pins, num_pinmux, NULL);
	if (gsel < 0) {
		ret = gsel;
		goto done;
	}

	/*
	 * Register a single group function where the 'data' is an array PSEL
	 * register values read from DT.
	 */
	pin_fn[0] = np->name;
	fsel = pinmux_generic_add_function(pctldev, np->name, pin_fn, 1,
					   psel_val);
	if (fsel < 0) {
		ret = fsel;
		goto remove_group;
	}

	maps[idx].type = PIN_MAP_TYPE_MUX_GROUP;
	maps[idx].data.mux.group = np->name;
	maps[idx].data.mux.function = np->name;
	idx++;

	dev_dbg(pctrl->dev, "Parsed %pOF with %d pins\n", np, num_pinmux);
	ret = 0;
	goto done;

remove_group:
	pinctrl_generic_remove_group(pctldev, gsel);
done:
	*index = idx;
	kfree(configs);
	return ret;
}

static void rzg2l_dt_free_map(struct pinctrl_dev *pctldev,
			      struct pinctrl_map *map,
			      unsigned int num_maps)
{
	unsigned int i;

	if (!map)
		return;

	for (i = 0; i < num_maps; ++i) {
		if (map[i].type == PIN_MAP_TYPE_CONFIGS_GROUP ||
		    map[i].type == PIN_MAP_TYPE_CONFIGS_PIN)
			kfree(map[i].data.configs.configs);
	}
	kfree(map);
}

static int rzg2l_dt_node_to_map(struct pinctrl_dev *pctldev,
				struct device_node *np,
				struct pinctrl_map **map,
				unsigned int *num_maps)
{
	struct rzg2l_pinctrl *pctrl = pinctrl_dev_get_drvdata(pctldev);
	struct device_node *child;
	unsigned int index;
	int ret;

	*map = NULL;
	*num_maps = 0;
	index = 0;

	for_each_child_of_node(np, child) {
		ret = rzg2l_dt_subnode_to_map(pctldev, child, map,
					      num_maps, &index);
		if (ret < 0) {
			of_node_put(child);
			goto done;
		}
	}

	if (*num_maps == 0) {
		ret = rzg2l_dt_subnode_to_map(pctldev, np, map,
					      num_maps, &index);
		if (ret < 0)
			goto done;
	}

	if (*num_maps)
		return 0;

	dev_err(pctrl->dev, "no mapping found in node %pOF\n", np);
	ret = -EINVAL;

done:
	if (ret < 0)
		rzg2l_dt_free_map(pctldev, *map, *num_maps);

	return ret;
}

static int rzg2l_validate_gpio_pin(struct rzg2l_pinctrl *pctrl,
				   u32 cfg, u32 port, u8 bit)
{
	u8 pincount = RZG2L_GPIO_PORT_GET_PINCNT(cfg);
	u32 port_index = RZG2L_GPIO_PORT_GET_INDEX(cfg);
	u32 data;

	if (bit >= pincount || port >= pctrl->data->n_port_pins)
		return -EINVAL;

	data = pctrl->data->port_pin_configs[port];
	if (port_index != RZG2L_GPIO_PORT_GET_INDEX(data))
		return -EINVAL;

	return 0;
}

static u32 rzg2l_read_pin_config(struct rzg2l_pinctrl *pctrl, u32 offset,
				 u8 bit, u32 mask)
{
	void __iomem *addr = pctrl->base + offset;

	/* handle _L/_H for 32-bit register read/write */
	if (bit >= 4) {
		bit -= 4;
		addr += 4;
	}

	return (readl(addr) >> (bit * 8)) & mask;
}

static void rzg2l_rmw_pin_config(struct rzg2l_pinctrl *pctrl, u32 offset,
				 u8 bit, u32 mask, u32 val)
{
	void __iomem *addr = pctrl->base + offset;
	unsigned long flags;
	u32 reg;

	/* handle _L/_H for 32-bit register read/write */
	if (bit >= 4) {
		bit -= 4;
		addr += 4;
	}

	spin_lock_irqsave(&pctrl->lock, flags);
	reg = readl(addr) & ~(mask << (bit * 8));
	writel(reg | (val << (bit * 8)), addr);
	spin_unlock_irqrestore(&pctrl->lock, flags);
}

static int rzg2l_pinctrl_pinconf_get(struct pinctrl_dev *pctldev,
				     unsigned int _pin,
				     unsigned long *config)
{
	struct rzg2l_pinctrl *pctrl = pinctrl_dev_get_drvdata(pctldev);
	enum pin_config_param param = pinconf_to_config_param(*config);
	const struct pinctrl_pin_desc *pin = &pctrl->desc.pins[_pin];
	unsigned int *pin_data = pin->drv_data;
	unsigned int arg = 0;
	unsigned long flags;
	void __iomem *addr;
	u32 port_offset;
	u32 cfg = 0;
	u8 bit = 0;

	if (!pin_data)
		return -EINVAL;

	if (*pin_data & RZG2L_SINGLE_PIN) {
		port_offset = RZG2L_SINGLE_PIN_GET_PORT_OFFSET(*pin_data);
		cfg = RZG2L_SINGLE_PIN_GET_CFGS(*pin_data);
		bit = RZG2L_SINGLE_PIN_GET_BIT(*pin_data);
	} else {
		cfg = RZG2L_GPIO_PORT_GET_CFGS(*pin_data);
		port_offset = RZG2L_PIN_ID_TO_PORT_OFFSET(_pin);
		bit = RZG2L_PIN_ID_TO_PIN(_pin);

		if (rzg2l_validate_gpio_pin(pctrl, *pin_data, RZG2L_PIN_ID_TO_PORT(_pin), bit))
			return -EINVAL;
	}

	switch (param) {
	case PIN_CONFIG_INPUT_ENABLE:
		if (!(cfg & PIN_CFG_IEN))
			return -EINVAL;
		arg = rzg2l_read_pin_config(pctrl, IEN(port_offset), bit, IEN_MASK);
		if (!arg)
			return -EINVAL;
		break;

	case PIN_CONFIG_POWER_SOURCE: {
		u32 pwr_reg = 0x0;

		if (cfg & PIN_CFG_IO_VMC_SD0)
			pwr_reg = SD_CH(0);
		else if (cfg & PIN_CFG_IO_VMC_SD1)
			pwr_reg = SD_CH(1);
		else if (cfg & PIN_CFG_IO_VMC_QSPI)
			pwr_reg = QSPI;
		else
			return -EINVAL;

		spin_lock_irqsave(&pctrl->lock, flags);
		addr = pctrl->base + pwr_reg;
		arg = (readl(addr) & PVDD_MASK) ? 1800 : 3300;
		spin_unlock_irqrestore(&pctrl->lock, flags);
		break;
	}

	case PIN_CONFIG_DRIVE_STRENGTH: {
		unsigned int index;

		if (!(cfg & PIN_CFG_IOLH_A))
			return -EINVAL;

		index = rzg2l_read_pin_config(pctrl, IOLH(port_offset), bit, IOLH_MASK);
		arg = iolh_groupa_mA[index];
		break;
	}

	case PIN_CONFIG_OUTPUT_IMPEDANCE_OHMS: {
		unsigned int index;

		if (!(cfg & PIN_CFG_IOLH_B))
			return -EINVAL;

		index = rzg2l_read_pin_config(pctrl, IOLH(port_offset), bit, IOLH_MASK);
		arg = iolh_groupb_oi[index];
		break;
	}

	default:
		return -ENOTSUPP;
	}

	*config = pinconf_to_config_packed(param, arg);

	return 0;
};

static int rzg2l_pinctrl_pinconf_set(struct pinctrl_dev *pctldev,
				     unsigned int _pin,
				     unsigned long *_configs,
				     unsigned int num_configs)
{
	struct rzg2l_pinctrl *pctrl = pinctrl_dev_get_drvdata(pctldev);
	const struct pinctrl_pin_desc *pin = &pctrl->desc.pins[_pin];
	unsigned int *pin_data = pin->drv_data;
	enum pin_config_param param;
	unsigned long flags;
	void __iomem *addr;
	u32 port_offset;
	unsigned int i;
	u32 cfg = 0;
	u8 bit = 0;

	if (!pin_data)
		return -EINVAL;

	if (*pin_data & RZG2L_SINGLE_PIN) {
		port_offset = RZG2L_SINGLE_PIN_GET_PORT_OFFSET(*pin_data);
		cfg = RZG2L_SINGLE_PIN_GET_CFGS(*pin_data);
		bit = RZG2L_SINGLE_PIN_GET_BIT(*pin_data);
	} else {
		cfg = RZG2L_GPIO_PORT_GET_CFGS(*pin_data);
		port_offset = RZG2L_PIN_ID_TO_PORT_OFFSET(_pin);
		bit = RZG2L_PIN_ID_TO_PIN(_pin);

		if (rzg2l_validate_gpio_pin(pctrl, *pin_data, RZG2L_PIN_ID_TO_PORT(_pin), bit))
			return -EINVAL;
	}

	for (i = 0; i < num_configs; i++) {
		param = pinconf_to_config_param(_configs[i]);
		switch (param) {
		case PIN_CONFIG_INPUT_ENABLE: {
			unsigned int arg =
					pinconf_to_config_argument(_configs[i]);

			if (!(cfg & PIN_CFG_IEN))
				return -EINVAL;

			rzg2l_rmw_pin_config(pctrl, IEN(port_offset), bit, IEN_MASK, !!arg);
			break;
		}

		case PIN_CONFIG_POWER_SOURCE: {
			unsigned int mV = pinconf_to_config_argument(_configs[i]);
			u32 pwr_reg = 0x0;

			if (mV != 1800 && mV != 3300)
				return -EINVAL;

			if (cfg & PIN_CFG_IO_VMC_SD0)
				pwr_reg = SD_CH(0);
			else if (cfg & PIN_CFG_IO_VMC_SD1)
				pwr_reg = SD_CH(1);
			else if (cfg & PIN_CFG_IO_VMC_QSPI)
				pwr_reg = QSPI;
			else
				return -EINVAL;

			addr = pctrl->base + pwr_reg;
			spin_lock_irqsave(&pctrl->lock, flags);
			writel((mV == 1800) ? PVDD_1800 : PVDD_3300, addr);
			spin_unlock_irqrestore(&pctrl->lock, flags);
			break;
		}

		case PIN_CONFIG_DRIVE_STRENGTH: {
			unsigned int arg = pinconf_to_config_argument(_configs[i]);
			unsigned int index;

			if (!(cfg & PIN_CFG_IOLH_A))
				return -EINVAL;

			for (index = 0; index < ARRAY_SIZE(iolh_groupa_mA); index++) {
				if (arg == iolh_groupa_mA[index])
					break;
			}
			if (index >= ARRAY_SIZE(iolh_groupa_mA))
				return -EINVAL;

			rzg2l_rmw_pin_config(pctrl, IOLH(port_offset), bit, IOLH_MASK, index);
			break;
		}

		case PIN_CONFIG_OUTPUT_IMPEDANCE_OHMS: {
			unsigned int arg = pinconf_to_config_argument(_configs[i]);
			unsigned int index;

			if (!(cfg & PIN_CFG_IOLH_B))
				return -EINVAL;

			for (index = 0; index < ARRAY_SIZE(iolh_groupb_oi); index++) {
				if (arg == iolh_groupb_oi[index])
					break;
			}
			if (index >= ARRAY_SIZE(iolh_groupb_oi))
				return -EINVAL;

			rzg2l_rmw_pin_config(pctrl, IOLH(port_offset), bit, IOLH_MASK, index);
			break;
		}

		default:
			return -EOPNOTSUPP;
		}
	}

	return 0;
}

static int rzg2l_pinctrl_pinconf_group_set(struct pinctrl_dev *pctldev,
					   unsigned int group,
					   unsigned long *configs,
					   unsigned int num_configs)
{
	const unsigned int *pins;
	unsigned int i, npins;
	int ret;

	ret = pinctrl_generic_get_group_pins(pctldev, group, &pins, &npins);
	if (ret)
		return ret;

	for (i = 0; i < npins; i++) {
		ret = rzg2l_pinctrl_pinconf_set(pctldev, pins[i], configs,
						num_configs);
		if (ret)
			return ret;
	}

	return 0;
};

static int rzg2l_pinctrl_pinconf_group_get(struct pinctrl_dev *pctldev,
					   unsigned int group,
					   unsigned long *config)
{
	const unsigned int *pins;
	unsigned int i, npins, prev_config = 0;
	int ret;

	ret = pinctrl_generic_get_group_pins(pctldev, group, &pins, &npins);
	if (ret)
		return ret;

	for (i = 0; i < npins; i++) {
		ret = rzg2l_pinctrl_pinconf_get(pctldev, pins[i], config);
		if (ret)
			return ret;

		/* Check config matching between to pin  */
		if (i && prev_config != *config)
			return -EOPNOTSUPP;

		prev_config = *config;
	}

	return 0;
};

static const struct pinctrl_ops rzg2l_pinctrl_pctlops = {
	.get_groups_count = pinctrl_generic_get_group_count,
	.get_group_name = pinctrl_generic_get_group_name,
	.get_group_pins = pinctrl_generic_get_group_pins,
	.dt_node_to_map = rzg2l_dt_node_to_map,
	.dt_free_map = rzg2l_dt_free_map,
};

static const struct pinmux_ops rzg2l_pinctrl_pmxops = {
	.get_functions_count = pinmux_generic_get_function_count,
	.get_function_name = pinmux_generic_get_function_name,
	.get_function_groups = pinmux_generic_get_function_groups,
	.set_mux = rzg2l_pinctrl_set_mux,
	.strict = true,
};

static const struct pinconf_ops rzg2l_pinctrl_confops = {
	.is_generic = true,
	.pin_config_get = rzg2l_pinctrl_pinconf_get,
	.pin_config_set = rzg2l_pinctrl_pinconf_set,
	.pin_config_group_set = rzg2l_pinctrl_pinconf_group_set,
	.pin_config_group_get = rzg2l_pinctrl_pinconf_group_get,
	.pin_config_config_dbg_show = pinconf_generic_dump_config,
};

static int rzg2l_gpio_request(struct gpio_chip *chip, unsigned int offset)
{
	struct rzg2l_pinctrl *pctrl = gpiochip_get_data(chip);
	u32 port = RZG2L_PIN_ID_TO_PORT(offset);
	u8 bit = RZG2L_PIN_ID_TO_PIN(offset);
	unsigned long flags;
	u8 reg8;
	int ret;

	ret = pinctrl_gpio_request(chip->base + offset);
	if (ret)
		return ret;

	spin_lock_irqsave(&pctrl->lock, flags);

	/* Select GPIO mode in PMC Register */
	reg8 = readb(pctrl->base + PMC(port));
	reg8 &= ~BIT(bit);
	writeb(reg8, pctrl->base + PMC(port));

	spin_unlock_irqrestore(&pctrl->lock, flags);

	return 0;
}

static void rzg2l_gpio_set_direction(struct rzg2l_pinctrl *pctrl, u32 port,
				     u8 bit, bool output)
{
	unsigned long flags;
	u16 reg16;

	spin_lock_irqsave(&pctrl->lock, flags);

	reg16 = readw(pctrl->base + PM(port));
	reg16 &= ~(PM_MASK << (bit * 2));

	reg16 |= (output ? PM_OUTPUT : PM_INPUT) << (bit * 2);
	writew(reg16, pctrl->base + PM(port));

	spin_unlock_irqrestore(&pctrl->lock, flags);
}

static int rzg2l_gpio_get_direction(struct gpio_chip *chip, unsigned int offset)
{
	struct rzg2l_pinctrl *pctrl = gpiochip_get_data(chip);
	u32 port = RZG2L_PIN_ID_TO_PORT(offset);
	u8 bit = RZG2L_PIN_ID_TO_PIN(offset);

	if (!(readb(pctrl->base + PMC(port)) & BIT(bit))) {
		u16 reg16;

		reg16 = readw(pctrl->base + PM(port));
		reg16 = (reg16 >> (bit * 2)) & PM_MASK;
		if (reg16 == PM_OUTPUT)
			return GPIO_LINE_DIRECTION_OUT;
	}

	return GPIO_LINE_DIRECTION_IN;
}

static int rzg2l_gpio_direction_input(struct gpio_chip *chip,
				      unsigned int offset)
{
	struct rzg2l_pinctrl *pctrl = gpiochip_get_data(chip);
	u32 port = RZG2L_PIN_ID_TO_PORT(offset);
	u8 bit = RZG2L_PIN_ID_TO_PIN(offset);

	rzg2l_gpio_set_direction(pctrl, port, bit, false);

	return 0;
}

static void rzg2l_gpio_set(struct gpio_chip *chip, unsigned int offset,
			   int value)
{
	struct rzg2l_pinctrl *pctrl = gpiochip_get_data(chip);
	u32 port = RZG2L_PIN_ID_TO_PORT(offset);
	u8 bit = RZG2L_PIN_ID_TO_PIN(offset);
	unsigned long flags;
	u8 reg8;

	spin_lock_irqsave(&pctrl->lock, flags);

	reg8 = readb(pctrl->base + P(port));

	if (value)
		writeb(reg8 | BIT(bit), pctrl->base + P(port));
	else
		writeb(reg8 & ~BIT(bit), pctrl->base + P(port));

	spin_unlock_irqrestore(&pctrl->lock, flags);
}

static int rzg2l_gpio_direction_output(struct gpio_chip *chip,
				       unsigned int offset, int value)
{
	struct rzg2l_pinctrl *pctrl = gpiochip_get_data(chip);
	u32 port = RZG2L_PIN_ID_TO_PORT(offset);
	u8 bit = RZG2L_PIN_ID_TO_PIN(offset);

	rzg2l_gpio_set(chip, offset, value);
	rzg2l_gpio_set_direction(pctrl, port, bit, true);

	return 0;
}

static int rzg2l_gpio_get(struct gpio_chip *chip, unsigned int offset)
{
	struct rzg2l_pinctrl *pctrl = gpiochip_get_data(chip);
	u32 port = RZG2L_PIN_ID_TO_PORT(offset);
	u8 bit = RZG2L_PIN_ID_TO_PIN(offset);
	u16 reg16;

	reg16 = readw(pctrl->base + PM(port));
	reg16 = (reg16 >> (bit * 2)) & PM_MASK;

	if (reg16 == PM_INPUT)
		return !!(readb(pctrl->base + PIN(port)) & BIT(bit));
	else if (reg16 == PM_OUTPUT)
		return !!(readb(pctrl->base + P(port)) & BIT(bit));
	else
		return -EINVAL;
}

static void rzg2l_gpio_free(struct gpio_chip *chip, unsigned int offset)
{
	unsigned int virq;

	pinctrl_gpio_free(chip->base + offset);

	virq = irq_find_mapping(chip->irq.domain, offset);
	if (virq)
		irq_dispose_mapping(virq);

	/*
	 * Set the GPIO as an input to ensure that the next GPIO request won't
	 * drive the GPIO pin as an output.
	 */
	rzg2l_gpio_direction_input(chip, offset);
}

static const char * const rzg2l_gpio_names[] = {
	"P0_0", "P0_1", "P0_2", "P0_3", "P0_4", "P0_5", "P0_6", "P0_7",
	"P1_0", "P1_1", "P1_2", "P1_3", "P1_4", "P1_5", "P1_6", "P1_7",
	"P2_0", "P2_1", "P2_2", "P2_3", "P2_4", "P2_5", "P2_6", "P2_7",
	"P3_0", "P3_1", "P3_2", "P3_3", "P3_4", "P3_5", "P3_6", "P3_7",
	"P4_0", "P4_1", "P4_2", "P4_3", "P4_4", "P4_5", "P4_6", "P4_7",
	"P5_0", "P5_1", "P5_2", "P5_3", "P5_4", "P5_5", "P5_6", "P5_7",
	"P6_0", "P6_1", "P6_2", "P6_3", "P6_4", "P6_5", "P6_6", "P6_7",
	"P7_0", "P7_1", "P7_2", "P7_3", "P7_4", "P7_5", "P7_6", "P7_7",
	"P8_0", "P8_1", "P8_2", "P8_3", "P8_4", "P8_5", "P8_6", "P8_7",
	"P9_0", "P9_1", "P9_2", "P9_3", "P9_4", "P9_5", "P9_6", "P9_7",
	"P10_0", "P10_1", "P10_2", "P10_3", "P10_4", "P10_5", "P10_6", "P10_7",
	"P11_0", "P11_1", "P11_2", "P11_3", "P11_4", "P11_5", "P11_6", "P11_7",
	"P12_0", "P12_1", "P12_2", "P12_3", "P12_4", "P12_5", "P12_6", "P12_7",
	"P13_0", "P13_1", "P13_2", "P13_3", "P13_4", "P13_5", "P13_6", "P13_7",
	"P14_0", "P14_1", "P14_2", "P14_3", "P14_4", "P14_5", "P14_6", "P14_7",
	"P15_0", "P15_1", "P15_2", "P15_3", "P15_4", "P15_5", "P15_6", "P15_7",
	"P16_0", "P16_1", "P16_2", "P16_3", "P16_4", "P16_5", "P16_6", "P16_7",
	"P17_0", "P17_1", "P17_2", "P17_3", "P17_4", "P17_5", "P17_6", "P17_7",
	"P18_0", "P18_1", "P18_2", "P18_3", "P18_4", "P18_5", "P18_6", "P18_7",
	"P19_0", "P19_1", "P19_2", "P19_3", "P19_4", "P19_5", "P19_6", "P19_7",
	"P20_0", "P20_1", "P20_2", "P20_3", "P20_4", "P20_5", "P20_6", "P20_7",
	"P21_0", "P21_1", "P21_2", "P21_3", "P21_4", "P21_5", "P21_6", "P21_7",
	"P22_0", "P22_1", "P22_2", "P22_3", "P22_4", "P22_5", "P22_6", "P22_7",
	"P23_0", "P23_1", "P23_2", "P23_3", "P23_4", "P23_5", "P23_6", "P23_7",
	"P24_0", "P24_1", "P24_2", "P24_3", "P24_4", "P24_5", "P24_6", "P24_7",
	"P25_0", "P25_1", "P25_2", "P25_3", "P25_4", "P25_5", "P25_6", "P25_7",
	"P26_0", "P26_1", "P26_2", "P26_3", "P26_4", "P26_5", "P26_6", "P26_7",
	"P27_0", "P27_1", "P27_2", "P27_3", "P27_4", "P27_5", "P27_6", "P27_7",
	"P28_0", "P28_1", "P28_2", "P28_3", "P28_4", "P28_5", "P28_6", "P28_7",
	"P29_0", "P29_1", "P29_2", "P29_3", "P29_4", "P29_5", "P29_6", "P29_7",
	"P30_0", "P30_1", "P30_2", "P30_3", "P30_4", "P30_5", "P30_6", "P30_7",
	"P31_0", "P31_1", "P31_2", "P31_3", "P31_4", "P31_5", "P31_6", "P31_7",
	"P32_0", "P32_1", "P32_2", "P32_3", "P32_4", "P32_5", "P32_6", "P32_7",
	"P33_0", "P33_1", "P33_2", "P33_3", "P33_4", "P33_5", "P33_6", "P33_7",
	"P34_0", "P34_1", "P34_2", "P34_3", "P34_4", "P34_5", "P34_6", "P34_7",
	"P35_0", "P35_1", "P35_2", "P35_3", "P35_4", "P35_5", "P35_6", "P35_7",
	"P36_0", "P36_1", "P36_2", "P36_3", "P36_4", "P36_5", "P36_6", "P36_7",
	"P37_0", "P37_1", "P37_2", "P37_3", "P37_4", "P37_5", "P37_6", "P37_7",
	"P38_0", "P38_1", "P38_2", "P38_3", "P38_4", "P38_5", "P38_6", "P38_7",
	"P39_0", "P39_1", "P39_2", "P39_3", "P39_4", "P39_5", "P39_6", "P39_7",
	"P40_0", "P40_1", "P40_2", "P40_3", "P40_4", "P40_5", "P40_6", "P40_7",
	"P41_0", "P41_1", "P41_2", "P41_3", "P41_4", "P41_5", "P41_6", "P41_7",
	"P42_0", "P42_1", "P42_2", "P42_3", "P42_4", "P42_5", "P42_6", "P42_7",
	"P43_0", "P43_1", "P43_2", "P43_3", "P43_4", "P43_5", "P43_6", "P43_7",
	"P44_0", "P44_1", "P44_2", "P44_3", "P44_4", "P44_5", "P44_6", "P44_7",
	"P45_0", "P45_1", "P45_2", "P45_3", "P45_4", "P45_5", "P45_6", "P45_7",
	"P46_0", "P46_1", "P46_2", "P46_3", "P46_4", "P46_5", "P46_6", "P46_7",
	"P47_0", "P47_1", "P47_2", "P47_3", "P47_4", "P47_5", "P47_6", "P47_7",
	"P48_0", "P48_1", "P48_2", "P48_3", "P48_4", "P48_5", "P48_6", "P48_7",
};

static const u32 rzg2l_gpio_configs[] = {
	RZG2L_GPIO_PORT_PACK(2, 0x10, RZG2L_MPXED_PIN_FUNCS),
	RZG2L_GPIO_PORT_PACK(2, 0x11, RZG2L_MPXED_PIN_FUNCS),
	RZG2L_GPIO_PORT_PACK(2, 0x12, RZG2L_MPXED_PIN_FUNCS),
	RZG2L_GPIO_PORT_PACK(2, 0x13, RZG2L_MPXED_PIN_FUNCS),
	RZG2L_GPIO_PORT_PACK(2, 0x14, RZG2L_MPXED_PIN_FUNCS),
	RZG2L_GPIO_PORT_PACK(3, 0x15, RZG2L_MPXED_PIN_FUNCS),
	RZG2L_GPIO_PORT_PACK(2, 0x16, RZG2L_MPXED_PIN_FUNCS),
	RZG2L_GPIO_PORT_PACK(3, 0x17, RZG2L_MPXED_PIN_FUNCS),
	RZG2L_GPIO_PORT_PACK(3, 0x18, RZG2L_MPXED_PIN_FUNCS),
	RZG2L_GPIO_PORT_PACK(2, 0x19, RZG2L_MPXED_PIN_FUNCS),
	RZG2L_GPIO_PORT_PACK(2, 0x1a, RZG2L_MPXED_PIN_FUNCS),
	RZG2L_GPIO_PORT_PACK(2, 0x1b, RZG2L_MPXED_PIN_FUNCS),
	RZG2L_GPIO_PORT_PACK(2, 0x1c, RZG2L_MPXED_PIN_FUNCS),
	RZG2L_GPIO_PORT_PACK(3, 0x1d, RZG2L_MPXED_PIN_FUNCS),
	RZG2L_GPIO_PORT_PACK(2, 0x1e, RZG2L_MPXED_PIN_FUNCS),
	RZG2L_GPIO_PORT_PACK(2, 0x1f, RZG2L_MPXED_PIN_FUNCS),
	RZG2L_GPIO_PORT_PACK(2, 0x20, RZG2L_MPXED_PIN_FUNCS),
	RZG2L_GPIO_PORT_PACK(3, 0x21, RZG2L_MPXED_PIN_FUNCS),
	RZG2L_GPIO_PORT_PACK(2, 0x22, RZG2L_MPXED_PIN_FUNCS),
	RZG2L_GPIO_PORT_PACK(2, 0x23, RZG2L_MPXED_PIN_FUNCS),
	RZG2L_GPIO_PORT_PACK(3, 0x24, RZG2L_MPXED_ETH_PIN_FUNCS(PIN_CFG_IO_VMC_ETH0)),
	RZG2L_GPIO_PORT_PACK(2, 0x25, RZG2L_MPXED_ETH_PIN_FUNCS(PIN_CFG_IO_VMC_ETH0)),
	RZG2L_GPIO_PORT_PACK(2, 0x26, RZG2L_MPXED_ETH_PIN_FUNCS(PIN_CFG_IO_VMC_ETH0)),
	RZG2L_GPIO_PORT_PACK(2, 0x27, RZG2L_MPXED_ETH_PIN_FUNCS(PIN_CFG_IO_VMC_ETH0)),
	RZG2L_GPIO_PORT_PACK(2, 0x28, RZG2L_MPXED_ETH_PIN_FUNCS(PIN_CFG_IO_VMC_ETH0)),
	RZG2L_GPIO_PORT_PACK(2, 0x29, RZG2L_MPXED_ETH_PIN_FUNCS(PIN_CFG_IO_VMC_ETH0)),
	RZG2L_GPIO_PORT_PACK(2, 0x2a, RZG2L_MPXED_ETH_PIN_FUNCS(PIN_CFG_IO_VMC_ETH0)),
	RZG2L_GPIO_PORT_PACK(2, 0x2b, RZG2L_MPXED_ETH_PIN_FUNCS(PIN_CFG_IO_VMC_ETH0)),
	RZG2L_GPIO_PORT_PACK(2, 0x2c, RZG2L_MPXED_ETH_PIN_FUNCS(PIN_CFG_IO_VMC_ETH0)),
	RZG2L_GPIO_PORT_PACK(2, 0x2d, RZG2L_MPXED_ETH_PIN_FUNCS(PIN_CFG_IO_VMC_ETH1)),
	RZG2L_GPIO_PORT_PACK(2, 0x2e, RZG2L_MPXED_ETH_PIN_FUNCS(PIN_CFG_IO_VMC_ETH1)),
	RZG2L_GPIO_PORT_PACK(2, 0x2f, RZG2L_MPXED_ETH_PIN_FUNCS(PIN_CFG_IO_VMC_ETH1)),
	RZG2L_GPIO_PORT_PACK(2, 0x30, RZG2L_MPXED_ETH_PIN_FUNCS(PIN_CFG_IO_VMC_ETH1)),
	RZG2L_GPIO_PORT_PACK(2, 0x31, RZG2L_MPXED_ETH_PIN_FUNCS(PIN_CFG_IO_VMC_ETH1)),
	RZG2L_GPIO_PORT_PACK(2, 0x32, RZG2L_MPXED_ETH_PIN_FUNCS(PIN_CFG_IO_VMC_ETH1)),
	RZG2L_GPIO_PORT_PACK(2, 0x33, RZG2L_MPXED_ETH_PIN_FUNCS(PIN_CFG_IO_VMC_ETH1)),
	RZG2L_GPIO_PORT_PACK(2, 0x34, RZG2L_MPXED_ETH_PIN_FUNCS(PIN_CFG_IO_VMC_ETH1)),
	RZG2L_GPIO_PORT_PACK(3, 0x35, RZG2L_MPXED_ETH_PIN_FUNCS(PIN_CFG_IO_VMC_ETH1)),
	RZG2L_GPIO_PORT_PACK(2, 0x36, RZG2L_MPXED_PIN_FUNCS),
	RZG2L_GPIO_PORT_PACK(3, 0x37, RZG2L_MPXED_PIN_FUNCS),
	RZG2L_GPIO_PORT_PACK(3, 0x38, RZG2L_MPXED_PIN_FUNCS),
	RZG2L_GPIO_PORT_PACK(2, 0x39, RZG2L_MPXED_PIN_FUNCS),
	RZG2L_GPIO_PORT_PACK(5, 0x3a, RZG2L_MPXED_PIN_FUNCS),
	RZG2L_GPIO_PORT_PACK(4, 0x3b, RZG2L_MPXED_PIN_FUNCS),
	RZG2L_GPIO_PORT_PACK(4, 0x3c, RZG2L_MPXED_PIN_FUNCS),
	RZG2L_GPIO_PORT_PACK(4, 0x3d, RZG2L_MPXED_PIN_FUNCS),
	RZG2L_GPIO_PORT_PACK(4, 0x3e, RZG2L_MPXED_PIN_FUNCS),
	RZG2L_GPIO_PORT_PACK(4, 0x3f, RZG2L_MPXED_PIN_FUNCS),
	RZG2L_GPIO_PORT_PACK(5, 0x40, RZG2L_MPXED_PIN_FUNCS),
};

static const u32 r9a07g043_gpio_configs[] = {
	RZG2L_GPIO_PORT_PACK(4, 0x10, RZG2L_MPXED_PIN_FUNCS),
	RZG2L_GPIO_PORT_PACK(5, 0x11, RZG2L_MPXED_ETH_PIN_FUNCS(PIN_CFG_IO_VMC_ETH0)),
	RZG2L_GPIO_PORT_PACK(4, 0x12, RZG2L_MPXED_ETH_PIN_FUNCS(PIN_CFG_IO_VMC_ETH0)),
	RZG2L_GPIO_PORT_PACK(4, 0x13, RZG2L_MPXED_ETH_PIN_FUNCS(PIN_CFG_IO_VMC_ETH0)),
	RZG2L_GPIO_PORT_PACK(6, 0x14, RZG2L_MPXED_ETH_PIN_FUNCS(PIN_CFG_IO_VMC_ETH0)),
	RZG2L_GPIO_PORT_PACK(5, 0x15, RZG2L_MPXED_PIN_FUNCS),
	RZG2L_GPIO_PORT_PACK(5, 0x16, RZG2L_MPXED_PIN_FUNCS),
	RZG2L_GPIO_PORT_PACK(5, 0x17, RZG2L_MPXED_ETH_PIN_FUNCS(PIN_CFG_IO_VMC_ETH1)),
	RZG2L_GPIO_PORT_PACK(5, 0x18, RZG2L_MPXED_ETH_PIN_FUNCS(PIN_CFG_IO_VMC_ETH1)),
	RZG2L_GPIO_PORT_PACK(4, 0x19, RZG2L_MPXED_ETH_PIN_FUNCS(PIN_CFG_IO_VMC_ETH1)),
	RZG2L_GPIO_PORT_PACK(5, 0x1a, RZG2L_MPXED_ETH_PIN_FUNCS(PIN_CFG_IO_VMC_ETH1)),
	RZG2L_GPIO_PORT_PACK(4, 0x1b, RZG2L_MPXED_PIN_FUNCS),
	RZG2L_GPIO_PORT_PACK(2, 0x1c, RZG2L_MPXED_PIN_FUNCS),
	RZG2L_GPIO_PORT_PACK(5, 0x1d, RZG2L_MPXED_PIN_FUNCS),
	RZG2L_GPIO_PORT_PACK(3, 0x1e, RZG2L_MPXED_PIN_FUNCS),
	RZG2L_GPIO_PORT_PACK(4, 0x1f, RZG2L_MPXED_PIN_FUNCS),
	RZG2L_GPIO_PORT_PACK(2, 0x20, RZG2L_MPXED_PIN_FUNCS),
	RZG2L_GPIO_PORT_PACK(4, 0x21, RZG2L_MPXED_PIN_FUNCS),
	RZG2L_GPIO_PORT_PACK(6, 0x22, RZG2L_MPXED_PIN_FUNCS),
};

static struct {
	struct rzg2l_dedicated_configs common[35];
	struct rzg2l_dedicated_configs rzg2l_pins[7];
} rzg2l_dedicated_pins = {
	.common = {
		{ "NMI", RZG2L_SINGLE_PIN_PACK(0x1, 0,
		 (PIN_CFG_FILONOFF | PIN_CFG_FILNUM | PIN_CFG_FILCLKSEL)) },
		{ "TMS/SWDIO", RZG2L_SINGLE_PIN_PACK(0x2, 0,
		 (PIN_CFG_IOLH_A | PIN_CFG_SR | PIN_CFG_IEN)) },
		{ "TDO", RZG2L_SINGLE_PIN_PACK(0x3, 0,
		 (PIN_CFG_IOLH_A | PIN_CFG_SR | PIN_CFG_IEN)) },
		{ "AUDIO_CLK1", RZG2L_SINGLE_PIN_PACK(0x4, 0, PIN_CFG_IEN) },
		{ "AUDIO_CLK2", RZG2L_SINGLE_PIN_PACK(0x4, 1, PIN_CFG_IEN) },
		{ "SD0_CLK", RZG2L_SINGLE_PIN_PACK(0x6, 0,
		 (PIN_CFG_IOLH_B | PIN_CFG_SR | PIN_CFG_IO_VMC_SD0)) },
		{ "SD0_CMD", RZG2L_SINGLE_PIN_PACK(0x6, 1,
		 (PIN_CFG_IOLH_B | PIN_CFG_SR | PIN_CFG_IEN | PIN_CFG_IO_VMC_SD0)) },
		{ "SD0_RST#", RZG2L_SINGLE_PIN_PACK(0x6, 2,
		 (PIN_CFG_IOLH_B | PIN_CFG_SR | PIN_CFG_IO_VMC_SD0)) },
		{ "SD0_DATA0", RZG2L_SINGLE_PIN_PACK(0x7, 0,
		 (PIN_CFG_IOLH_B | PIN_CFG_SR | PIN_CFG_IEN | PIN_CFG_IO_VMC_SD0)) },
		{ "SD0_DATA1", RZG2L_SINGLE_PIN_PACK(0x7, 1,
		 (PIN_CFG_IOLH_B | PIN_CFG_SR | PIN_CFG_IEN | PIN_CFG_IO_VMC_SD0)) },
		{ "SD0_DATA2", RZG2L_SINGLE_PIN_PACK(0x7, 2,
		 (PIN_CFG_IOLH_B | PIN_CFG_SR | PIN_CFG_IEN | PIN_CFG_IO_VMC_SD0)) },
		{ "SD0_DATA3", RZG2L_SINGLE_PIN_PACK(0x7, 3,
		 (PIN_CFG_IOLH_B | PIN_CFG_SR | PIN_CFG_IEN | PIN_CFG_IO_VMC_SD0)) },
		{ "SD0_DATA4", RZG2L_SINGLE_PIN_PACK(0x7, 4,
		 (PIN_CFG_IOLH_B | PIN_CFG_SR | PIN_CFG_IEN | PIN_CFG_IO_VMC_SD0)) },
		{ "SD0_DATA5", RZG2L_SINGLE_PIN_PACK(0x7, 5,
		 (PIN_CFG_IOLH_B | PIN_CFG_SR | PIN_CFG_IEN | PIN_CFG_IO_VMC_SD0)) },
		{ "SD0_DATA6", RZG2L_SINGLE_PIN_PACK(0x7, 6,
		 (PIN_CFG_IOLH_B | PIN_CFG_SR | PIN_CFG_IEN | PIN_CFG_IO_VMC_SD0)) },
		{ "SD0_DATA7", RZG2L_SINGLE_PIN_PACK(0x7, 7,
		 (PIN_CFG_IOLH_B | PIN_CFG_SR | PIN_CFG_IEN | PIN_CFG_IO_VMC_SD0)) },
		{ "SD1_CLK", RZG2L_SINGLE_PIN_PACK(0x8, 0,
		 (PIN_CFG_IOLH_B | PIN_CFG_SR | PIN_CFG_IO_VMC_SD1)) },
		{ "SD1_CMD", RZG2L_SINGLE_PIN_PACK(0x8, 1,
		 (PIN_CFG_IOLH_B | PIN_CFG_SR | PIN_CFG_IEN | PIN_CFG_IO_VMC_SD1)) },
		{ "SD1_DATA0", RZG2L_SINGLE_PIN_PACK(0x9, 0,
		 (PIN_CFG_IOLH_B | PIN_CFG_SR | PIN_CFG_IEN | PIN_CFG_IO_VMC_SD1)) },
		{ "SD1_DATA1", RZG2L_SINGLE_PIN_PACK(0x9, 1,
		 (PIN_CFG_IOLH_B | PIN_CFG_SR | PIN_CFG_IEN | PIN_CFG_IO_VMC_SD1)) },
		{ "SD1_DATA2", RZG2L_SINGLE_PIN_PACK(0x9, 2,
		 (PIN_CFG_IOLH_B | PIN_CFG_SR | PIN_CFG_IEN | PIN_CFG_IO_VMC_SD1)) },
		{ "SD1_DATA3", RZG2L_SINGLE_PIN_PACK(0x9, 3,
		 (PIN_CFG_IOLH_B | PIN_CFG_SR | PIN_CFG_IEN | PIN_CFG_IO_VMC_SD1)) },
		{ "QSPI0_SPCLK", RZG2L_SINGLE_PIN_PACK(0xa, 0,
		 (PIN_CFG_IOLH_B | PIN_CFG_SR | PIN_CFG_IO_VMC_QSPI)) },
		{ "QSPI0_IO0", RZG2L_SINGLE_PIN_PACK(0xa, 1,
		 (PIN_CFG_IOLH_B | PIN_CFG_SR | PIN_CFG_IO_VMC_QSPI)) },
		{ "QSPI0_IO1", RZG2L_SINGLE_PIN_PACK(0xa, 2,
		 (PIN_CFG_IOLH_B | PIN_CFG_SR | PIN_CFG_IO_VMC_QSPI)) },
		{ "QSPI0_IO2", RZG2L_SINGLE_PIN_PACK(0xa, 3,
		 (PIN_CFG_IOLH_B | PIN_CFG_SR | PIN_CFG_IO_VMC_QSPI)) },
		{ "QSPI0_IO3", RZG2L_SINGLE_PIN_PACK(0xa, 4,
		 (PIN_CFG_IOLH_B | PIN_CFG_SR | PIN_CFG_IO_VMC_QSPI)) },
		{ "QSPI0_SSL", RZG2L_SINGLE_PIN_PACK(0xa, 5,
		 (PIN_CFG_IOLH_B | PIN_CFG_SR | PIN_CFG_IO_VMC_QSPI)) },
		{ "QSPI_RESET#", RZG2L_SINGLE_PIN_PACK(0xc, 0,
		 (PIN_CFG_IOLH_B | PIN_CFG_SR | PIN_CFG_IO_VMC_QSPI)) },
		{ "QSPI_WP#", RZG2L_SINGLE_PIN_PACK(0xc, 1,
		 (PIN_CFG_IOLH_B | PIN_CFG_SR | PIN_CFG_IO_VMC_QSPI)) },
		{ "WDTOVF_PERROUT#", RZG2L_SINGLE_PIN_PACK(0xd, 0, (PIN_CFG_IOLH_A | PIN_CFG_SR)) },
		{ "RIIC0_SDA", RZG2L_SINGLE_PIN_PACK(0xe, 0, PIN_CFG_IEN) },
		{ "RIIC0_SCL", RZG2L_SINGLE_PIN_PACK(0xe, 1, PIN_CFG_IEN) },
		{ "RIIC1_SDA", RZG2L_SINGLE_PIN_PACK(0xe, 2, PIN_CFG_IEN) },
		{ "RIIC1_SCL", RZG2L_SINGLE_PIN_PACK(0xe, 3, PIN_CFG_IEN) },
	},
	.rzg2l_pins = {
		{ "QSPI_INT#", RZG2L_SINGLE_PIN_PACK(0xc, 2, (PIN_CFG_SR | PIN_CFG_IO_VMC_QSPI)) },
		{ "QSPI1_SPCLK", RZG2L_SINGLE_PIN_PACK(0xb, 0,
		 (PIN_CFG_IOLH_B | PIN_CFG_SR | PIN_CFG_IO_VMC_QSPI)) },
		{ "QSPI1_IO0", RZG2L_SINGLE_PIN_PACK(0xb, 1,
		 (PIN_CFG_IOLH_B | PIN_CFG_SR | PIN_CFG_IO_VMC_QSPI)) },
		{ "QSPI1_IO1", RZG2L_SINGLE_PIN_PACK(0xb, 2,
		 (PIN_CFG_IOLH_B | PIN_CFG_SR | PIN_CFG_IO_VMC_QSPI)) },
		{ "QSPI1_IO2", RZG2L_SINGLE_PIN_PACK(0xb, 3,
		 (PIN_CFG_IOLH_B | PIN_CFG_SR | PIN_CFG_IO_VMC_QSPI)) },
		{ "QSPI1_IO3", RZG2L_SINGLE_PIN_PACK(0xb, 4,
		 (PIN_CFG_IOLH_B | PIN_CFG_SR  | PIN_CFG_IO_VMC_QSPI)) },
		{ "QSPI1_SSL", RZG2L_SINGLE_PIN_PACK(0xb, 5,
		 (PIN_CFG_IOLH_B | PIN_CFG_SR | PIN_CFG_IO_VMC_QSPI)) },
	}
<<<<<<< HEAD
};

static int rzg2l_gpio_get_gpioint(unsigned int virq)
{
	unsigned int gpioint;
	unsigned int i;
	u32 port, bit;

	port = virq / 8;
	bit = virq % 8;

	if (port >= ARRAY_SIZE(rzg2l_gpio_configs) ||
	    bit >= RZG2L_GPIO_PORT_GET_PINCNT(rzg2l_gpio_configs[port]))
		return -EINVAL;

	gpioint = bit;
	for (i = 0; i < port; i++)
		gpioint += RZG2L_GPIO_PORT_GET_PINCNT(rzg2l_gpio_configs[i]);

	return gpioint;
}

static void rzg2l_gpio_irq_disable(struct irq_data *d)
{
	struct gpio_chip *gc = irq_data_get_irq_chip_data(d);
	struct rzg2l_pinctrl *pctrl = container_of(gc, struct rzg2l_pinctrl, gpio_chip);
	unsigned int hwirq = irqd_to_hwirq(d);
	unsigned long flags;
	void __iomem *addr;
	u32 port;
	u8 bit;

	port = RZG2L_PIN_ID_TO_PORT(hwirq);
	bit = RZG2L_PIN_ID_TO_PIN(hwirq);

	addr = pctrl->base + ISEL(port);
	if (bit >= 4) {
		bit -= 4;
		addr += 4;
	}

	spin_lock_irqsave(&pctrl->lock, flags);
	writel(readl(addr) & ~BIT(bit * 8), addr);
	spin_unlock_irqrestore(&pctrl->lock, flags);

	gpiochip_disable_irq(gc, hwirq);
	irq_chip_disable_parent(d);
}

static void rzg2l_gpio_irq_enable(struct irq_data *d)
{
	struct gpio_chip *gc = irq_data_get_irq_chip_data(d);
	struct rzg2l_pinctrl *pctrl = container_of(gc, struct rzg2l_pinctrl, gpio_chip);
	unsigned int hwirq = irqd_to_hwirq(d);
	unsigned long flags;
	void __iomem *addr;
	u32 port;
	u8 bit;

	gpiochip_enable_irq(gc, hwirq);

	port = RZG2L_PIN_ID_TO_PORT(hwirq);
	bit = RZG2L_PIN_ID_TO_PIN(hwirq);

	addr = pctrl->base + ISEL(port);
	if (bit >= 4) {
		bit -= 4;
		addr += 4;
	}

	spin_lock_irqsave(&pctrl->lock, flags);
	writel(readl(addr) | BIT(bit * 8), addr);
	spin_unlock_irqrestore(&pctrl->lock, flags);

	irq_chip_enable_parent(d);
}

static int rzg2l_gpio_irq_set_type(struct irq_data *d, unsigned int type)
{
	return irq_chip_set_type_parent(d, type);
}

static void rzg2l_gpio_irqc_eoi(struct irq_data *d)
{
	irq_chip_eoi_parent(d);
}

static void rzg2l_gpio_irq_print_chip(struct irq_data *data, struct seq_file *p)
{
	struct gpio_chip *gc = irq_data_get_irq_chip_data(data);

	seq_printf(p, dev_name(gc->parent));
}

static const struct irq_chip rzg2l_gpio_irqchip = {
	.name = "rzg2l-gpio",
	.irq_disable = rzg2l_gpio_irq_disable,
	.irq_enable = rzg2l_gpio_irq_enable,
	.irq_mask = irq_chip_mask_parent,
	.irq_unmask = irq_chip_unmask_parent,
	.irq_set_type = rzg2l_gpio_irq_set_type,
	.irq_eoi = rzg2l_gpio_irqc_eoi,
	.irq_print_chip = rzg2l_gpio_irq_print_chip,
	.flags = IRQCHIP_IMMUTABLE,
	GPIOCHIP_IRQ_RESOURCE_HELPERS,
};

=======
};

static int rzg2l_gpio_get_gpioint(unsigned int virq)
{
	unsigned int gpioint;
	unsigned int i;
	u32 port, bit;

	port = virq / 8;
	bit = virq % 8;

	if (port >= ARRAY_SIZE(rzg2l_gpio_configs) ||
	    bit >= RZG2L_GPIO_PORT_GET_PINCNT(rzg2l_gpio_configs[port]))
		return -EINVAL;

	gpioint = bit;
	for (i = 0; i < port; i++)
		gpioint += RZG2L_GPIO_PORT_GET_PINCNT(rzg2l_gpio_configs[i]);

	return gpioint;
}

static void rzg2l_gpio_irq_disable(struct irq_data *d)
{
	struct gpio_chip *gc = irq_data_get_irq_chip_data(d);
	struct rzg2l_pinctrl *pctrl = container_of(gc, struct rzg2l_pinctrl, gpio_chip);
	unsigned int hwirq = irqd_to_hwirq(d);
	unsigned long flags;
	void __iomem *addr;
	u32 port;
	u8 bit;

	port = RZG2L_PIN_ID_TO_PORT(hwirq);
	bit = RZG2L_PIN_ID_TO_PIN(hwirq);

	addr = pctrl->base + ISEL(port);
	if (bit >= 4) {
		bit -= 4;
		addr += 4;
	}

	spin_lock_irqsave(&pctrl->lock, flags);
	writel(readl(addr) & ~BIT(bit * 8), addr);
	spin_unlock_irqrestore(&pctrl->lock, flags);

	gpiochip_disable_irq(gc, hwirq);
	irq_chip_disable_parent(d);
}

static void rzg2l_gpio_irq_enable(struct irq_data *d)
{
	struct gpio_chip *gc = irq_data_get_irq_chip_data(d);
	struct rzg2l_pinctrl *pctrl = container_of(gc, struct rzg2l_pinctrl, gpio_chip);
	unsigned int hwirq = irqd_to_hwirq(d);
	unsigned long flags;
	void __iomem *addr;
	u32 port;
	u8 bit;

	gpiochip_enable_irq(gc, hwirq);

	port = RZG2L_PIN_ID_TO_PORT(hwirq);
	bit = RZG2L_PIN_ID_TO_PIN(hwirq);

	addr = pctrl->base + ISEL(port);
	if (bit >= 4) {
		bit -= 4;
		addr += 4;
	}

	spin_lock_irqsave(&pctrl->lock, flags);
	writel(readl(addr) | BIT(bit * 8), addr);
	spin_unlock_irqrestore(&pctrl->lock, flags);

	irq_chip_enable_parent(d);
}

static int rzg2l_gpio_irq_set_type(struct irq_data *d, unsigned int type)
{
	return irq_chip_set_type_parent(d, type);
}

static void rzg2l_gpio_irqc_eoi(struct irq_data *d)
{
	irq_chip_eoi_parent(d);
}

static void rzg2l_gpio_irq_print_chip(struct irq_data *data, struct seq_file *p)
{
	struct gpio_chip *gc = irq_data_get_irq_chip_data(data);

	seq_printf(p, dev_name(gc->parent));
}

static const struct irq_chip rzg2l_gpio_irqchip = {
	.name = "rzg2l-gpio",
	.irq_disable = rzg2l_gpio_irq_disable,
	.irq_enable = rzg2l_gpio_irq_enable,
	.irq_mask = irq_chip_mask_parent,
	.irq_unmask = irq_chip_unmask_parent,
	.irq_set_type = rzg2l_gpio_irq_set_type,
	.irq_eoi = rzg2l_gpio_irqc_eoi,
	.irq_print_chip = rzg2l_gpio_irq_print_chip,
	.flags = IRQCHIP_IMMUTABLE,
	GPIOCHIP_IRQ_RESOURCE_HELPERS,
};

>>>>>>> 7365df19
static int rzg2l_gpio_child_to_parent_hwirq(struct gpio_chip *gc,
					    unsigned int child,
					    unsigned int child_type,
					    unsigned int *parent,
					    unsigned int *parent_type)
{
	struct rzg2l_pinctrl *pctrl = gpiochip_get_data(gc);
	unsigned long flags;
	int gpioint, irq;

	gpioint = rzg2l_gpio_get_gpioint(child);
	if (gpioint < 0)
		return gpioint;

	spin_lock_irqsave(&pctrl->bitmap_lock, flags);
	irq = bitmap_find_free_region(pctrl->tint_slot, RZG2L_TINT_MAX_INTERRUPT, get_order(1));
	spin_unlock_irqrestore(&pctrl->bitmap_lock, flags);
	if (irq < 0)
		return -ENOSPC;
	pctrl->hwirq[irq] = child;
	irq += RZG2L_TINT_IRQ_START_INDEX;

	/* All these interrupts are level high in the CPU */
	*parent_type = IRQ_TYPE_LEVEL_HIGH;
	*parent = RZG2L_PACK_HWIRQ(gpioint, irq);
	return 0;
}

static int rzg2l_gpio_populate_parent_fwspec(struct gpio_chip *chip,
					     union gpio_irq_fwspec *gfwspec,
					     unsigned int parent_hwirq,
					     unsigned int parent_type)
{
	struct irq_fwspec *fwspec = &gfwspec->fwspec;

	fwspec->fwnode = chip->irq.parent_domain->fwnode;
	fwspec->param_count = 2;
	fwspec->param[0] = parent_hwirq;
	fwspec->param[1] = parent_type;

	return 0;
}

static void rzg2l_gpio_irq_domain_free(struct irq_domain *domain, unsigned int virq,
				       unsigned int nr_irqs)
{
	struct irq_data *d;

	d = irq_domain_get_irq_data(domain, virq);
	if (d) {
		struct gpio_chip *gc = irq_data_get_irq_chip_data(d);
		struct rzg2l_pinctrl *pctrl = container_of(gc, struct rzg2l_pinctrl, gpio_chip);
		irq_hw_number_t hwirq = irqd_to_hwirq(d);
		unsigned long flags;
		unsigned int i;

		for (i = 0; i < RZG2L_TINT_MAX_INTERRUPT; i++) {
			if (pctrl->hwirq[i] == hwirq) {
				spin_lock_irqsave(&pctrl->bitmap_lock, flags);
				bitmap_release_region(pctrl->tint_slot, i, get_order(1));
				spin_unlock_irqrestore(&pctrl->bitmap_lock, flags);
				pctrl->hwirq[i] = 0;
				break;
			}
		}
	}
	irq_domain_free_irqs_common(domain, virq, nr_irqs);
}

static void rzg2l_init_irq_valid_mask(struct gpio_chip *gc,
				      unsigned long *valid_mask,
				      unsigned int ngpios)
{
	struct rzg2l_pinctrl *pctrl = gpiochip_get_data(gc);
	struct gpio_chip *chip = &pctrl->gpio_chip;
	unsigned int offset;

	/* Forbid unused lines to be mapped as IRQs */
	for (offset = 0; offset < chip->ngpio; offset++) {
		u32 port, bit;

		port = offset / 8;
		bit = offset % 8;

		if (port >= ARRAY_SIZE(rzg2l_gpio_configs) ||
		    bit >= RZG2L_GPIO_PORT_GET_PINCNT(rzg2l_gpio_configs[port]))
			clear_bit(offset, valid_mask);
	}
}

static int rzg2l_gpio_register(struct rzg2l_pinctrl *pctrl)
{
	struct device_node *np = pctrl->dev->of_node;
	struct gpio_chip *chip = &pctrl->gpio_chip;
	const char *name = dev_name(pctrl->dev);
	struct irq_domain *parent_domain;
	struct of_phandle_args of_args;
	struct device_node *parent_np;
	struct gpio_irq_chip *girq;
	int ret;

	parent_np = of_irq_find_parent(np);
	if (!parent_np)
		return -ENXIO;

	parent_domain = irq_find_host(parent_np);
	of_node_put(parent_np);
	if (!parent_domain)
		return -EPROBE_DEFER;

	ret = of_parse_phandle_with_fixed_args(np, "gpio-ranges", 3, 0, &of_args);
	if (ret) {
		dev_err(pctrl->dev, "Unable to parse gpio-ranges\n");
		return ret;
	}

	if (of_args.args[0] != 0 || of_args.args[1] != 0 ||
	    of_args.args[2] != pctrl->data->n_port_pins) {
		dev_err(pctrl->dev, "gpio-ranges does not match selected SOC\n");
		return -EINVAL;
	}

	chip->names = pctrl->data->port_pins;
	chip->request = rzg2l_gpio_request;
	chip->free = rzg2l_gpio_free;
	chip->get_direction = rzg2l_gpio_get_direction;
	chip->direction_input = rzg2l_gpio_direction_input;
	chip->direction_output = rzg2l_gpio_direction_output;
	chip->get = rzg2l_gpio_get;
	chip->set = rzg2l_gpio_set;
	chip->label = name;
	chip->parent = pctrl->dev;
	chip->owner = THIS_MODULE;
	chip->base = -1;
	chip->ngpio = of_args.args[2];

	girq = &chip->irq;
	gpio_irq_chip_set_chip(girq, &rzg2l_gpio_irqchip);
	girq->fwnode = of_node_to_fwnode(np);
	girq->parent_domain = parent_domain;
	girq->child_to_parent_hwirq = rzg2l_gpio_child_to_parent_hwirq;
	girq->populate_parent_alloc_arg = rzg2l_gpio_populate_parent_fwspec;
	girq->child_irq_domain_ops.free = rzg2l_gpio_irq_domain_free;
	girq->init_valid_mask = rzg2l_init_irq_valid_mask;

	pctrl->gpio_range.id = 0;
	pctrl->gpio_range.pin_base = 0;
	pctrl->gpio_range.base = 0;
	pctrl->gpio_range.npins = chip->ngpio;
	pctrl->gpio_range.name = chip->label;
	pctrl->gpio_range.gc = chip;
	ret = devm_gpiochip_add_data(pctrl->dev, chip, pctrl);
	if (ret) {
		dev_err(pctrl->dev, "failed to add GPIO controller\n");
		return ret;
	}

	dev_dbg(pctrl->dev, "Registered gpio controller\n");

	return 0;
}

static int rzg2l_pinctrl_register(struct rzg2l_pinctrl *pctrl)
{
	struct pinctrl_pin_desc *pins;
	unsigned int i, j;
	u32 *pin_data;
	int ret;

	pctrl->desc.name = DRV_NAME;
	pctrl->desc.npins = pctrl->data->n_port_pins + pctrl->data->n_dedicated_pins;
	pctrl->desc.pctlops = &rzg2l_pinctrl_pctlops;
	pctrl->desc.pmxops = &rzg2l_pinctrl_pmxops;
	pctrl->desc.confops = &rzg2l_pinctrl_confops;
	pctrl->desc.owner = THIS_MODULE;

	pins = devm_kcalloc(pctrl->dev, pctrl->desc.npins, sizeof(*pins), GFP_KERNEL);
	if (!pins)
		return -ENOMEM;

	pin_data = devm_kcalloc(pctrl->dev, pctrl->desc.npins,
				sizeof(*pin_data), GFP_KERNEL);
	if (!pin_data)
		return -ENOMEM;

	pctrl->pins = pins;
	pctrl->desc.pins = pins;

	for (i = 0, j = 0; i < pctrl->data->n_port_pins; i++) {
		pins[i].number = i;
		pins[i].name = pctrl->data->port_pins[i];
		if (i && !(i % RZG2L_PINS_PER_PORT))
			j++;
		pin_data[i] = pctrl->data->port_pin_configs[j];
		pins[i].drv_data = &pin_data[i];
	}

	for (i = 0; i < pctrl->data->n_dedicated_pins; i++) {
		unsigned int index = pctrl->data->n_port_pins + i;

		pins[index].number = index;
		pins[index].name = pctrl->data->dedicated_pins[i].name;
		pin_data[index] = pctrl->data->dedicated_pins[i].config;
		pins[index].drv_data = &pin_data[index];
	}

	ret = devm_pinctrl_register_and_init(pctrl->dev, &pctrl->desc, pctrl,
					     &pctrl->pctl);
	if (ret) {
		dev_err(pctrl->dev, "pinctrl registration failed\n");
		return ret;
	}

	ret = pinctrl_enable(pctrl->pctl);
	if (ret) {
		dev_err(pctrl->dev, "pinctrl enable failed\n");
		return ret;
	}

	ret = rzg2l_gpio_register(pctrl);
	if (ret) {
		dev_err(pctrl->dev, "failed to add GPIO chip: %i\n", ret);
		return ret;
	}

	return 0;
}

static void rzg2l_pinctrl_clk_disable(void *data)
{
	clk_disable_unprepare(data);
}

static int rzg2l_pinctrl_probe(struct platform_device *pdev)
{
	struct rzg2l_pinctrl *pctrl;
	int ret;

	pctrl = devm_kzalloc(&pdev->dev, sizeof(*pctrl), GFP_KERNEL);
	if (!pctrl)
		return -ENOMEM;

	pctrl->dev = &pdev->dev;

	pctrl->data = of_device_get_match_data(&pdev->dev);
	if (!pctrl->data)
		return -EINVAL;

	pctrl->base = devm_platform_ioremap_resource(pdev, 0);
	if (IS_ERR(pctrl->base))
		return PTR_ERR(pctrl->base);

	pctrl->clk = devm_clk_get(pctrl->dev, NULL);
	if (IS_ERR(pctrl->clk)) {
		ret = PTR_ERR(pctrl->clk);
		dev_err(pctrl->dev, "failed to get GPIO clk : %i\n", ret);
		return ret;
	}

	spin_lock_init(&pctrl->lock);
	spin_lock_init(&pctrl->bitmap_lock);

	platform_set_drvdata(pdev, pctrl);

	ret = clk_prepare_enable(pctrl->clk);
	if (ret) {
		dev_err(pctrl->dev, "failed to enable GPIO clk: %i\n", ret);
		return ret;
	}

	ret = devm_add_action_or_reset(&pdev->dev, rzg2l_pinctrl_clk_disable,
				       pctrl->clk);
	if (ret) {
		dev_err(pctrl->dev,
			"failed to register GPIO clk disable action, %i\n",
			ret);
		return ret;
	}

	ret = rzg2l_pinctrl_register(pctrl);
	if (ret)
		return ret;

	dev_info(pctrl->dev, "%s support registered\n", DRV_NAME);
	return 0;
}

static struct rzg2l_pinctrl_data r9a07g043_data = {
	.port_pins = rzg2l_gpio_names,
	.port_pin_configs = r9a07g043_gpio_configs,
	.dedicated_pins = rzg2l_dedicated_pins.common,
	.n_port_pins = ARRAY_SIZE(r9a07g043_gpio_configs) * RZG2L_PINS_PER_PORT,
	.n_dedicated_pins = ARRAY_SIZE(rzg2l_dedicated_pins.common),
};

static struct rzg2l_pinctrl_data r9a07g044_data = {
	.port_pins = rzg2l_gpio_names,
	.port_pin_configs = rzg2l_gpio_configs,
	.dedicated_pins = rzg2l_dedicated_pins.common,
	.n_port_pins = ARRAY_SIZE(rzg2l_gpio_names),
	.n_dedicated_pins = ARRAY_SIZE(rzg2l_dedicated_pins.common) +
		ARRAY_SIZE(rzg2l_dedicated_pins.rzg2l_pins),
};

static const struct of_device_id rzg2l_pinctrl_of_table[] = {
	{
		.compatible = "renesas,r9a07g043-pinctrl",
		.data = &r9a07g043_data,
	},
	{
		.compatible = "renesas,r9a07g044-pinctrl",
		.data = &r9a07g044_data,
	},
	{ /* sentinel */ }
};

static struct platform_driver rzg2l_pinctrl_driver = {
	.driver = {
		.name = DRV_NAME,
		.of_match_table = of_match_ptr(rzg2l_pinctrl_of_table),
	},
	.probe = rzg2l_pinctrl_probe,
};

static int __init rzg2l_pinctrl_init(void)
{
	return platform_driver_register(&rzg2l_pinctrl_driver);
}
core_initcall(rzg2l_pinctrl_init);

MODULE_AUTHOR("Lad Prabhakar <prabhakar.mahadev-lad.rj@bp.renesas.com>");
MODULE_DESCRIPTION("Pin and gpio controller driver for RZ/G2L family");
MODULE_LICENSE("GPL v2");<|MERGE_RESOLUTION|>--- conflicted
+++ resolved
@@ -1120,7 +1120,6 @@
 		{ "QSPI1_SSL", RZG2L_SINGLE_PIN_PACK(0xb, 5,
 		 (PIN_CFG_IOLH_B | PIN_CFG_SR | PIN_CFG_IO_VMC_QSPI)) },
 	}
-<<<<<<< HEAD
 };
 
 static int rzg2l_gpio_get_gpioint(unsigned int virq)
@@ -1228,115 +1227,6 @@
 	GPIOCHIP_IRQ_RESOURCE_HELPERS,
 };
 
-=======
-};
-
-static int rzg2l_gpio_get_gpioint(unsigned int virq)
-{
-	unsigned int gpioint;
-	unsigned int i;
-	u32 port, bit;
-
-	port = virq / 8;
-	bit = virq % 8;
-
-	if (port >= ARRAY_SIZE(rzg2l_gpio_configs) ||
-	    bit >= RZG2L_GPIO_PORT_GET_PINCNT(rzg2l_gpio_configs[port]))
-		return -EINVAL;
-
-	gpioint = bit;
-	for (i = 0; i < port; i++)
-		gpioint += RZG2L_GPIO_PORT_GET_PINCNT(rzg2l_gpio_configs[i]);
-
-	return gpioint;
-}
-
-static void rzg2l_gpio_irq_disable(struct irq_data *d)
-{
-	struct gpio_chip *gc = irq_data_get_irq_chip_data(d);
-	struct rzg2l_pinctrl *pctrl = container_of(gc, struct rzg2l_pinctrl, gpio_chip);
-	unsigned int hwirq = irqd_to_hwirq(d);
-	unsigned long flags;
-	void __iomem *addr;
-	u32 port;
-	u8 bit;
-
-	port = RZG2L_PIN_ID_TO_PORT(hwirq);
-	bit = RZG2L_PIN_ID_TO_PIN(hwirq);
-
-	addr = pctrl->base + ISEL(port);
-	if (bit >= 4) {
-		bit -= 4;
-		addr += 4;
-	}
-
-	spin_lock_irqsave(&pctrl->lock, flags);
-	writel(readl(addr) & ~BIT(bit * 8), addr);
-	spin_unlock_irqrestore(&pctrl->lock, flags);
-
-	gpiochip_disable_irq(gc, hwirq);
-	irq_chip_disable_parent(d);
-}
-
-static void rzg2l_gpio_irq_enable(struct irq_data *d)
-{
-	struct gpio_chip *gc = irq_data_get_irq_chip_data(d);
-	struct rzg2l_pinctrl *pctrl = container_of(gc, struct rzg2l_pinctrl, gpio_chip);
-	unsigned int hwirq = irqd_to_hwirq(d);
-	unsigned long flags;
-	void __iomem *addr;
-	u32 port;
-	u8 bit;
-
-	gpiochip_enable_irq(gc, hwirq);
-
-	port = RZG2L_PIN_ID_TO_PORT(hwirq);
-	bit = RZG2L_PIN_ID_TO_PIN(hwirq);
-
-	addr = pctrl->base + ISEL(port);
-	if (bit >= 4) {
-		bit -= 4;
-		addr += 4;
-	}
-
-	spin_lock_irqsave(&pctrl->lock, flags);
-	writel(readl(addr) | BIT(bit * 8), addr);
-	spin_unlock_irqrestore(&pctrl->lock, flags);
-
-	irq_chip_enable_parent(d);
-}
-
-static int rzg2l_gpio_irq_set_type(struct irq_data *d, unsigned int type)
-{
-	return irq_chip_set_type_parent(d, type);
-}
-
-static void rzg2l_gpio_irqc_eoi(struct irq_data *d)
-{
-	irq_chip_eoi_parent(d);
-}
-
-static void rzg2l_gpio_irq_print_chip(struct irq_data *data, struct seq_file *p)
-{
-	struct gpio_chip *gc = irq_data_get_irq_chip_data(data);
-
-	seq_printf(p, dev_name(gc->parent));
-}
-
-static const struct irq_chip rzg2l_gpio_irqchip = {
-	.name = "rzg2l-gpio",
-	.irq_disable = rzg2l_gpio_irq_disable,
-	.irq_enable = rzg2l_gpio_irq_enable,
-	.irq_mask = irq_chip_mask_parent,
-	.irq_unmask = irq_chip_unmask_parent,
-	.irq_set_type = rzg2l_gpio_irq_set_type,
-	.irq_eoi = rzg2l_gpio_irqc_eoi,
-	.irq_print_chip = rzg2l_gpio_irq_print_chip,
-	.flags = IRQCHIP_IMMUTABLE,
-	GPIOCHIP_IRQ_RESOURCE_HELPERS,
-};
-
->>>>>>> 7365df19
 static int rzg2l_gpio_child_to_parent_hwirq(struct gpio_chip *gc,
 					    unsigned int child,
 					    unsigned int child_type,
