--- conflicted
+++ resolved
@@ -1892,7 +1892,6 @@
 	/*
 	 * The alignment of this bridge is yet to be considered, hence it must
 	 * be done now before extending its bridge window.
-<<<<<<< HEAD
 	 */
 	align = pci_resource_alignment(bridge, io_res);
 	if (!io_res->parent && align)
@@ -1911,26 +1910,6 @@
 	 * Now that we have adjusted for alignment, update the bridge window
 	 * resources to fill as much remaining resource space as possible.
 	 */
-=======
-	 */
-	align = pci_resource_alignment(bridge, io_res);
-	if (!io_res->parent && align)
-		io.start = min(ALIGN(io.start, align), io.end + 1);
-
-	align = pci_resource_alignment(bridge, mmio_res);
-	if (!mmio_res->parent && align)
-		mmio.start = min(ALIGN(mmio.start, align), mmio.end + 1);
-
-	align = pci_resource_alignment(bridge, mmio_pref_res);
-	if (!mmio_pref_res->parent && align)
-		mmio_pref.start = min(ALIGN(mmio_pref.start, align),
-			mmio_pref.end + 1);
-
-	/*
-	 * Now that we have adjusted for alignment, update the bridge window
-	 * resources to fill as much remaining resource space as possible.
-	 */
->>>>>>> 04d5ce62
 	adjust_bridge_window(bridge, io_res, add_list, resource_size(&io));
 	adjust_bridge_window(bridge, mmio_res, add_list, resource_size(&mmio));
 	adjust_bridge_window(bridge, mmio_pref_res, add_list,
