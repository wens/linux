--- conflicted
+++ resolved
@@ -349,11 +349,6 @@
 		BUG_ON(page == NULL);
 
 		pfn = page_to_pfn(page);
-<<<<<<< HEAD
-
-		set_phys_to_machine(pfn, frame_list[i]);
-=======
->>>>>>> d8ec26d7
 
 #ifdef CONFIG_XEN_HAVE_PVMMU
 		if (!xen_feature(XENFEAT_auto_translated_physmap)) {
@@ -385,7 +380,6 @@
 	enum bp_state state = BP_DONE;
 	unsigned long  pfn, i;
 	struct page   *page;
-	struct page   *scratch_page;
 	int ret;
 	struct xen_memory_reservation reservation = {
 		.address_bits = 0,
@@ -418,29 +412,7 @@
 
 		scrub_page(page);
 
-		/*
-		 * Ballooned out frames are effectively replaced with
-		 * a scratch frame.  Ensure direct mappings and the
-		 * p2m are consistent.
-		 */
-		scratch_page = get_balloon_scratch_page();
 #ifdef CONFIG_XEN_HAVE_PVMMU
-<<<<<<< HEAD
-		if (xen_pv_domain() && !PageHighMem(page)) {
-			ret = HYPERVISOR_update_va_mapping(
-				(unsigned long)__va(pfn << PAGE_SHIFT),
-				pfn_pte(page_to_pfn(scratch_page),
-					PAGE_KERNEL_RO), 0);
-			BUG_ON(ret);
-		}
-#endif
-		if (!xen_feature(XENFEAT_auto_translated_physmap)) {
-			unsigned long p;
-			p = page_to_pfn(scratch_page);
-			__set_phys_to_machine(pfn, pfn_to_mfn(p));
-		}
-		put_balloon_scratch_page();
-=======
 		/*
 		 * Ballooned out frames are effectively replaced with
 		 * a scratch frame.  Ensure direct mappings and the
@@ -463,7 +435,6 @@
 			put_balloon_scratch_page();
 		}
 #endif
->>>>>>> d8ec26d7
 
 		balloon_append(pfn_to_page(pfn));
 	}
@@ -628,11 +599,7 @@
 	}
 }
 
-<<<<<<< HEAD
-static int __cpuinit balloon_cpu_notify(struct notifier_block *self,
-=======
 static int balloon_cpu_notify(struct notifier_block *self,
->>>>>>> d8ec26d7
 				    unsigned long action, void *hcpu)
 {
 	int cpu = (long)hcpu;
@@ -652,11 +619,7 @@
 	return NOTIFY_OK;
 }
 
-<<<<<<< HEAD
-static struct notifier_block balloon_cpu_notifier __cpuinitdata = {
-=======
 static struct notifier_block balloon_cpu_notifier = {
->>>>>>> d8ec26d7
 	.notifier_call	= balloon_cpu_notify,
 };
 
@@ -667,17 +630,6 @@
 	if (!xen_domain())
 		return -ENODEV;
 
-<<<<<<< HEAD
-	for_each_online_cpu(cpu)
-	{
-		per_cpu(balloon_scratch_page, cpu) = alloc_page(GFP_KERNEL);
-		if (per_cpu(balloon_scratch_page, cpu) == NULL) {
-			pr_warn("Failed to allocate balloon_scratch_page for cpu %d\n", cpu);
-			return -ENOMEM;
-		}
-	}
-	register_cpu_notifier(&balloon_cpu_notifier);
-=======
 	if (!xen_feature(XENFEAT_auto_translated_physmap)) {
 		for_each_online_cpu(cpu)
 		{
@@ -689,7 +641,6 @@
 		}
 		register_cpu_notifier(&balloon_cpu_notifier);
 	}
->>>>>>> d8ec26d7
 
 	pr_info("Initialising balloon driver\n");
 
