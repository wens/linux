// SPDX-License-Identifier: (BSD-3-Clause OR GPL-2.0-only)
/* Copyright(c) 2014 - 2020 Intel Corporation */
#include <linux/kernel.h>
#include <linux/init.h>
#include <linux/types.h>
#include <linux/pci.h>
#include <linux/slab.h>
#include <linux/errno.h>
#include <linux/interrupt.h>
#include "adf_accel_devices.h"
#include "adf_common_drv.h"
#include "adf_cfg.h"
#include "adf_cfg_strings.h"
#include "adf_cfg_common.h"
#include "adf_transport_access_macros.h"
#include "adf_transport_internal.h"

#define ADF_MAX_NUM_VFS	32
<<<<<<< HEAD
#define ADF_ERRSOU3	(0x3A000 + 0x0C)
#define ADF_ERRSOU5	(0x3A000 + 0xD8)
#define ADF_ERRMSK3	(0x3A000 + 0x1C)
#define ADF_ERRMSK5	(0x3A000 + 0xDC)
#define ADF_ERR_REG_VF2PF_L(vf_src)	(((vf_src) & 0x01FFFE00) >> 9)
#define ADF_ERR_REG_VF2PF_U(vf_src)	(((vf_src) & 0x0000FFFF) << 16)
=======
>>>>>>> df0cc57e

static int adf_enable_msix(struct adf_accel_dev *accel_dev)
{
	struct adf_accel_pci *pci_dev_info = &accel_dev->accel_pci_dev;
	struct adf_hw_device_data *hw_data = accel_dev->hw_device;
	u32 msix_num_entries = hw_data->num_banks + 1;
	int ret;

	if (hw_data->set_msix_rttable)
		hw_data->set_msix_rttable(accel_dev);

	ret = pci_alloc_irq_vectors(pci_dev_info->pci_dev, msix_num_entries,
				    msix_num_entries, PCI_IRQ_MSIX);
	if (unlikely(ret < 0)) {
		dev_err(&GET_DEV(accel_dev),
			"Failed to allocate %d MSI-X vectors\n",
			msix_num_entries);
		return ret;
	}
	return 0;
}

static void adf_disable_msix(struct adf_accel_pci *pci_dev_info)
{
	pci_free_irq_vectors(pci_dev_info->pci_dev);
}

static irqreturn_t adf_msix_isr_bundle(int irq, void *bank_ptr)
{
	struct adf_etr_bank_data *bank = bank_ptr;
	struct adf_hw_csr_ops *csr_ops = GET_CSR_OPS(bank->accel_dev);

	csr_ops->write_csr_int_flag_and_col(bank->csr_addr, bank->bank_number,
					    0);
	tasklet_hi_schedule(&bank->resp_handler);
	return IRQ_HANDLED;
}

static irqreturn_t adf_msix_isr_ae(int irq, void *dev_ptr)
{
	struct adf_accel_dev *accel_dev = dev_ptr;

#ifdef CONFIG_PCI_IOV
	/* If SR-IOV is enabled (vf_info is non-NULL), check for VF->PF ints */
	if (accel_dev->pf.vf_info) {
		struct adf_hw_device_data *hw_data = accel_dev->hw_device;
		struct adf_bar *pmisc =
			&GET_BARS(accel_dev)[hw_data->get_misc_bar_id(hw_data)];
		void __iomem *pmisc_addr = pmisc->virt_addr;
<<<<<<< HEAD
		u32 errsou3, errsou5, errmsk3, errmsk5;
		unsigned long vf_mask;

		/* Get the interrupt sources triggered by VFs */
		errsou3 = ADF_CSR_RD(pmisc_addr, ADF_ERRSOU3);
		errsou5 = ADF_CSR_RD(pmisc_addr, ADF_ERRSOU5);
		vf_mask = ADF_ERR_REG_VF2PF_L(errsou3);
		vf_mask |= ADF_ERR_REG_VF2PF_U(errsou5);

		/* To avoid adding duplicate entries to work queue, clear
		 * vf_int_mask_sets bits that are already masked in ERRMSK register.
		 */
		errmsk3 = ADF_CSR_RD(pmisc_addr, ADF_ERRMSK3);
		errmsk5 = ADF_CSR_RD(pmisc_addr, ADF_ERRMSK5);
		vf_mask &= ~ADF_ERR_REG_VF2PF_L(errmsk3);
		vf_mask &= ~ADF_ERR_REG_VF2PF_U(errmsk5);
=======
		unsigned long vf_mask;

		/* Get the interrupt sources triggered by VFs */
		vf_mask = hw_data->get_vf2pf_sources(pmisc_addr);
>>>>>>> df0cc57e

		if (vf_mask) {
			struct adf_accel_vf_info *vf_info;
			bool irq_handled = false;
			int i;

			/* Disable VF2PF interrupts for VFs with pending ints */
			adf_disable_vf2pf_interrupts_irq(accel_dev, vf_mask);

			/*
			 * Handle VF2PF interrupt unless the VF is malicious and
			 * is attempting to flood the host OS with VF2PF interrupts.
			 */
			for_each_set_bit(i, &vf_mask, ADF_MAX_NUM_VFS) {
				vf_info = accel_dev->pf.vf_info + i;

				if (!__ratelimit(&vf_info->vf2pf_ratelimit)) {
					dev_info(&GET_DEV(accel_dev),
						 "Too many ints from VF%d\n",
						  vf_info->vf_nr + 1);
					continue;
				}

				adf_schedule_vf2pf_handler(vf_info);
				irq_handled = true;
			}

			if (irq_handled)
				return IRQ_HANDLED;
		}
	}
#endif /* CONFIG_PCI_IOV */

	dev_dbg(&GET_DEV(accel_dev), "qat_dev%d spurious AE interrupt\n",
		accel_dev->accel_id);

	return IRQ_NONE;
}

static void adf_free_irqs(struct adf_accel_dev *accel_dev)
{
	struct adf_accel_pci *pci_dev_info = &accel_dev->accel_pci_dev;
	struct adf_hw_device_data *hw_data = accel_dev->hw_device;
	struct adf_irq *irqs = pci_dev_info->msix_entries.irqs;
	struct adf_etr_data *etr_data = accel_dev->transport;
	int clust_irq = hw_data->num_banks;
	int irq, i = 0;

	if (pci_dev_info->msix_entries.num_entries > 1) {
		for (i = 0; i < hw_data->num_banks; i++) {
			if (irqs[i].enabled) {
				irq = pci_irq_vector(pci_dev_info->pci_dev, i);
				irq_set_affinity_hint(irq, NULL);
				free_irq(irq, &etr_data->banks[i]);
			}
		}
	}

	if (irqs[i].enabled) {
		irq = pci_irq_vector(pci_dev_info->pci_dev, clust_irq);
		free_irq(irq, accel_dev);
	}
}

static int adf_request_irqs(struct adf_accel_dev *accel_dev)
{
	struct adf_accel_pci *pci_dev_info = &accel_dev->accel_pci_dev;
	struct adf_hw_device_data *hw_data = accel_dev->hw_device;
	struct adf_irq *irqs = pci_dev_info->msix_entries.irqs;
	struct adf_etr_data *etr_data = accel_dev->transport;
	int clust_irq = hw_data->num_banks;
	int ret, irq, i = 0;
	char *name;

	/* Request msix irq for all banks unless SR-IOV enabled */
	if (!accel_dev->pf.vf_info) {
		for (i = 0; i < hw_data->num_banks; i++) {
			struct adf_etr_bank_data *bank = &etr_data->banks[i];
			unsigned int cpu, cpus = num_online_cpus();

			name = irqs[i].name;
			snprintf(name, ADF_MAX_MSIX_VECTOR_NAME,
				 "qat%d-bundle%d", accel_dev->accel_id, i);
			irq = pci_irq_vector(pci_dev_info->pci_dev, i);
			if (unlikely(irq < 0)) {
				dev_err(&GET_DEV(accel_dev),
					"Failed to get IRQ number of device vector %d - %s\n",
					i, name);
				ret = irq;
				goto err;
			}
			ret = request_irq(irq, adf_msix_isr_bundle, 0,
					  &name[0], bank);
			if (ret) {
				dev_err(&GET_DEV(accel_dev),
					"Failed to allocate IRQ %d for %s\n",
					irq, name);
				goto err;
			}

			cpu = ((accel_dev->accel_id * hw_data->num_banks) +
			       i) % cpus;
			irq_set_affinity_hint(irq, get_cpu_mask(cpu));
			irqs[i].enabled = true;
		}
	}

	/* Request msix irq for AE */
	name = irqs[i].name;
	snprintf(name, ADF_MAX_MSIX_VECTOR_NAME,
		 "qat%d-ae-cluster", accel_dev->accel_id);
	irq = pci_irq_vector(pci_dev_info->pci_dev, clust_irq);
	if (unlikely(irq < 0)) {
		dev_err(&GET_DEV(accel_dev),
			"Failed to get IRQ number of device vector %d - %s\n",
			i, name);
		ret = irq;
		goto err;
	}
	ret = request_irq(irq, adf_msix_isr_ae, 0, &name[0], accel_dev);
	if (ret) {
		dev_err(&GET_DEV(accel_dev),
			"Failed to allocate IRQ %d for %s\n", irq, name);
		goto err;
	}
	irqs[i].enabled = true;
	return ret;
err:
	adf_free_irqs(accel_dev);
	return ret;
}

static int adf_isr_alloc_msix_vectors_data(struct adf_accel_dev *accel_dev)
{
	struct adf_hw_device_data *hw_data = accel_dev->hw_device;
	u32 msix_num_entries = 1;
	struct adf_irq *irqs;

	/* If SR-IOV is disabled (vf_info is NULL), add entries for each bank */
	if (!accel_dev->pf.vf_info)
		msix_num_entries += hw_data->num_banks;

	irqs = kzalloc_node(msix_num_entries * sizeof(*irqs),
			    GFP_KERNEL, dev_to_node(&GET_DEV(accel_dev)));
	if (!irqs)
		return -ENOMEM;

	accel_dev->accel_pci_dev.msix_entries.num_entries = msix_num_entries;
	accel_dev->accel_pci_dev.msix_entries.irqs = irqs;
	return 0;
}

static void adf_isr_free_msix_vectors_data(struct adf_accel_dev *accel_dev)
{
	kfree(accel_dev->accel_pci_dev.msix_entries.irqs);
	accel_dev->accel_pci_dev.msix_entries.irqs = NULL;
}

static int adf_setup_bh(struct adf_accel_dev *accel_dev)
{
	struct adf_etr_data *priv_data = accel_dev->transport;
	struct adf_hw_device_data *hw_data = accel_dev->hw_device;
	int i;

	for (i = 0; i < hw_data->num_banks; i++)
		tasklet_init(&priv_data->banks[i].resp_handler,
			     adf_response_handler,
			     (unsigned long)&priv_data->banks[i]);
	return 0;
}

static void adf_cleanup_bh(struct adf_accel_dev *accel_dev)
{
	struct adf_etr_data *priv_data = accel_dev->transport;
	struct adf_hw_device_data *hw_data = accel_dev->hw_device;
	int i;

	for (i = 0; i < hw_data->num_banks; i++) {
		tasklet_disable(&priv_data->banks[i].resp_handler);
		tasklet_kill(&priv_data->banks[i].resp_handler);
	}
}

/**
 * adf_isr_resource_free() - Free IRQ for acceleration device
 * @accel_dev:  Pointer to acceleration device.
 *
 * Function frees interrupts for acceleration device.
 */
void adf_isr_resource_free(struct adf_accel_dev *accel_dev)
{
	adf_free_irqs(accel_dev);
	adf_cleanup_bh(accel_dev);
	adf_disable_msix(&accel_dev->accel_pci_dev);
	adf_isr_free_msix_vectors_data(accel_dev);
}
EXPORT_SYMBOL_GPL(adf_isr_resource_free);

/**
 * adf_isr_resource_alloc() - Allocate IRQ for acceleration device
 * @accel_dev:  Pointer to acceleration device.
 *
 * Function allocates interrupts for acceleration device.
 *
 * Return: 0 on success, error code otherwise.
 */
int adf_isr_resource_alloc(struct adf_accel_dev *accel_dev)
{
	int ret;

	ret = adf_isr_alloc_msix_vectors_data(accel_dev);
	if (ret)
		goto err_out;

	ret = adf_enable_msix(accel_dev);
	if (ret)
		goto err_free_msix_table;

	ret = adf_setup_bh(accel_dev);
	if (ret)
		goto err_disable_msix;

	ret = adf_request_irqs(accel_dev);
	if (ret)
		goto err_cleanup_bh;

	return 0;

err_cleanup_bh:
	adf_cleanup_bh(accel_dev);

err_disable_msix:
	adf_disable_msix(&accel_dev->accel_pci_dev);

err_free_msix_table:
	adf_isr_free_msix_vectors_data(accel_dev);

err_out:
	return ret;
}
EXPORT_SYMBOL_GPL(adf_isr_resource_alloc);<|MERGE_RESOLUTION|>--- conflicted
+++ resolved
@@ -16,15 +16,6 @@
 #include "adf_transport_internal.h"
 
 #define ADF_MAX_NUM_VFS	32
-<<<<<<< HEAD
-#define ADF_ERRSOU3	(0x3A000 + 0x0C)
-#define ADF_ERRSOU5	(0x3A000 + 0xD8)
-#define ADF_ERRMSK3	(0x3A000 + 0x1C)
-#define ADF_ERRMSK5	(0x3A000 + 0xDC)
-#define ADF_ERR_REG_VF2PF_L(vf_src)	(((vf_src) & 0x01FFFE00) >> 9)
-#define ADF_ERR_REG_VF2PF_U(vf_src)	(((vf_src) & 0x0000FFFF) << 16)
-=======
->>>>>>> df0cc57e
 
 static int adf_enable_msix(struct adf_accel_dev *accel_dev)
 {
@@ -74,29 +65,10 @@
 		struct adf_bar *pmisc =
 			&GET_BARS(accel_dev)[hw_data->get_misc_bar_id(hw_data)];
 		void __iomem *pmisc_addr = pmisc->virt_addr;
-<<<<<<< HEAD
-		u32 errsou3, errsou5, errmsk3, errmsk5;
-		unsigned long vf_mask;
-
-		/* Get the interrupt sources triggered by VFs */
-		errsou3 = ADF_CSR_RD(pmisc_addr, ADF_ERRSOU3);
-		errsou5 = ADF_CSR_RD(pmisc_addr, ADF_ERRSOU5);
-		vf_mask = ADF_ERR_REG_VF2PF_L(errsou3);
-		vf_mask |= ADF_ERR_REG_VF2PF_U(errsou5);
-
-		/* To avoid adding duplicate entries to work queue, clear
-		 * vf_int_mask_sets bits that are already masked in ERRMSK register.
-		 */
-		errmsk3 = ADF_CSR_RD(pmisc_addr, ADF_ERRMSK3);
-		errmsk5 = ADF_CSR_RD(pmisc_addr, ADF_ERRMSK5);
-		vf_mask &= ~ADF_ERR_REG_VF2PF_L(errmsk3);
-		vf_mask &= ~ADF_ERR_REG_VF2PF_U(errmsk5);
-=======
 		unsigned long vf_mask;
 
 		/* Get the interrupt sources triggered by VFs */
 		vf_mask = hw_data->get_vf2pf_sources(pmisc_addr);
->>>>>>> df0cc57e
 
 		if (vf_mask) {
 			struct adf_accel_vf_info *vf_info;
