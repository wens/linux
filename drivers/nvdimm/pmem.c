/*
 * Persistent Memory Driver
 *
 * Copyright (c) 2014-2015, Intel Corporation.
 * Copyright (c) 2015, Christoph Hellwig <hch@lst.de>.
 * Copyright (c) 2015, Boaz Harrosh <boaz@plexistor.com>.
 *
 * This program is free software; you can redistribute it and/or modify it
 * under the terms and conditions of the GNU General Public License,
 * version 2, as published by the Free Software Foundation.
 *
 * This program is distributed in the hope it will be useful, but WITHOUT
 * ANY WARRANTY; without even the implied warranty of MERCHANTABILITY or
 * FITNESS FOR A PARTICULAR PURPOSE.  See the GNU General Public License for
 * more details.
 */

#include <asm/cacheflush.h>
#include <linux/blkdev.h>
#include <linux/hdreg.h>
#include <linux/init.h>
#include <linux/platform_device.h>
#include <linux/module.h>
#include <linux/moduleparam.h>
#include <linux/badblocks.h>
#include <linux/memremap.h>
#include <linux/vmalloc.h>
#include <linux/pfn_t.h>
#include <linux/slab.h>
#include <linux/pmem.h>
#include <linux/nd.h>
#include "pmem.h"
#include "pfn.h"
#include "nd.h"

static struct device *to_dev(struct pmem_device *pmem)
{
	/*
	 * nvdimm bus services need a 'dev' parameter, and we record the device
	 * at init in bb.dev.
	 */
	return pmem->bb.dev;
}

static struct nd_region *to_region(struct pmem_device *pmem)
{
	return to_nd_region(to_dev(pmem)->parent);
}

static int pmem_clear_poison(struct pmem_device *pmem, phys_addr_t offset,
		unsigned int len)
{
	struct device *dev = to_dev(pmem);
	sector_t sector;
	long cleared;
	int rc = 0;

	sector = (offset - pmem->data_offset) / 512;

	cleared = nvdimm_clear_poison(dev, pmem->phys_addr + offset, len);
	if (cleared < len)
		rc = -EIO;
	if (cleared > 0 && cleared / 512) {
<<<<<<< HEAD
		dev_dbg(dev, "%s: %#llx clear %ld sector%s\n",
				__func__, (unsigned long long) sector,
				cleared / 512, cleared / 512 > 1 ? "s" : "");
		badblocks_clear(&pmem->bb, sector, cleared / 512);
	} else {
		return -EIO;
=======
		cleared /= 512;
		dev_dbg(dev, "%s: %#llx clear %ld sector%s\n", __func__,
				(unsigned long long) sector, cleared,
				cleared > 1 ? "s" : "");
		badblocks_clear(&pmem->bb, sector, cleared);
>>>>>>> d7fe1a67
	}

	invalidate_pmem(pmem->virt_addr + offset, len);
<<<<<<< HEAD
	return 0;
=======

	return rc;
>>>>>>> d7fe1a67
}

static void write_pmem(void *pmem_addr, struct page *page,
		unsigned int off, unsigned int len)
{
	void *mem = kmap_atomic(page);

	memcpy_to_pmem(pmem_addr, mem + off, len);
	kunmap_atomic(mem);
}

static int read_pmem(struct page *page, unsigned int off,
		void *pmem_addr, unsigned int len)
{
	int rc;
	void *mem = kmap_atomic(page);

	rc = memcpy_from_pmem(mem + off, pmem_addr, len);
	kunmap_atomic(mem);
	return rc;
}

static int pmem_do_bvec(struct pmem_device *pmem, struct page *page,
			unsigned int len, unsigned int off, bool is_write,
			sector_t sector)
{
	int rc = 0;
	bool bad_pmem = false;
	phys_addr_t pmem_off = sector * 512 + pmem->data_offset;
	void *pmem_addr = pmem->virt_addr + pmem_off;

	if (unlikely(is_bad_pmem(&pmem->bb, sector, len)))
		bad_pmem = true;

	if (!is_write) {
		if (unlikely(bad_pmem))
			rc = -EIO;
		else {
			rc = read_pmem(page, off, pmem_addr, len);
			flush_dcache_page(page);
		}
	} else {
		/*
		 * Note that we write the data both before and after
		 * clearing poison.  The write before clear poison
		 * handles situations where the latest written data is
		 * preserved and the clear poison operation simply marks
		 * the address range as valid without changing the data.
		 * In this case application software can assume that an
		 * interrupted write will either return the new good
		 * data or an error.
		 *
		 * However, if pmem_clear_poison() leaves the data in an
		 * indeterminate state we need to perform the write
		 * after clear poison.
		 */
		flush_dcache_page(page);
		write_pmem(pmem_addr, page, off, len);
		if (unlikely(bad_pmem)) {
			rc = pmem_clear_poison(pmem, pmem_off, len);
			write_pmem(pmem_addr, page, off, len);
		}
	}

	return rc;
}

/* account for REQ_FLUSH rename, replace with REQ_PREFLUSH after v4.8-rc1 */
#ifndef REQ_FLUSH
#define REQ_FLUSH REQ_PREFLUSH
#endif

static blk_qc_t pmem_make_request(struct request_queue *q, struct bio *bio)
{
	int rc = 0;
	bool do_acct;
	unsigned long start;
	struct bio_vec bvec;
	struct bvec_iter iter;
	struct pmem_device *pmem = q->queuedata;
	struct nd_region *nd_region = to_region(pmem);

	if (bio->bi_opf & REQ_FLUSH)
		nvdimm_flush(nd_region);

	do_acct = nd_iostat_start(bio, &start);
	bio_for_each_segment(bvec, bio, iter) {
		rc = pmem_do_bvec(pmem, bvec.bv_page, bvec.bv_len,
				bvec.bv_offset, op_is_write(bio_op(bio)),
				iter.bi_sector);
		if (rc) {
			bio->bi_error = rc;
			break;
		}
	}
	if (do_acct)
		nd_iostat_end(bio, start);

	if (bio->bi_opf & REQ_FUA)
		nvdimm_flush(nd_region);

	bio_endio(bio);
	return BLK_QC_T_NONE;
}

static int pmem_rw_page(struct block_device *bdev, sector_t sector,
		       struct page *page, bool is_write)
{
	struct pmem_device *pmem = bdev->bd_queue->queuedata;
	int rc;

	rc = pmem_do_bvec(pmem, page, PAGE_SIZE, 0, is_write, sector);

	/*
	 * The ->rw_page interface is subtle and tricky.  The core
	 * retries on any error, so we can only invoke page_endio() in
	 * the successful completion case.  Otherwise, we'll see crashes
	 * caused by double completion.
	 */
	if (rc == 0)
		page_endio(page, is_write, 0);

	return rc;
}

/* see "strong" declaration in tools/testing/nvdimm/pmem-dax.c */
__weak long pmem_direct_access(struct block_device *bdev, sector_t sector,
		      void **kaddr, pfn_t *pfn, long size)
{
	struct pmem_device *pmem = bdev->bd_queue->queuedata;
	resource_size_t offset = sector * 512 + pmem->data_offset;

	if (unlikely(is_bad_pmem(&pmem->bb, sector, size)))
		return -EIO;
	*kaddr = pmem->virt_addr + offset;
	*pfn = phys_to_pfn_t(pmem->phys_addr + offset, pmem->pfn_flags);

	/*
	 * If badblocks are present, limit known good range to the
	 * requested range.
	 */
	if (unlikely(pmem->bb.count))
		return size;
	return pmem->size - pmem->pfn_pad - offset;
}

static const struct block_device_operations pmem_fops = {
	.owner =		THIS_MODULE,
	.rw_page =		pmem_rw_page,
	.direct_access =	pmem_direct_access,
	.revalidate_disk =	nvdimm_revalidate_disk,
};

static void pmem_release_queue(void *q)
{
	blk_cleanup_queue(q);
}

static void pmem_release_disk(void *disk)
{
	del_gendisk(disk);
	put_disk(disk);
}

static int pmem_attach_disk(struct device *dev,
		struct nd_namespace_common *ndns)
{
	struct nd_namespace_io *nsio = to_nd_namespace_io(&ndns->dev);
	struct nd_region *nd_region = to_nd_region(dev->parent);
	struct vmem_altmap __altmap, *altmap = NULL;
	struct resource *res = &nsio->res;
	struct nd_pfn *nd_pfn = NULL;
	int nid = dev_to_node(dev);
	struct nd_pfn_sb *pfn_sb;
	struct pmem_device *pmem;
	struct resource pfn_res;
	struct request_queue *q;
	struct gendisk *disk;
	void *addr;

	/* while nsio_rw_bytes is active, parse a pfn info block if present */
	if (is_nd_pfn(dev)) {
		nd_pfn = to_nd_pfn(dev);
		altmap = nvdimm_setup_pfn(nd_pfn, &pfn_res, &__altmap);
		if (IS_ERR(altmap))
			return PTR_ERR(altmap);
	}

	/* we're attaching a block device, disable raw namespace access */
	devm_nsio_disable(dev, nsio);

	pmem = devm_kzalloc(dev, sizeof(*pmem), GFP_KERNEL);
	if (!pmem)
		return -ENOMEM;

	dev_set_drvdata(dev, pmem);
	pmem->phys_addr = res->start;
	pmem->size = resource_size(res);
	if (nvdimm_has_flush(nd_region) < 0)
		dev_warn(dev, "unable to guarantee persistence of writes\n");

	if (!devm_request_mem_region(dev, res->start, resource_size(res),
				dev_name(&ndns->dev))) {
		dev_warn(dev, "could not reserve region %pR\n", res);
		return -EBUSY;
	}

	q = blk_alloc_queue_node(GFP_KERNEL, dev_to_node(dev));
	if (!q)
		return -ENOMEM;

	pmem->pfn_flags = PFN_DEV;
	if (is_nd_pfn(dev)) {
		addr = devm_memremap_pages(dev, &pfn_res, &q->q_usage_counter,
				altmap);
		pfn_sb = nd_pfn->pfn_sb;
		pmem->data_offset = le64_to_cpu(pfn_sb->dataoff);
		pmem->pfn_pad = resource_size(res) - resource_size(&pfn_res);
		pmem->pfn_flags |= PFN_MAP;
		res = &pfn_res; /* for badblocks populate */
		res->start += pmem->data_offset;
	} else if (pmem_should_map_pages(dev)) {
		addr = devm_memremap_pages(dev, &nsio->res,
				&q->q_usage_counter, NULL);
		pmem->pfn_flags |= PFN_MAP;
	} else
		addr = devm_memremap(dev, pmem->phys_addr,
				pmem->size, ARCH_MEMREMAP_PMEM);

	/*
	 * At release time the queue must be dead before
	 * devm_memremap_pages is unwound
	 */
	if (devm_add_action_or_reset(dev, pmem_release_queue, q))
		return -ENOMEM;

	if (IS_ERR(addr))
		return PTR_ERR(addr);
	pmem->virt_addr = addr;

	blk_queue_write_cache(q, true, true);
	blk_queue_make_request(q, pmem_make_request);
	blk_queue_physical_block_size(q, PAGE_SIZE);
	blk_queue_max_hw_sectors(q, UINT_MAX);
	blk_queue_bounce_limit(q, BLK_BOUNCE_ANY);
	queue_flag_set_unlocked(QUEUE_FLAG_NONROT, q);
	queue_flag_set_unlocked(QUEUE_FLAG_DAX, q);
	q->queuedata = pmem;

	disk = alloc_disk_node(0, nid);
	if (!disk)
		return -ENOMEM;

	disk->fops		= &pmem_fops;
	disk->queue		= q;
	disk->flags		= GENHD_FL_EXT_DEVT;
	nvdimm_namespace_disk_name(ndns, disk->disk_name);
	set_capacity(disk, (pmem->size - pmem->pfn_pad - pmem->data_offset)
			/ 512);
	if (devm_init_badblocks(dev, &pmem->bb))
		return -ENOMEM;
	nvdimm_badblocks_populate(nd_region, &pmem->bb, res);
	disk->bb = &pmem->bb;
	device_add_disk(dev, disk);

	if (devm_add_action_or_reset(dev, pmem_release_disk, disk))
		return -ENOMEM;

	revalidate_disk(disk);

	return 0;
}

static int nd_pmem_probe(struct device *dev)
{
	struct nd_namespace_common *ndns;

	ndns = nvdimm_namespace_common_probe(dev);
	if (IS_ERR(ndns))
		return PTR_ERR(ndns);

	if (devm_nsio_enable(dev, to_nd_namespace_io(&ndns->dev)))
		return -ENXIO;

	if (is_nd_btt(dev))
		return nvdimm_namespace_attach_btt(ndns);

	if (is_nd_pfn(dev))
		return pmem_attach_disk(dev, ndns);

	/* if we find a valid info-block we'll come back as that personality */
	if (nd_btt_probe(dev, ndns) == 0 || nd_pfn_probe(dev, ndns) == 0
			|| nd_dax_probe(dev, ndns) == 0)
		return -ENXIO;

	/* ...otherwise we're just a raw pmem device */
	return pmem_attach_disk(dev, ndns);
}

static int nd_pmem_remove(struct device *dev)
{
	if (is_nd_btt(dev))
		nvdimm_namespace_detach_btt(to_nd_btt(dev));
	nvdimm_flush(to_nd_region(dev->parent));

	return 0;
}

static void nd_pmem_shutdown(struct device *dev)
{
	nvdimm_flush(to_nd_region(dev->parent));
}

static void nd_pmem_notify(struct device *dev, enum nvdimm_event event)
{
	struct pmem_device *pmem = dev_get_drvdata(dev);
	struct nd_region *nd_region = to_region(pmem);
	resource_size_t offset = 0, end_trunc = 0;
	struct nd_namespace_common *ndns;
	struct nd_namespace_io *nsio;
	struct resource res;

	if (event != NVDIMM_REVALIDATE_POISON)
		return;

	if (is_nd_btt(dev)) {
		struct nd_btt *nd_btt = to_nd_btt(dev);

		ndns = nd_btt->ndns;
	} else if (is_nd_pfn(dev)) {
		struct nd_pfn *nd_pfn = to_nd_pfn(dev);
		struct nd_pfn_sb *pfn_sb = nd_pfn->pfn_sb;

		ndns = nd_pfn->ndns;
		offset = pmem->data_offset + __le32_to_cpu(pfn_sb->start_pad);
		end_trunc = __le32_to_cpu(pfn_sb->end_trunc);
	} else
		ndns = to_ndns(dev);

	nsio = to_nd_namespace_io(&ndns->dev);
	res.start = nsio->res.start + offset;
	res.end = nsio->res.end - end_trunc;
	nvdimm_badblocks_populate(nd_region, &pmem->bb, &res);
}

MODULE_ALIAS("pmem");
MODULE_ALIAS_ND_DEVICE(ND_DEVICE_NAMESPACE_IO);
MODULE_ALIAS_ND_DEVICE(ND_DEVICE_NAMESPACE_PMEM);
static struct nd_device_driver nd_pmem_driver = {
	.probe = nd_pmem_probe,
	.remove = nd_pmem_remove,
	.notify = nd_pmem_notify,
	.shutdown = nd_pmem_shutdown,
	.drv = {
		.name = "nd_pmem",
	},
	.type = ND_DRIVER_NAMESPACE_IO | ND_DRIVER_NAMESPACE_PMEM,
};

static int __init pmem_init(void)
{
	return nd_driver_register(&nd_pmem_driver);
}
module_init(pmem_init);

static void pmem_exit(void)
{
	driver_unregister(&nd_pmem_driver.drv);
}
module_exit(pmem_exit);

MODULE_AUTHOR("Ross Zwisler <ross.zwisler@linux.intel.com>");
MODULE_LICENSE("GPL v2");<|MERGE_RESOLUTION|>--- conflicted
+++ resolved
@@ -61,29 +61,16 @@
 	if (cleared < len)
 		rc = -EIO;
 	if (cleared > 0 && cleared / 512) {
-<<<<<<< HEAD
-		dev_dbg(dev, "%s: %#llx clear %ld sector%s\n",
-				__func__, (unsigned long long) sector,
-				cleared / 512, cleared / 512 > 1 ? "s" : "");
-		badblocks_clear(&pmem->bb, sector, cleared / 512);
-	} else {
-		return -EIO;
-=======
 		cleared /= 512;
 		dev_dbg(dev, "%s: %#llx clear %ld sector%s\n", __func__,
 				(unsigned long long) sector, cleared,
 				cleared > 1 ? "s" : "");
 		badblocks_clear(&pmem->bb, sector, cleared);
->>>>>>> d7fe1a67
 	}
 
 	invalidate_pmem(pmem->virt_addr + offset, len);
-<<<<<<< HEAD
-	return 0;
-=======
 
 	return rc;
->>>>>>> d7fe1a67
 }
 
 static void write_pmem(void *pmem_addr, struct page *page,
