--- conflicted
+++ resolved
@@ -1295,12 +1295,7 @@
 		goto out_err;
 	}
 
-<<<<<<< HEAD
-	mmc_set_clock(host, card->ext_csd.hs_max_dtr);
-
-=======
 	mmc_set_timing(host, MMC_TIMING_MMC_HS);
->>>>>>> c470abd4
 	err = mmc_switch_status(card);
 	if (err)
 		goto out_err;
