--- conflicted
+++ resolved
@@ -166,10 +166,7 @@
 			break;
 		}
 
-<<<<<<< HEAD
-=======
 		atomic_inc(&bo->gpu_usecount);
->>>>>>> 2c523b34
 		job->mappings[i] = mapping;
 	}
 
