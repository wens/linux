--- conflicted
+++ resolved
@@ -183,14 +183,8 @@
 	if (IS_ERR(obj))
 		return ERR_CAST(obj);
 
-<<<<<<< HEAD
-	pobj = to_panfrost_bo(obj);
-
-	panfrost_mmu_map(pobj);
-=======
 	bo = to_panfrost_bo(obj);
 	bo->noexec = true;
->>>>>>> e26ae7c0
 
 	return obj;
 }