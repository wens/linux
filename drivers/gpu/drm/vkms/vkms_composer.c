--- conflicted
+++ resolved
@@ -117,14 +117,9 @@
 	struct vkms_plane_state **planes = crtc_state->active_planes;
 	u32 n_active_planes = crtc_state->num_active_planes;
 
-<<<<<<< HEAD
-	if (WARN_ON(iosys_map_is_null(&plane_composer->map[0])))
-		return;
-=======
 	for (size_t i = 0; i < n_active_planes; i++)
 		if (!planes[i]->plane_read)
 			return -1;
->>>>>>> 7365df19
 
 	if (active_wb && !active_wb->wb_write)
 		return -1;
@@ -148,20 +143,6 @@
 				 struct vkms_crtc_state *crtc_state,
 				 u32 *crc32)
 {
-<<<<<<< HEAD
-	struct drm_framebuffer *fb = &primary_composer->fb;
-	struct drm_gem_object *gem_obj = drm_gem_fb_get_obj(fb, 0);
-	const void *vaddr;
-	int i;
-
-	if (!*vaddr_out) {
-		*vaddr_out = kvzalloc(gem_obj->size, GFP_KERNEL);
-		if (!*vaddr_out) {
-			DRM_ERROR("Cannot allocate memory for output frame.");
-			return -ENOMEM;
-		}
-	}
-=======
 	size_t line_width, pixel_size = sizeof(struct pixel_argb_u16);
 	struct line_buffer output_buffer, stage_buffer;
 	int ret = 0;
@@ -173,7 +154,6 @@
 	 * between the struct fields.
 	 */
 	static_assert(sizeof(struct pixel_argb_u16) == 8);
->>>>>>> 7365df19
 
 	if (WARN_ON(check_iosys_map(crtc_state)))
 		return -EINVAL;
@@ -252,15 +232,7 @@
 	else
 		ret = compose_active_planes(NULL, crtc_state, &crc32);
 
-<<<<<<< HEAD
-	ret = compose_active_planes(&vaddr_out, primary_composer,
-				    crtc_state);
-	if (ret) {
-		if (ret == -EINVAL && !wb_pending)
-			kvfree(vaddr_out);
-=======
 	if (ret)
->>>>>>> 7365df19
 		return;
 
 	if (wb_pending) {
@@ -268,11 +240,6 @@
 		spin_lock_irq(&out->composer_lock);
 		crtc_state->wb_pending = false;
 		spin_unlock_irq(&out->composer_lock);
-<<<<<<< HEAD
-	} else {
-		kvfree(vaddr_out);
-=======
->>>>>>> 7365df19
 	}
 
 	/*
