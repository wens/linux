/* SPDX-License-Identifier: GPL-2.0-only */
/* Copyright (c) 2015-2018, The Linux Foundation. All rights reserved.
 */

#ifndef _DPU_HW_SSPP_H
#define _DPU_HW_SSPP_H

#include "dpu_hw_catalog.h"
#include "dpu_hw_mdss.h"
#include "dpu_hw_util.h"
#include "dpu_formats.h"

struct dpu_hw_pipe;

/**
 * Flags
 */
#define DPU_SSPP_FLIP_LR		BIT(0)
#define DPU_SSPP_FLIP_UD		BIT(1)
#define DPU_SSPP_SOURCE_ROTATED_90	BIT(2)
#define DPU_SSPP_ROT_90			BIT(3)
#define DPU_SSPP_SOLID_FILL		BIT(4)

/**
 * Define all scaler feature bits in catalog
 */
#define DPU_SSPP_SCALER (BIT(DPU_SSPP_SCALER_RGB) | \
			 BIT(DPU_SSPP_SCALER_QSEED2) | \
			 BIT(DPU_SSPP_SCALER_QSEED3) | \
			 BIT(DPU_SSPP_SCALER_QSEED3LITE) | \
			 BIT(DPU_SSPP_SCALER_QSEED4))

/*
 * Define all CSC feature bits in catalog
 */
#define DPU_SSPP_CSC_ANY (BIT(DPU_SSPP_CSC) | \
			  BIT(DPU_SSPP_CSC_10BIT))

/**
 * Component indices
 */
enum {
	DPU_SSPP_COMP_0,
	DPU_SSPP_COMP_1_2,
	DPU_SSPP_COMP_2,
	DPU_SSPP_COMP_3,

	DPU_SSPP_COMP_MAX
};

/**
 * DPU_SSPP_RECT_SOLO - multirect disabled
 * DPU_SSPP_RECT_0 - rect0 of a multirect pipe
 * DPU_SSPP_RECT_1 - rect1 of a multirect pipe
 *
 * Note: HW supports multirect with either RECT0 or
 * RECT1. Considering no benefit of such configs over
 * SOLO mode and to keep the plane management simple,
 * we dont support single rect multirect configs.
 */
enum dpu_sspp_multirect_index {
	DPU_SSPP_RECT_SOLO = 0,
	DPU_SSPP_RECT_0,
	DPU_SSPP_RECT_1,
};

enum dpu_sspp_multirect_mode {
	DPU_SSPP_MULTIRECT_NONE = 0,
	DPU_SSPP_MULTIRECT_PARALLEL,
	DPU_SSPP_MULTIRECT_TIME_MX,
};

enum {
	DPU_FRAME_LINEAR,
	DPU_FRAME_TILE_A4X,
	DPU_FRAME_TILE_A5X,
};

enum dpu_hw_filter {
	DPU_SCALE_FILTER_NEAREST = 0,
	DPU_SCALE_FILTER_BIL,
	DPU_SCALE_FILTER_PCMN,
	DPU_SCALE_FILTER_CA,
	DPU_SCALE_FILTER_MAX
};

enum dpu_hw_filter_alpa {
	DPU_SCALE_ALPHA_PIXEL_REP,
	DPU_SCALE_ALPHA_BIL
};

enum dpu_hw_filter_yuv {
	DPU_SCALE_2D_4X4,
	DPU_SCALE_2D_CIR,
	DPU_SCALE_1D_SEP,
	DPU_SCALE_BIL
};

struct dpu_hw_sharp_cfg {
	u32 strength;
	u32 edge_thr;
	u32 smooth_thr;
	u32 noise_thr;
};

struct dpu_hw_pixel_ext {
	/* scaling factors are enabled for this input layer */
	uint8_t enable_pxl_ext;

	int init_phase_x[DPU_MAX_PLANES];
	int phase_step_x[DPU_MAX_PLANES];
	int init_phase_y[DPU_MAX_PLANES];
	int phase_step_y[DPU_MAX_PLANES];

	/*
	 * Number of pixels extension in left, right, top and bottom direction
	 * for all color components. This pixel value for each color component
	 * should be sum of fetch + repeat pixels.
	 */
	int num_ext_pxls_left[DPU_MAX_PLANES];
	int num_ext_pxls_right[DPU_MAX_PLANES];
	int num_ext_pxls_top[DPU_MAX_PLANES];
	int num_ext_pxls_btm[DPU_MAX_PLANES];

	/*
	 * Number of pixels needs to be overfetched in left, right, top and
	 * bottom directions from source image for scaling.
	 */
	int left_ftch[DPU_MAX_PLANES];
	int right_ftch[DPU_MAX_PLANES];
	int top_ftch[DPU_MAX_PLANES];
	int btm_ftch[DPU_MAX_PLANES];

	/*
	 * Number of pixels needs to be repeated in left, right, top and
	 * bottom directions for scaling.
	 */
	int left_rpt[DPU_MAX_PLANES];
	int right_rpt[DPU_MAX_PLANES];
	int top_rpt[DPU_MAX_PLANES];
	int btm_rpt[DPU_MAX_PLANES];

	uint32_t roi_w[DPU_MAX_PLANES];
	uint32_t roi_h[DPU_MAX_PLANES];

	/*
	 * Filter type to be used for scaling in horizontal and vertical
	 * directions
	 */
	enum dpu_hw_filter horz_filter[DPU_MAX_PLANES];
	enum dpu_hw_filter vert_filter[DPU_MAX_PLANES];

};

/**
 * struct dpu_hw_pipe_cfg : Pipe description
 * @layout:    format layout information for programming buffer to hardware
 * @src_rect:  src ROI, caller takes into account the different operations
 *             such as decimation, flip etc to program this field
 * @dest_rect: destination ROI.
 * @index:     index of the rectangle of SSPP
 * @mode:      parallel or time multiplex multirect mode
 */
struct dpu_hw_pipe_cfg {
	struct dpu_hw_fmt_layout layout;
	struct drm_rect src_rect;
	struct drm_rect dst_rect;
	enum dpu_sspp_multirect_index index;
	enum dpu_sspp_multirect_mode mode;
};

/**
 * struct dpu_hw_pipe_qos_cfg : Source pipe QoS configuration
 * @creq_vblank: creq value generated to vbif during vertical blanking
 * @danger_vblank: danger value generated during vertical blanking
 * @vblank_en: enable creq_vblank and danger_vblank during vblank
 * @danger_safe_en: enable danger safe generation
 */
struct dpu_hw_pipe_qos_cfg {
	u32 creq_vblank;
	u32 danger_vblank;
	bool vblank_en;
	bool danger_safe_en;
};

/**
 * enum CDP preload ahead address size
 */
enum {
	DPU_SSPP_CDP_PRELOAD_AHEAD_32,
	DPU_SSPP_CDP_PRELOAD_AHEAD_64
};

/**
 * struct dpu_hw_pipe_ts_cfg - traffic shaper configuration
 * @size: size to prefill in bytes, or zero to disable
 * @time: time to prefill in usec, or zero to disable
 */
struct dpu_hw_pipe_ts_cfg {
	u64 size;
	u64 time;
};

/**
 * struct dpu_hw_sspp_ops - interface to the SSPP Hw driver functions
 * Caller must call the init function to get the pipe context for each pipe
 * Assumption is these functions will be called after clocks are enabled
 */
struct dpu_hw_sspp_ops {
	/**
	 * setup_format - setup pixel format cropping rectangle, flip
	 * @ctx: Pointer to pipe context
	 * @cfg: Pointer to pipe config structure
	 * @flags: Extra flags for format config
	 * @index: rectangle index in multirect
	 */
	void (*setup_format)(struct dpu_hw_pipe *ctx,
			const struct dpu_format *fmt, u32 flags,
			enum dpu_sspp_multirect_index index);

	/**
	 * setup_rects - setup pipe ROI rectangles
	 * @ctx: Pointer to pipe context
	 * @cfg: Pointer to pipe config structure
	 * @index: rectangle index in multirect
	 */
	void (*setup_rects)(struct dpu_hw_pipe *ctx,
			struct dpu_hw_pipe_cfg *cfg,
			enum dpu_sspp_multirect_index index);

	/**
	 * setup_pe - setup pipe pixel extension
	 * @ctx: Pointer to pipe context
	 * @pe_ext: Pointer to pixel ext settings
	 */
	void (*setup_pe)(struct dpu_hw_pipe *ctx,
			struct dpu_hw_pixel_ext *pe_ext);

	/**
	 * setup_sourceaddress - setup pipe source addresses
	 * @ctx: Pointer to pipe context
	 * @cfg: Pointer to pipe config structure
	 * @index: rectangle index in multirect
	 */
	void (*setup_sourceaddress)(struct dpu_hw_pipe *ctx,
			struct dpu_hw_pipe_cfg *cfg,
			enum dpu_sspp_multirect_index index);

	/**
	 * setup_csc - setup color space coversion
	 * @ctx: Pointer to pipe context
	 * @data: Pointer to config structure
	 */
	void (*setup_csc)(struct dpu_hw_pipe *ctx, const struct dpu_csc_cfg *data);

	/**
	 * setup_solidfill - enable/disable colorfill
	 * @ctx: Pointer to pipe context
	 * @const_color: Fill color value
	 * @flags: Pipe flags
	 * @index: rectangle index in multirect
	 */
	void (*setup_solidfill)(struct dpu_hw_pipe *ctx, u32 color,
			enum dpu_sspp_multirect_index index);

	/**
	 * setup_multirect - setup multirect configuration
	 * @ctx: Pointer to pipe context
	 * @index: rectangle index in multirect
	 * @mode: parallel fetch / time multiplex multirect mode
	 */

	void (*setup_multirect)(struct dpu_hw_pipe *ctx,
			enum dpu_sspp_multirect_index index,
			enum dpu_sspp_multirect_mode mode);

	/**
	 * setup_sharpening - setup sharpening
	 * @ctx: Pointer to pipe context
	 * @cfg: Pointer to config structure
	 */
	void (*setup_sharpening)(struct dpu_hw_pipe *ctx,
			struct dpu_hw_sharp_cfg *cfg);

	/**
	 * setup_danger_safe_lut - setup danger safe LUTs
	 * @ctx: Pointer to pipe context
	 * @danger_lut: LUT for generate danger level based on fill level
	 * @safe_lut: LUT for generate safe level based on fill level
	 *
	 */
	void (*setup_danger_safe_lut)(struct dpu_hw_pipe *ctx,
			u32 danger_lut,
			u32 safe_lut);

	/**
	 * setup_creq_lut - setup CREQ LUT
	 * @ctx: Pointer to pipe context
	 * @creq_lut: LUT for generate creq level based on fill level
	 *
	 */
	void (*setup_creq_lut)(struct dpu_hw_pipe *ctx,
			u64 creq_lut);

	/**
	 * setup_qos_ctrl - setup QoS control
	 * @ctx: Pointer to pipe context
	 * @cfg: Pointer to pipe QoS configuration
	 *
	 */
	void (*setup_qos_ctrl)(struct dpu_hw_pipe *ctx,
			struct dpu_hw_pipe_qos_cfg *cfg);

	/**
	 * setup_histogram - setup histograms
	 * @ctx: Pointer to pipe context
	 * @cfg: Pointer to histogram configuration
	 */
	void (*setup_histogram)(struct dpu_hw_pipe *ctx,
			void *cfg);

	/**
	 * setup_scaler - setup scaler
	 * @ctx: Pointer to pipe context
	 * @pipe_cfg: Pointer to pipe configuration
	 * @scaler_cfg: Pointer to scaler configuration
	 */
	void (*setup_scaler)(struct dpu_hw_pipe *ctx,
		struct dpu_hw_pipe_cfg *pipe_cfg,
		void *scaler_cfg);

	/**
	 * get_scaler_ver - get scaler h/w version
	 * @ctx: Pointer to pipe context
	 */
	u32 (*get_scaler_ver)(struct dpu_hw_pipe *ctx);

	/**
	 * setup_cdp - setup client driven prefetch
	 * @ctx: Pointer to pipe context
	 * @cfg: Pointer to cdp configuration
	 * @index: rectangle index in multirect
	 */
	void (*setup_cdp)(struct dpu_hw_pipe *ctx,
			struct dpu_hw_cdp_cfg *cfg,
			enum dpu_sspp_multirect_index index);
};

/**
 * struct dpu_hw_pipe - pipe description
 * @base: hardware block base structure
 * @hw: block hardware details
 * @catalog: back pointer to catalog
 * @mdp: pointer to associated mdp portion of the catalog
 * @idx: pipe index
 * @cap: pointer to layer_cfg
 * @ops: pointer to operations possible for this pipe
 */
struct dpu_hw_pipe {
	struct dpu_hw_blk base;
	struct dpu_hw_blk_reg_map hw;
	const struct dpu_mdss_cfg *catalog;
	const struct dpu_mdp_cfg *mdp;

	/* Pipe */
	enum dpu_sspp idx;
	const struct dpu_sspp_cfg *cap;

	/* Ops */
	struct dpu_hw_sspp_ops ops;
};

struct dpu_kms;
/**
 * dpu_hw_sspp_init - initializes the sspp hw driver object.
 * Should be called once before accessing every pipe.
 * @idx:  Pipe index for which driver object is required
 * @addr: Mapped register io address of MDP
 * @catalog : Pointer to mdss catalog data
 */
struct dpu_hw_pipe *dpu_hw_sspp_init(enum dpu_sspp idx,
<<<<<<< HEAD
		void __iomem *addr, const struct dpu_mdss_cfg *catalog,
		bool is_virtual_pipe);
=======
		void __iomem *addr, const struct dpu_mdss_cfg *catalog);
>>>>>>> 7365df19

/**
 * dpu_hw_sspp_destroy(): Destroys SSPP driver context
 * should be called during Hw pipe cleanup.
 * @ctx:  Pointer to SSPP driver context returned by dpu_hw_sspp_init
 */
void dpu_hw_sspp_destroy(struct dpu_hw_pipe *ctx);

void dpu_debugfs_sspp_init(struct dpu_kms *dpu_kms, struct dentry *debugfs_root);
int _dpu_hw_sspp_init_debugfs(struct dpu_hw_pipe *hw_pipe, struct dpu_kms *kms, struct dentry *entry);

#endif /*_DPU_HW_SSPP_H */
<|MERGE_RESOLUTION|>--- conflicted
+++ resolved
@@ -379,12 +379,7 @@
  * @catalog : Pointer to mdss catalog data
  */
 struct dpu_hw_pipe *dpu_hw_sspp_init(enum dpu_sspp idx,
-<<<<<<< HEAD
-		void __iomem *addr, const struct dpu_mdss_cfg *catalog,
-		bool is_virtual_pipe);
-=======
 		void __iomem *addr, const struct dpu_mdss_cfg *catalog);
->>>>>>> 7365df19
 
 /**
  * dpu_hw_sspp_destroy(): Destroys SSPP driver context
