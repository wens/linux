--- conflicted
+++ resolved
@@ -48,40 +48,17 @@
 			     int x, int y, int width, int height)
 {
 	int i;
-<<<<<<< HEAD
-	struct drm_gem_object *obj;
-	struct drm_gem_vram_object *gbo;
-	int src_offset, dst_offset;
-	int bpp = afbdev->afb.base.format->cpp[0];
-	int ret = -EBUSY;
-=======
 	struct drm_gem_vram_object *gbo;
 	int src_offset, dst_offset;
 	int bpp = afbdev->afb.base.format->cpp[0];
 	int ret;
->>>>>>> 0e343b08
 	u8 *dst;
 	bool unmap = false;
 	bool store_for_later = false;
 	int x2, y2;
 	unsigned long flags;
 
-<<<<<<< HEAD
-	obj = afbdev->afb.obj;
-	gbo = drm_gem_vram_of_gem(obj);
-
-	/* Try to lock the BO. If we fail with -EBUSY then
-	 * the BO is being moved and we should store up the
-	 * damage until later.
-	 */
-	if (drm_can_sleep())
-		ret = drm_gem_vram_lock(gbo, true);
-	if (ret) {
-		if (ret != -EBUSY)
-			return;
-=======
 	gbo = drm_gem_vram_of_gem(afbdev->afb.obj);
->>>>>>> 0e343b08
 
 	if (drm_can_sleep()) {
 		/* We pin the BO so it won't be moved during the
@@ -149,11 +126,7 @@
 		drm_gem_vram_kunmap(gbo);
 
 out:
-<<<<<<< HEAD
-	drm_gem_vram_unlock(gbo);
-=======
 	drm_gem_vram_unpin(gbo);
->>>>>>> 0e343b08
 }
 
 static void ast_fillrect(struct fb_info *info,
