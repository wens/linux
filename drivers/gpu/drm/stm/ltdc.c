--- conflicted
+++ resolved
@@ -514,15 +514,11 @@
 	bool runtime_active;
 	int ret;
 
-<<<<<<< HEAD
-	clk_disable(ldev->pixel_clk);
-=======
 	runtime_active = pm_runtime_active(ddev->dev);
 
 	if (runtime_active)
 		pm_runtime_put_sync(ddev->dev);
 
->>>>>>> 0e343b08
 	if (clk_set_rate(ldev->pixel_clk, rate) < 0) {
 		DRM_ERROR("Cannot set rate (%dHz) for pixel clk\n", rate);
 		return false;
@@ -530,8 +526,6 @@
 
 	adjusted_mode->clock = clk_get_rate(ldev->pixel_clk) / 1000;
 
-<<<<<<< HEAD
-=======
 	if (runtime_active) {
 		ret = pm_runtime_get_sync(ddev->dev);
 		if (ret) {
@@ -540,7 +534,6 @@
 		}
 	}
 
->>>>>>> 0e343b08
 	DRM_DEBUG_DRIVER("requested clock %dkHz, adjusted clock %dkHz\n",
 			 mode->clock, adjusted_mode->clock);
 
