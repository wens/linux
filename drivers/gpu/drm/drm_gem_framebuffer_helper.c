--- conflicted
+++ resolved
@@ -294,11 +294,7 @@
 		return 0;
 
 	obj = drm_gem_fb_get_obj(state->fb, 0);
-<<<<<<< HEAD
-	fence = reservation_object_get_excl_rcu(obj->resv);
-=======
 	fence = dma_resv_get_excl_rcu(obj->resv);
->>>>>>> e26ae7c0
 	drm_atomic_set_fence_for_plane(state, fence);
 
 	return 0;
