// SPDX-License-Identifier: GPL-2.0-or-later
/* Hisilicon Hibmc SoC drm driver
 *
 * Based on the bochs drm driver.
 *
 * Copyright (c) 2016 Huawei Limited.
 *
 * Author:
 *	Rongrong Zou <zourongrong@huawei.com>
 *	Rongrong Zou <zourongrong@gmail.com>
 *	Jianhua Li <lijianhua@huawei.com>
 */

#include <drm/drm_atomic_helper.h>

#include "hibmc_drm_drv.h"

int hibmc_mm_init(struct hibmc_drm_private *hibmc)
{
	struct drm_vram_mm *vmm;
	int ret;
	struct drm_device *dev = hibmc->dev;
<<<<<<< HEAD

	vmm = drm_vram_helper_alloc_mm(dev,
				       pci_resource_start(dev->pdev, 0),
				       hibmc->fb_size, &drm_gem_vram_mm_funcs);
	if (IS_ERR(vmm)) {
		ret = PTR_ERR(vmm);
		DRM_ERROR("Error initializing VRAM MM; %d\n", ret);
		return ret;
	}

=======

	vmm = drm_vram_helper_alloc_mm(dev,
				       pci_resource_start(dev->pdev, 0),
				       hibmc->fb_size, &drm_gem_vram_mm_funcs);
	if (IS_ERR(vmm)) {
		ret = PTR_ERR(vmm);
		DRM_ERROR("Error initializing VRAM MM; %d\n", ret);
		return ret;
	}

>>>>>>> 0e343b08
	return 0;
}

void hibmc_mm_fini(struct hibmc_drm_private *hibmc)
{
	if (!hibmc->dev->vram_mm)
		return;

	drm_vram_helper_release_mm(hibmc->dev);
}

int hibmc_gem_create(struct drm_device *dev, u32 size, bool iskernel,
		     struct drm_gem_object **obj)
{
	struct drm_gem_vram_object *gbo;
	int ret;

	*obj = NULL;

	size = roundup(size, PAGE_SIZE);
	if (size == 0)
		return -EINVAL;

	gbo = drm_gem_vram_create(dev, &dev->vram_mm->bdev, size, 0, false);
	if (IS_ERR(gbo)) {
		ret = PTR_ERR(gbo);
		if (ret != -ERESTARTSYS)
			DRM_ERROR("failed to allocate GEM object: %d\n", ret);
		return ret;
	}
	*obj = &gbo->gem;
	return 0;
}

int hibmc_dumb_create(struct drm_file *file, struct drm_device *dev,
		      struct drm_mode_create_dumb *args)
{
	struct drm_gem_object *gobj;
	u32 handle;
	int ret;

	args->pitch = ALIGN(args->width * DIV_ROUND_UP(args->bpp, 8), 16);
	args->size = args->pitch * args->height;

	ret = hibmc_gem_create(dev, args->size, false,
			       &gobj);
	if (ret) {
		DRM_ERROR("failed to create GEM object: %d\n", ret);
		return ret;
	}

	ret = drm_gem_handle_create(file, gobj, &handle);
	drm_gem_object_put_unlocked(gobj);
	if (ret) {
		DRM_ERROR("failed to unreference GEM object: %d\n", ret);
		return ret;
	}

	args->handle = handle;
	return 0;
}

static void hibmc_user_framebuffer_destroy(struct drm_framebuffer *fb)
{
	struct hibmc_framebuffer *hibmc_fb = to_hibmc_framebuffer(fb);

	drm_gem_object_put_unlocked(hibmc_fb->obj);
	drm_framebuffer_cleanup(fb);
	kfree(hibmc_fb);
}

static const struct drm_framebuffer_funcs hibmc_fb_funcs = {
	.destroy = hibmc_user_framebuffer_destroy,
};

struct hibmc_framebuffer *
hibmc_framebuffer_init(struct drm_device *dev,
		       const struct drm_mode_fb_cmd2 *mode_cmd,
		       struct drm_gem_object *obj)
{
	struct hibmc_framebuffer *hibmc_fb;
	int ret;

	hibmc_fb = kzalloc(sizeof(*hibmc_fb), GFP_KERNEL);
	if (!hibmc_fb) {
		DRM_ERROR("failed to allocate hibmc_fb\n");
		return ERR_PTR(-ENOMEM);
	}

	drm_helper_mode_fill_fb_struct(dev, &hibmc_fb->fb, mode_cmd);
	hibmc_fb->obj = obj;
	ret = drm_framebuffer_init(dev, &hibmc_fb->fb, &hibmc_fb_funcs);
	if (ret) {
		DRM_ERROR("drm_framebuffer_init failed: %d\n", ret);
		kfree(hibmc_fb);
		return ERR_PTR(ret);
	}

	return hibmc_fb;
}

static struct drm_framebuffer *
hibmc_user_framebuffer_create(struct drm_device *dev,
			      struct drm_file *filp,
			      const struct drm_mode_fb_cmd2 *mode_cmd)
{
	struct drm_gem_object *obj;
	struct hibmc_framebuffer *hibmc_fb;

	DRM_DEBUG_DRIVER("%dx%d, format %c%c%c%c\n",
			 mode_cmd->width, mode_cmd->height,
			 (mode_cmd->pixel_format) & 0xff,
			 (mode_cmd->pixel_format >> 8)  & 0xff,
			 (mode_cmd->pixel_format >> 16) & 0xff,
			 (mode_cmd->pixel_format >> 24) & 0xff);

	obj = drm_gem_object_lookup(filp, mode_cmd->handles[0]);
	if (!obj)
		return ERR_PTR(-ENOENT);

	hibmc_fb = hibmc_framebuffer_init(dev, mode_cmd, obj);
	if (IS_ERR(hibmc_fb)) {
		drm_gem_object_put_unlocked(obj);
		return ERR_PTR((long)hibmc_fb);
	}
	return &hibmc_fb->fb;
}

const struct drm_mode_config_funcs hibmc_mode_funcs = {
	.atomic_check = drm_atomic_helper_check,
	.atomic_commit = drm_atomic_helper_commit,
	.fb_create = hibmc_user_framebuffer_create,
};<|MERGE_RESOLUTION|>--- conflicted
+++ resolved
@@ -20,7 +20,6 @@
 	struct drm_vram_mm *vmm;
 	int ret;
 	struct drm_device *dev = hibmc->dev;
-<<<<<<< HEAD
 
 	vmm = drm_vram_helper_alloc_mm(dev,
 				       pci_resource_start(dev->pdev, 0),
@@ -31,18 +30,6 @@
 		return ret;
 	}
 
-=======
-
-	vmm = drm_vram_helper_alloc_mm(dev,
-				       pci_resource_start(dev->pdev, 0),
-				       hibmc->fb_size, &drm_gem_vram_mm_funcs);
-	if (IS_ERR(vmm)) {
-		ret = PTR_ERR(vmm);
-		DRM_ERROR("Error initializing VRAM MM; %d\n", ret);
-		return ret;
-	}
-
->>>>>>> 0e343b08
 	return 0;
 }
 
