/*
 * Copyright 2016 Advanced Micro Devices, Inc.
 *
 * Permission is hereby granted, free of charge, to any person obtaining a
 * copy of this software and associated documentation files (the "Software"),
 * to deal in the Software without restriction, including without limitation
 * the rights to use, copy, modify, merge, publish, distribute, sublicense,
 * and/or sell copies of the Software, and to permit persons to whom the
 * Software is furnished to do so, subject to the following conditions:
 *
 * The above copyright notice and this permission notice shall be included in
 * all copies or substantial portions of the Software.
 *
 * THE SOFTWARE IS PROVIDED "AS IS", WITHOUT WARRANTY OF ANY KIND, EXPRESS OR
 * IMPLIED, INCLUDING BUT NOT LIMITED TO THE WARRANTIES OF MERCHANTABILITY,
 * FITNESS FOR A PARTICULAR PURPOSE AND NONINFRINGEMENT.  IN NO EVENT SHALL
 * THE COPYRIGHT HOLDER(S) OR AUTHOR(S) BE LIABLE FOR ANY CLAIM, DAMAGES OR
 * OTHER LIABILITY, WHETHER IN AN ACTION OF CONTRACT, TORT OR OTHERWISE,
 * ARISING FROM, OUT OF OR IN CONNECTION WITH THE SOFTWARE OR THE USE OR
 * OTHER DEALINGS IN THE SOFTWARE.
 *
 */

#include <linux/delay.h>
#include <linux/kernel.h>
#include <linux/firmware.h>
#include <linux/module.h>
#include <linux/pci.h>

#include "amdgpu.h"
#include "amdgpu_gfx.h"
#include "soc15.h"
#include "soc15d.h"
#include "amdgpu_atomfirmware.h"
#include "amdgpu_pm.h"

#include "gc/gc_9_0_offset.h"
#include "gc/gc_9_0_sh_mask.h"
#include "vega10_enum.h"
#include "hdp/hdp_4_0_offset.h"

#include "soc15.h"
#include "soc15_common.h"
#include "clearstate_gfx9.h"
#include "v9_structs.h"

#include "ivsrcid/gfx/irqsrcs_gfx_9_0.h"

#include "amdgpu_ras.h"

#define GFX9_NUM_GFX_RINGS     1
#define GFX9_MEC_HPD_SIZE 4096
#define RLCG_UCODE_LOADING_START_ADDRESS 0x00002000L
#define RLC_SAVE_RESTORE_ADDR_STARTING_OFFSET 0x00000000L

#define mmPWR_MISC_CNTL_STATUS					0x0183
#define mmPWR_MISC_CNTL_STATUS_BASE_IDX				0
#define PWR_MISC_CNTL_STATUS__PWR_GFX_RLC_CGPG_EN__SHIFT	0x0
#define PWR_MISC_CNTL_STATUS__PWR_GFXOFF_STATUS__SHIFT		0x1
#define PWR_MISC_CNTL_STATUS__PWR_GFX_RLC_CGPG_EN_MASK		0x00000001L
#define PWR_MISC_CNTL_STATUS__PWR_GFXOFF_STATUS_MASK		0x00000006L

MODULE_FIRMWARE("amdgpu/vega10_ce.bin");
MODULE_FIRMWARE("amdgpu/vega10_pfp.bin");
MODULE_FIRMWARE("amdgpu/vega10_me.bin");
MODULE_FIRMWARE("amdgpu/vega10_mec.bin");
MODULE_FIRMWARE("amdgpu/vega10_mec2.bin");
MODULE_FIRMWARE("amdgpu/vega10_rlc.bin");

MODULE_FIRMWARE("amdgpu/vega12_ce.bin");
MODULE_FIRMWARE("amdgpu/vega12_pfp.bin");
MODULE_FIRMWARE("amdgpu/vega12_me.bin");
MODULE_FIRMWARE("amdgpu/vega12_mec.bin");
MODULE_FIRMWARE("amdgpu/vega12_mec2.bin");
MODULE_FIRMWARE("amdgpu/vega12_rlc.bin");

MODULE_FIRMWARE("amdgpu/vega20_ce.bin");
MODULE_FIRMWARE("amdgpu/vega20_pfp.bin");
MODULE_FIRMWARE("amdgpu/vega20_me.bin");
MODULE_FIRMWARE("amdgpu/vega20_mec.bin");
MODULE_FIRMWARE("amdgpu/vega20_mec2.bin");
MODULE_FIRMWARE("amdgpu/vega20_rlc.bin");

MODULE_FIRMWARE("amdgpu/raven_ce.bin");
MODULE_FIRMWARE("amdgpu/raven_pfp.bin");
MODULE_FIRMWARE("amdgpu/raven_me.bin");
MODULE_FIRMWARE("amdgpu/raven_mec.bin");
MODULE_FIRMWARE("amdgpu/raven_mec2.bin");
MODULE_FIRMWARE("amdgpu/raven_rlc.bin");

MODULE_FIRMWARE("amdgpu/picasso_ce.bin");
MODULE_FIRMWARE("amdgpu/picasso_pfp.bin");
MODULE_FIRMWARE("amdgpu/picasso_me.bin");
MODULE_FIRMWARE("amdgpu/picasso_mec.bin");
MODULE_FIRMWARE("amdgpu/picasso_mec2.bin");
MODULE_FIRMWARE("amdgpu/picasso_rlc.bin");
MODULE_FIRMWARE("amdgpu/picasso_rlc_am4.bin");

MODULE_FIRMWARE("amdgpu/raven2_ce.bin");
MODULE_FIRMWARE("amdgpu/raven2_pfp.bin");
MODULE_FIRMWARE("amdgpu/raven2_me.bin");
MODULE_FIRMWARE("amdgpu/raven2_mec.bin");
MODULE_FIRMWARE("amdgpu/raven2_mec2.bin");
MODULE_FIRMWARE("amdgpu/raven2_rlc.bin");
MODULE_FIRMWARE("amdgpu/raven_kicker_rlc.bin");

static const struct soc15_reg_golden golden_settings_gc_9_0[] =
{
	SOC15_REG_GOLDEN_VALUE(GC, 0, mmDB_DEBUG2, 0xf00fffff, 0x00000400),
	SOC15_REG_GOLDEN_VALUE(GC, 0, mmDB_DEBUG3, 0x80000000, 0x80000000),
	SOC15_REG_GOLDEN_VALUE(GC, 0, mmGB_GPU_ID, 0x0000000f, 0x00000000),
	SOC15_REG_GOLDEN_VALUE(GC, 0, mmPA_SC_BINNER_EVENT_CNTL_3, 0x00000003, 0x82400024),
	SOC15_REG_GOLDEN_VALUE(GC, 0, mmPA_SC_ENHANCE, 0x3fffffff, 0x00000001),
	SOC15_REG_GOLDEN_VALUE(GC, 0, mmPA_SC_LINE_STIPPLE_STATE, 0x0000ff0f, 0x00000000),
	SOC15_REG_GOLDEN_VALUE(GC, 0, mmSH_MEM_CONFIG, 0x00001000, 0x00001000),
	SOC15_REG_GOLDEN_VALUE(GC, 0, mmSPI_RESOURCE_RESERVE_CU_0, 0x0007ffff, 0x00000800),
	SOC15_REG_GOLDEN_VALUE(GC, 0, mmSPI_RESOURCE_RESERVE_CU_1, 0x0007ffff, 0x00000800),
	SOC15_REG_GOLDEN_VALUE(GC, 0, mmSPI_RESOURCE_RESERVE_EN_CU_0, 0x01ffffff, 0x0000ff87),
	SOC15_REG_GOLDEN_VALUE(GC, 0, mmSPI_RESOURCE_RESERVE_EN_CU_1, 0x01ffffff, 0x0000ff8f),
	SOC15_REG_GOLDEN_VALUE(GC, 0, mmSQC_CONFIG, 0x03000000, 0x020a2000),
	SOC15_REG_GOLDEN_VALUE(GC, 0, mmTA_CNTL_AUX, 0xfffffeef, 0x010b0000),
	SOC15_REG_GOLDEN_VALUE(GC, 0, mmTCP_CHAN_STEER_HI, 0xffffffff, 0x4a2c0e68),
	SOC15_REG_GOLDEN_VALUE(GC, 0, mmTCP_CHAN_STEER_LO, 0xffffffff, 0xb5d3f197),
	SOC15_REG_GOLDEN_VALUE(GC, 0, mmVGT_CACHE_INVALIDATION, 0x3fff3af3, 0x19200000),
	SOC15_REG_GOLDEN_VALUE(GC, 0, mmVGT_GS_MAX_WAVE_ID, 0x00000fff, 0x000003ff),
	SOC15_REG_GOLDEN_VALUE(GC, 0, mmCP_MEC1_F32_INT_DIS, 0x00000000, 0x00000800),
	SOC15_REG_GOLDEN_VALUE(GC, 0, mmCP_MEC2_F32_INT_DIS, 0x00000000, 0x00000800),
	SOC15_REG_GOLDEN_VALUE(GC, 0, mmCP_DEBUG, 0x00000000, 0x00008000)
};

static const struct soc15_reg_golden golden_settings_gc_9_0_vg10[] =
{
	SOC15_REG_GOLDEN_VALUE(GC, 0, mmCB_HW_CONTROL, 0x0000f000, 0x00012107),
	SOC15_REG_GOLDEN_VALUE(GC, 0, mmCB_HW_CONTROL_3, 0x30000000, 0x10000000),
	SOC15_REG_GOLDEN_VALUE(GC, 0, mmCPC_UTCL1_CNTL, 0x08000000, 0x08000080),
	SOC15_REG_GOLDEN_VALUE(GC, 0, mmCPF_UTCL1_CNTL, 0x08000000, 0x08000080),
	SOC15_REG_GOLDEN_VALUE(GC, 0, mmCPG_UTCL1_CNTL, 0x08000000, 0x08000080),
	SOC15_REG_GOLDEN_VALUE(GC, 0, mmGB_ADDR_CONFIG, 0xffff77ff, 0x2a114042),
	SOC15_REG_GOLDEN_VALUE(GC, 0, mmGB_ADDR_CONFIG_READ, 0xffff77ff, 0x2a114042),
	SOC15_REG_GOLDEN_VALUE(GC, 0, mmIA_UTCL1_CNTL, 0x08000000, 0x08000080),
	SOC15_REG_GOLDEN_VALUE(GC, 0, mmPA_SC_ENHANCE_1, 0x00008000, 0x00048000),
	SOC15_REG_GOLDEN_VALUE(GC, 0, mmRLC_GPM_UTCL1_CNTL_0, 0x08000000, 0x08000080),
	SOC15_REG_GOLDEN_VALUE(GC, 0, mmRLC_GPM_UTCL1_CNTL_1, 0x08000000, 0x08000080),
	SOC15_REG_GOLDEN_VALUE(GC, 0, mmRLC_GPM_UTCL1_CNTL_2, 0x08000000, 0x08000080),
	SOC15_REG_GOLDEN_VALUE(GC, 0, mmRLC_PREWALKER_UTCL1_CNTL, 0x08000000, 0x08000080),
	SOC15_REG_GOLDEN_VALUE(GC, 0, mmRLC_SPM_UTCL1_CNTL, 0x08000000, 0x08000080),
	SOC15_REG_GOLDEN_VALUE(GC, 0, mmRMI_UTCL1_CNTL2, 0x00030000, 0x00020000),
	SOC15_REG_GOLDEN_VALUE(GC, 0, mmSPI_CONFIG_CNTL_1, 0x0000000f, 0x01000107),
	SOC15_REG_GOLDEN_VALUE(GC, 0, mmTD_CNTL, 0x00001800, 0x00000800),
	SOC15_REG_GOLDEN_VALUE(GC, 0, mmWD_UTCL1_CNTL, 0x08000000, 0x08000080)
};

static const struct soc15_reg_golden golden_settings_gc_9_0_vg20[] =
{
	SOC15_REG_GOLDEN_VALUE(GC, 0, mmCB_DCC_CONFIG, 0x0f000080, 0x04000080),
	SOC15_REG_GOLDEN_VALUE(GC, 0, mmCB_HW_CONTROL_2, 0x0f000000, 0x0a000000),
	SOC15_REG_GOLDEN_VALUE(GC, 0, mmCB_HW_CONTROL_3, 0x30000000, 0x10000000),
	SOC15_REG_GOLDEN_VALUE(GC, 0, mmGB_ADDR_CONFIG, 0xf3e777ff, 0x22014042),
	SOC15_REG_GOLDEN_VALUE(GC, 0, mmGB_ADDR_CONFIG_READ, 0xf3e777ff, 0x22014042),
	SOC15_REG_GOLDEN_VALUE(GC, 0, mmDB_DEBUG2, 0x00003e00, 0x00000400),
	SOC15_REG_GOLDEN_VALUE(GC, 0, mmPA_SC_ENHANCE_1, 0xff840000, 0x04040000),
	SOC15_REG_GOLDEN_VALUE(GC, 0, mmRMI_UTCL1_CNTL2, 0x00030000, 0x00030000),
	SOC15_REG_GOLDEN_VALUE(GC, 0, mmSPI_CONFIG_CNTL_1, 0xffff010f, 0x01000107),
	SOC15_REG_GOLDEN_VALUE(GC, 0, mmTA_CNTL_AUX, 0x000b0000, 0x000b0000),
	SOC15_REG_GOLDEN_VALUE(GC, 0, mmTD_CNTL, 0x01000000, 0x01000000)
};

static const struct soc15_reg_golden golden_settings_gc_9_1[] =
{
	SOC15_REG_GOLDEN_VALUE(GC, 0, mmCB_HW_CONTROL, 0xfffdf3cf, 0x00014104),
	SOC15_REG_GOLDEN_VALUE(GC, 0, mmCPC_UTCL1_CNTL, 0x08000000, 0x08000080),
	SOC15_REG_GOLDEN_VALUE(GC, 0, mmCPF_UTCL1_CNTL, 0x08000000, 0x08000080),
	SOC15_REG_GOLDEN_VALUE(GC, 0, mmCPG_UTCL1_CNTL, 0x08000000, 0x08000080),
	SOC15_REG_GOLDEN_VALUE(GC, 0, mmDB_DEBUG2, 0xf00fffff, 0x00000420),
	SOC15_REG_GOLDEN_VALUE(GC, 0, mmGB_GPU_ID, 0x0000000f, 0x00000000),
	SOC15_REG_GOLDEN_VALUE(GC, 0, mmIA_UTCL1_CNTL, 0x08000000, 0x08000080),
	SOC15_REG_GOLDEN_VALUE(GC, 0, mmPA_SC_BINNER_EVENT_CNTL_3, 0x00000003, 0x82400024),
	SOC15_REG_GOLDEN_VALUE(GC, 0, mmPA_SC_ENHANCE, 0x3fffffff, 0x00000001),
	SOC15_REG_GOLDEN_VALUE(GC, 0, mmPA_SC_LINE_STIPPLE_STATE, 0x0000ff0f, 0x00000000),
	SOC15_REG_GOLDEN_VALUE(GC, 0, mmRLC_GPM_UTCL1_CNTL_0, 0x08000000, 0x08000080),
	SOC15_REG_GOLDEN_VALUE(GC, 0, mmRLC_GPM_UTCL1_CNTL_1, 0x08000000, 0x08000080),
	SOC15_REG_GOLDEN_VALUE(GC, 0, mmRLC_GPM_UTCL1_CNTL_2, 0x08000000, 0x08000080),
	SOC15_REG_GOLDEN_VALUE(GC, 0, mmRLC_PREWALKER_UTCL1_CNTL, 0x08000000, 0x08000080),
	SOC15_REG_GOLDEN_VALUE(GC, 0, mmRLC_SPM_UTCL1_CNTL, 0x08000000, 0x08000080),
	SOC15_REG_GOLDEN_VALUE(GC, 0, mmTA_CNTL_AUX, 0xfffffeef, 0x010b0000),
	SOC15_REG_GOLDEN_VALUE(GC, 0, mmTCP_CHAN_STEER_HI, 0xffffffff, 0x00000000),
	SOC15_REG_GOLDEN_VALUE(GC, 0, mmTCP_CHAN_STEER_LO, 0xffffffff, 0x00003120),
	SOC15_REG_GOLDEN_VALUE(GC, 0, mmVGT_CACHE_INVALIDATION, 0x3fff3af3, 0x19200000),
	SOC15_REG_GOLDEN_VALUE(GC, 0, mmVGT_GS_MAX_WAVE_ID, 0x00000fff, 0x000000ff),
	SOC15_REG_GOLDEN_VALUE(GC, 0, mmWD_UTCL1_CNTL, 0x08000000, 0x08000080),
	SOC15_REG_GOLDEN_VALUE(GC, 0, mmCP_MEC1_F32_INT_DIS, 0x00000000, 0x00000800),
	SOC15_REG_GOLDEN_VALUE(GC, 0, mmCP_MEC2_F32_INT_DIS, 0x00000000, 0x00000800),
	SOC15_REG_GOLDEN_VALUE(GC, 0, mmCP_DEBUG, 0x00000000, 0x00008000)
};

static const struct soc15_reg_golden golden_settings_gc_9_1_rv1[] =
{
	SOC15_REG_GOLDEN_VALUE(GC, 0, mmCB_HW_CONTROL_3, 0x30000000, 0x10000000),
	SOC15_REG_GOLDEN_VALUE(GC, 0, mmGB_ADDR_CONFIG, 0xffff77ff, 0x24000042),
	SOC15_REG_GOLDEN_VALUE(GC, 0, mmGB_ADDR_CONFIG_READ, 0xffff77ff, 0x24000042),
	SOC15_REG_GOLDEN_VALUE(GC, 0, mmPA_SC_ENHANCE_1, 0xffffffff, 0x04048000),
	SOC15_REG_GOLDEN_VALUE(GC, 0, mmPA_SC_MODE_CNTL_1, 0x06000000, 0x06000000),
	SOC15_REG_GOLDEN_VALUE(GC, 0, mmRMI_UTCL1_CNTL2, 0x00030000, 0x00020000),
	SOC15_REG_GOLDEN_VALUE(GC, 0, mmTD_CNTL, 0x01bd9f33, 0x00000800)
};

static const struct soc15_reg_golden golden_settings_gc_9_1_rv2[] =
{
	SOC15_REG_GOLDEN_VALUE(GC, 0, mmCB_DCC_CONFIG, 0xff7fffff, 0x04000000),
	SOC15_REG_GOLDEN_VALUE(GC, 0, mmCB_HW_CONTROL, 0xfffdf3cf, 0x00014104),
	SOC15_REG_GOLDEN_VALUE(GC, 0, mmCB_HW_CONTROL_2, 0xff7fffff, 0x0a000000),
	SOC15_REG_GOLDEN_VALUE(GC, 0, mmCPC_UTCL1_CNTL, 0x7f0fffff, 0x08000080),
	SOC15_REG_GOLDEN_VALUE(GC, 0, mmCPF_UTCL1_CNTL, 0xff8fffff, 0x08000080),
	SOC15_REG_GOLDEN_VALUE(GC, 0, mmCPG_UTCL1_CNTL, 0x7f8fffff, 0x08000080),
	SOC15_REG_GOLDEN_VALUE(GC, 0, mmGB_ADDR_CONFIG, 0xffff77ff, 0x26013041),
	SOC15_REG_GOLDEN_VALUE(GC, 0, mmGB_ADDR_CONFIG_READ, 0xffff77ff, 0x26013041),
	SOC15_REG_GOLDEN_VALUE(GC, 0, mmIA_UTCL1_CNTL, 0x3f8fffff, 0x08000080),
	SOC15_REG_GOLDEN_VALUE(GC, 0, mmPA_SC_ENHANCE_1, 0xffffffff, 0x04040000),
	SOC15_REG_GOLDEN_VALUE(GC, 0, mmRLC_GPM_UTCL1_CNTL_0, 0xff0fffff, 0x08000080),
	SOC15_REG_GOLDEN_VALUE(GC, 0, mmRLC_GPM_UTCL1_CNTL_1, 0xff0fffff, 0x08000080),
	SOC15_REG_GOLDEN_VALUE(GC, 0, mmRLC_GPM_UTCL1_CNTL_2, 0xff0fffff, 0x08000080),
	SOC15_REG_GOLDEN_VALUE(GC, 0, mmRLC_PREWALKER_UTCL1_CNTL, 0xff0fffff, 0x08000080),
	SOC15_REG_GOLDEN_VALUE(GC, 0, mmRLC_SPM_UTCL1_CNTL, 0xff0fffff, 0x08000080),
	SOC15_REG_GOLDEN_VALUE(GC, 0, mmTCP_CHAN_STEER_HI, 0xffffffff, 0x00000000),
	SOC15_REG_GOLDEN_VALUE(GC, 0, mmTCP_CHAN_STEER_LO, 0xffffffff, 0x00000010),
	SOC15_REG_GOLDEN_VALUE(GC, 0, mmTD_CNTL, 0x01bd9f33, 0x01000000),
	SOC15_REG_GOLDEN_VALUE(GC, 0, mmWD_UTCL1_CNTL, 0x3f8fffff, 0x08000080),
};

static const struct soc15_reg_golden golden_settings_gc_9_x_common[] =
{
	SOC15_REG_GOLDEN_VALUE(GC, 0, mmCP_SD_CNTL, 0xffffffff, 0x000001ff),
	SOC15_REG_GOLDEN_VALUE(GC, 0, mmGRBM_CAM_INDEX, 0xffffffff, 0x00000000),
	SOC15_REG_GOLDEN_VALUE(GC, 0, mmGRBM_CAM_DATA, 0xffffffff, 0x2544c382)
};

static const struct soc15_reg_golden golden_settings_gc_9_2_1[] =
{
	SOC15_REG_GOLDEN_VALUE(GC, 0, mmDB_DEBUG2, 0xf00fffff, 0x00000420),
	SOC15_REG_GOLDEN_VALUE(GC, 0, mmGB_GPU_ID, 0x0000000f, 0x00000000),
	SOC15_REG_GOLDEN_VALUE(GC, 0, mmPA_SC_BINNER_EVENT_CNTL_3, 0x00000003, 0x82400024),
	SOC15_REG_GOLDEN_VALUE(GC, 0, mmPA_SC_ENHANCE, 0x3fffffff, 0x00000001),
	SOC15_REG_GOLDEN_VALUE(GC, 0, mmPA_SC_LINE_STIPPLE_STATE, 0x0000ff0f, 0x00000000),
	SOC15_REG_GOLDEN_VALUE(GC, 0, mmSH_MEM_CONFIG, 0x00001000, 0x00001000),
	SOC15_REG_GOLDEN_VALUE(GC, 0, mmSPI_RESOURCE_RESERVE_CU_0, 0x0007ffff, 0x00000800),
	SOC15_REG_GOLDEN_VALUE(GC, 0, mmSPI_RESOURCE_RESERVE_CU_1, 0x0007ffff, 0x00000800),
	SOC15_REG_GOLDEN_VALUE(GC, 0, mmSPI_RESOURCE_RESERVE_EN_CU_0, 0x01ffffff, 0x0000ff87),
	SOC15_REG_GOLDEN_VALUE(GC, 0, mmSPI_RESOURCE_RESERVE_EN_CU_1, 0x01ffffff, 0x0000ff8f),
	SOC15_REG_GOLDEN_VALUE(GC, 0, mmSQC_CONFIG, 0x03000000, 0x020a2000),
	SOC15_REG_GOLDEN_VALUE(GC, 0, mmTA_CNTL_AUX, 0xfffffeef, 0x010b0000),
	SOC15_REG_GOLDEN_VALUE(GC, 0, mmTCP_CHAN_STEER_HI, 0xffffffff, 0x4a2c0e68),
	SOC15_REG_GOLDEN_VALUE(GC, 0, mmTCP_CHAN_STEER_LO, 0xffffffff, 0xb5d3f197),
	SOC15_REG_GOLDEN_VALUE(GC, 0, mmVGT_CACHE_INVALIDATION, 0x3fff3af3, 0x19200000),
	SOC15_REG_GOLDEN_VALUE(GC, 0, mmVGT_GS_MAX_WAVE_ID, 0x00000fff, 0x000003ff)
};

static const struct soc15_reg_golden golden_settings_gc_9_2_1_vg12[] =
{
	SOC15_REG_GOLDEN_VALUE(GC, 0, mmCB_DCC_CONFIG, 0x00000080, 0x04000080),
	SOC15_REG_GOLDEN_VALUE(GC, 0, mmCB_HW_CONTROL, 0xfffdf3cf, 0x00014104),
	SOC15_REG_GOLDEN_VALUE(GC, 0, mmCB_HW_CONTROL_2, 0x0f000000, 0x0a000000),
	SOC15_REG_GOLDEN_VALUE(GC, 0, mmGB_ADDR_CONFIG, 0xffff77ff, 0x24104041),
	SOC15_REG_GOLDEN_VALUE(GC, 0, mmGB_ADDR_CONFIG_READ, 0xffff77ff, 0x24104041),
	SOC15_REG_GOLDEN_VALUE(GC, 0, mmPA_SC_ENHANCE_1, 0xffffffff, 0x04040000),
	SOC15_REG_GOLDEN_VALUE(GC, 0, mmSPI_CONFIG_CNTL_1, 0xffff03ff, 0x01000107),
	SOC15_REG_GOLDEN_VALUE(GC, 0, mmTCP_CHAN_STEER_HI, 0xffffffff, 0x00000000),
	SOC15_REG_GOLDEN_VALUE(GC, 0, mmTCP_CHAN_STEER_LO, 0xffffffff, 0x76325410),
	SOC15_REG_GOLDEN_VALUE(GC, 0, mmTD_CNTL, 0x01bd9f33, 0x01000000),
	SOC15_REG_GOLDEN_VALUE(GC, 0, mmCP_MEC1_F32_INT_DIS, 0x00000000, 0x00000800),
	SOC15_REG_GOLDEN_VALUE(GC, 0, mmCP_MEC2_F32_INT_DIS, 0x00000000, 0x00000800),
	SOC15_REG_GOLDEN_VALUE(GC, 0, mmCP_DEBUG, 0x00000000, 0x00008000)
};

static const u32 GFX_RLC_SRM_INDEX_CNTL_ADDR_OFFSETS[] =
{
	mmRLC_SRM_INDEX_CNTL_ADDR_0 - mmRLC_SRM_INDEX_CNTL_ADDR_0,
	mmRLC_SRM_INDEX_CNTL_ADDR_1 - mmRLC_SRM_INDEX_CNTL_ADDR_0,
	mmRLC_SRM_INDEX_CNTL_ADDR_2 - mmRLC_SRM_INDEX_CNTL_ADDR_0,
	mmRLC_SRM_INDEX_CNTL_ADDR_3 - mmRLC_SRM_INDEX_CNTL_ADDR_0,
	mmRLC_SRM_INDEX_CNTL_ADDR_4 - mmRLC_SRM_INDEX_CNTL_ADDR_0,
	mmRLC_SRM_INDEX_CNTL_ADDR_5 - mmRLC_SRM_INDEX_CNTL_ADDR_0,
	mmRLC_SRM_INDEX_CNTL_ADDR_6 - mmRLC_SRM_INDEX_CNTL_ADDR_0,
	mmRLC_SRM_INDEX_CNTL_ADDR_7 - mmRLC_SRM_INDEX_CNTL_ADDR_0,
};

static const u32 GFX_RLC_SRM_INDEX_CNTL_DATA_OFFSETS[] =
{
	mmRLC_SRM_INDEX_CNTL_DATA_0 - mmRLC_SRM_INDEX_CNTL_DATA_0,
	mmRLC_SRM_INDEX_CNTL_DATA_1 - mmRLC_SRM_INDEX_CNTL_DATA_0,
	mmRLC_SRM_INDEX_CNTL_DATA_2 - mmRLC_SRM_INDEX_CNTL_DATA_0,
	mmRLC_SRM_INDEX_CNTL_DATA_3 - mmRLC_SRM_INDEX_CNTL_DATA_0,
	mmRLC_SRM_INDEX_CNTL_DATA_4 - mmRLC_SRM_INDEX_CNTL_DATA_0,
	mmRLC_SRM_INDEX_CNTL_DATA_5 - mmRLC_SRM_INDEX_CNTL_DATA_0,
	mmRLC_SRM_INDEX_CNTL_DATA_6 - mmRLC_SRM_INDEX_CNTL_DATA_0,
	mmRLC_SRM_INDEX_CNTL_DATA_7 - mmRLC_SRM_INDEX_CNTL_DATA_0,
};

#define VEGA10_GB_ADDR_CONFIG_GOLDEN 0x2a114042
#define VEGA12_GB_ADDR_CONFIG_GOLDEN 0x24104041
#define RAVEN_GB_ADDR_CONFIG_GOLDEN 0x24000042
#define RAVEN2_GB_ADDR_CONFIG_GOLDEN 0x26013041

static void gfx_v9_0_set_ring_funcs(struct amdgpu_device *adev);
static void gfx_v9_0_set_irq_funcs(struct amdgpu_device *adev);
static void gfx_v9_0_set_gds_init(struct amdgpu_device *adev);
static void gfx_v9_0_set_rlc_funcs(struct amdgpu_device *adev);
static int gfx_v9_0_get_cu_info(struct amdgpu_device *adev,
                                 struct amdgpu_cu_info *cu_info);
static uint64_t gfx_v9_0_get_gpu_clock_counter(struct amdgpu_device *adev);
static void gfx_v9_0_select_se_sh(struct amdgpu_device *adev, u32 se_num, u32 sh_num, u32 instance);
static void gfx_v9_0_ring_emit_de_meta(struct amdgpu_ring *ring);

static void gfx_v9_0_init_golden_registers(struct amdgpu_device *adev)
{
	switch (adev->asic_type) {
	case CHIP_VEGA10:
		if (!amdgpu_virt_support_skip_setting(adev)) {
			soc15_program_register_sequence(adev,
							 golden_settings_gc_9_0,
							 ARRAY_SIZE(golden_settings_gc_9_0));
			soc15_program_register_sequence(adev,
							 golden_settings_gc_9_0_vg10,
							 ARRAY_SIZE(golden_settings_gc_9_0_vg10));
		}
		break;
	case CHIP_VEGA12:
		soc15_program_register_sequence(adev,
						golden_settings_gc_9_2_1,
						ARRAY_SIZE(golden_settings_gc_9_2_1));
		soc15_program_register_sequence(adev,
						golden_settings_gc_9_2_1_vg12,
						ARRAY_SIZE(golden_settings_gc_9_2_1_vg12));
		break;
	case CHIP_VEGA20:
		soc15_program_register_sequence(adev,
						golden_settings_gc_9_0,
						ARRAY_SIZE(golden_settings_gc_9_0));
		soc15_program_register_sequence(adev,
						golden_settings_gc_9_0_vg20,
						ARRAY_SIZE(golden_settings_gc_9_0_vg20));
		break;
	case CHIP_RAVEN:
		soc15_program_register_sequence(adev, golden_settings_gc_9_1,
						ARRAY_SIZE(golden_settings_gc_9_1));
		if (adev->rev_id >= 8)
			soc15_program_register_sequence(adev,
							golden_settings_gc_9_1_rv2,
							ARRAY_SIZE(golden_settings_gc_9_1_rv2));
		else
			soc15_program_register_sequence(adev,
							golden_settings_gc_9_1_rv1,
							ARRAY_SIZE(golden_settings_gc_9_1_rv1));
		break;
	default:
		break;
	}

	soc15_program_register_sequence(adev, golden_settings_gc_9_x_common,
					(const u32)ARRAY_SIZE(golden_settings_gc_9_x_common));
}

static void gfx_v9_0_scratch_init(struct amdgpu_device *adev)
{
	adev->gfx.scratch.num_reg = 8;
	adev->gfx.scratch.reg_base = SOC15_REG_OFFSET(GC, 0, mmSCRATCH_REG0);
	adev->gfx.scratch.free_mask = (1u << adev->gfx.scratch.num_reg) - 1;
}

static void gfx_v9_0_write_data_to_reg(struct amdgpu_ring *ring, int eng_sel,
				       bool wc, uint32_t reg, uint32_t val)
{
	amdgpu_ring_write(ring, PACKET3(PACKET3_WRITE_DATA, 3));
	amdgpu_ring_write(ring, WRITE_DATA_ENGINE_SEL(eng_sel) |
				WRITE_DATA_DST_SEL(0) |
				(wc ? WR_CONFIRM : 0));
	amdgpu_ring_write(ring, reg);
	amdgpu_ring_write(ring, 0);
	amdgpu_ring_write(ring, val);
}

static void gfx_v9_0_wait_reg_mem(struct amdgpu_ring *ring, int eng_sel,
				  int mem_space, int opt, uint32_t addr0,
				  uint32_t addr1, uint32_t ref, uint32_t mask,
				  uint32_t inv)
{
	amdgpu_ring_write(ring, PACKET3(PACKET3_WAIT_REG_MEM, 5));
	amdgpu_ring_write(ring,
				 /* memory (1) or register (0) */
				 (WAIT_REG_MEM_MEM_SPACE(mem_space) |
				 WAIT_REG_MEM_OPERATION(opt) | /* wait */
				 WAIT_REG_MEM_FUNCTION(3) |  /* equal */
				 WAIT_REG_MEM_ENGINE(eng_sel)));

	if (mem_space)
		BUG_ON(addr0 & 0x3); /* Dword align */
	amdgpu_ring_write(ring, addr0);
	amdgpu_ring_write(ring, addr1);
	amdgpu_ring_write(ring, ref);
	amdgpu_ring_write(ring, mask);
	amdgpu_ring_write(ring, inv); /* poll interval */
}

static int gfx_v9_0_ring_test_ring(struct amdgpu_ring *ring)
{
	struct amdgpu_device *adev = ring->adev;
	uint32_t scratch;
	uint32_t tmp = 0;
	unsigned i;
	int r;

	r = amdgpu_gfx_scratch_get(adev, &scratch);
	if (r)
		return r;

	WREG32(scratch, 0xCAFEDEAD);
	r = amdgpu_ring_alloc(ring, 3);
	if (r)
		goto error_free_scratch;

	amdgpu_ring_write(ring, PACKET3(PACKET3_SET_UCONFIG_REG, 1));
	amdgpu_ring_write(ring, (scratch - PACKET3_SET_UCONFIG_REG_START));
	amdgpu_ring_write(ring, 0xDEADBEEF);
	amdgpu_ring_commit(ring);

	for (i = 0; i < adev->usec_timeout; i++) {
		tmp = RREG32(scratch);
		if (tmp == 0xDEADBEEF)
			break;
		udelay(1);
	}

	if (i >= adev->usec_timeout)
		r = -ETIMEDOUT;

error_free_scratch:
	amdgpu_gfx_scratch_free(adev, scratch);
	return r;
}

static int gfx_v9_0_ring_test_ib(struct amdgpu_ring *ring, long timeout)
{
	struct amdgpu_device *adev = ring->adev;
	struct amdgpu_ib ib;
	struct dma_fence *f = NULL;

	unsigned index;
	uint64_t gpu_addr;
	uint32_t tmp;
	long r;

	r = amdgpu_device_wb_get(adev, &index);
	if (r)
		return r;

	gpu_addr = adev->wb.gpu_addr + (index * 4);
	adev->wb.wb[index] = cpu_to_le32(0xCAFEDEAD);
	memset(&ib, 0, sizeof(ib));
	r = amdgpu_ib_get(adev, NULL, 16, &ib);
	if (r)
		goto err1;

	ib.ptr[0] = PACKET3(PACKET3_WRITE_DATA, 3);
	ib.ptr[1] = WRITE_DATA_DST_SEL(5) | WR_CONFIRM;
	ib.ptr[2] = lower_32_bits(gpu_addr);
	ib.ptr[3] = upper_32_bits(gpu_addr);
	ib.ptr[4] = 0xDEADBEEF;
	ib.length_dw = 5;

	r = amdgpu_ib_schedule(ring, 1, &ib, NULL, &f);
	if (r)
		goto err2;

	r = dma_fence_wait_timeout(f, false, timeout);
	if (r == 0) {
		r = -ETIMEDOUT;
		goto err2;
	} else if (r < 0) {
		goto err2;
	}

	tmp = adev->wb.wb[index];
	if (tmp == 0xDEADBEEF)
		r = 0;
	else
		r = -EINVAL;

err2:
	amdgpu_ib_free(adev, &ib, NULL);
	dma_fence_put(f);
err1:
	amdgpu_device_wb_free(adev, index);
	return r;
}


static void gfx_v9_0_free_microcode(struct amdgpu_device *adev)
{
	release_firmware(adev->gfx.pfp_fw);
	adev->gfx.pfp_fw = NULL;
	release_firmware(adev->gfx.me_fw);
	adev->gfx.me_fw = NULL;
	release_firmware(adev->gfx.ce_fw);
	adev->gfx.ce_fw = NULL;
	release_firmware(adev->gfx.rlc_fw);
	adev->gfx.rlc_fw = NULL;
	release_firmware(adev->gfx.mec_fw);
	adev->gfx.mec_fw = NULL;
	release_firmware(adev->gfx.mec2_fw);
	adev->gfx.mec2_fw = NULL;

	kfree(adev->gfx.rlc.register_list_format);
}

static void gfx_v9_0_init_rlc_ext_microcode(struct amdgpu_device *adev)
{
	const struct rlc_firmware_header_v2_1 *rlc_hdr;

	rlc_hdr = (const struct rlc_firmware_header_v2_1 *)adev->gfx.rlc_fw->data;
	adev->gfx.rlc_srlc_fw_version = le32_to_cpu(rlc_hdr->save_restore_list_cntl_ucode_ver);
	adev->gfx.rlc_srlc_feature_version = le32_to_cpu(rlc_hdr->save_restore_list_cntl_feature_ver);
	adev->gfx.rlc.save_restore_list_cntl_size_bytes = le32_to_cpu(rlc_hdr->save_restore_list_cntl_size_bytes);
	adev->gfx.rlc.save_restore_list_cntl = (u8 *)rlc_hdr + le32_to_cpu(rlc_hdr->save_restore_list_cntl_offset_bytes);
	adev->gfx.rlc_srlg_fw_version = le32_to_cpu(rlc_hdr->save_restore_list_gpm_ucode_ver);
	adev->gfx.rlc_srlg_feature_version = le32_to_cpu(rlc_hdr->save_restore_list_gpm_feature_ver);
	adev->gfx.rlc.save_restore_list_gpm_size_bytes = le32_to_cpu(rlc_hdr->save_restore_list_gpm_size_bytes);
	adev->gfx.rlc.save_restore_list_gpm = (u8 *)rlc_hdr + le32_to_cpu(rlc_hdr->save_restore_list_gpm_offset_bytes);
	adev->gfx.rlc_srls_fw_version = le32_to_cpu(rlc_hdr->save_restore_list_srm_ucode_ver);
	adev->gfx.rlc_srls_feature_version = le32_to_cpu(rlc_hdr->save_restore_list_srm_feature_ver);
	adev->gfx.rlc.save_restore_list_srm_size_bytes = le32_to_cpu(rlc_hdr->save_restore_list_srm_size_bytes);
	adev->gfx.rlc.save_restore_list_srm = (u8 *)rlc_hdr + le32_to_cpu(rlc_hdr->save_restore_list_srm_offset_bytes);
	adev->gfx.rlc.reg_list_format_direct_reg_list_length =
			le32_to_cpu(rlc_hdr->reg_list_format_direct_reg_list_length);
}

static void gfx_v9_0_check_fw_write_wait(struct amdgpu_device *adev)
{
	adev->gfx.me_fw_write_wait = false;
	adev->gfx.mec_fw_write_wait = false;

	switch (adev->asic_type) {
	case CHIP_VEGA10:
		if ((adev->gfx.me_fw_version >= 0x0000009c) &&
		    (adev->gfx.me_feature_version >= 42) &&
		    (adev->gfx.pfp_fw_version >=  0x000000b1) &&
		    (adev->gfx.pfp_feature_version >= 42))
			adev->gfx.me_fw_write_wait = true;

		if ((adev->gfx.mec_fw_version >=  0x00000193) &&
		    (adev->gfx.mec_feature_version >= 42))
			adev->gfx.mec_fw_write_wait = true;
		break;
	case CHIP_VEGA12:
		if ((adev->gfx.me_fw_version >= 0x0000009c) &&
		    (adev->gfx.me_feature_version >= 44) &&
		    (adev->gfx.pfp_fw_version >=  0x000000b2) &&
		    (adev->gfx.pfp_feature_version >= 44))
			adev->gfx.me_fw_write_wait = true;

		if ((adev->gfx.mec_fw_version >=  0x00000196) &&
		    (adev->gfx.mec_feature_version >= 44))
			adev->gfx.mec_fw_write_wait = true;
		break;
	case CHIP_VEGA20:
		if ((adev->gfx.me_fw_version >= 0x0000009c) &&
		    (adev->gfx.me_feature_version >= 44) &&
		    (adev->gfx.pfp_fw_version >=  0x000000b2) &&
		    (adev->gfx.pfp_feature_version >= 44))
			adev->gfx.me_fw_write_wait = true;

		if ((adev->gfx.mec_fw_version >=  0x00000197) &&
		    (adev->gfx.mec_feature_version >= 44))
			adev->gfx.mec_fw_write_wait = true;
		break;
	case CHIP_RAVEN:
		if ((adev->gfx.me_fw_version >= 0x0000009c) &&
		    (adev->gfx.me_feature_version >= 42) &&
		    (adev->gfx.pfp_fw_version >=  0x000000b1) &&
		    (adev->gfx.pfp_feature_version >= 42))
			adev->gfx.me_fw_write_wait = true;

		if ((adev->gfx.mec_fw_version >=  0x00000192) &&
		    (adev->gfx.mec_feature_version >= 42))
			adev->gfx.mec_fw_write_wait = true;
		break;
	default:
		break;
	}
}

static void gfx_v9_0_check_if_need_gfxoff(struct amdgpu_device *adev)
{
	switch (adev->asic_type) {
	case CHIP_VEGA10:
	case CHIP_VEGA12:
	case CHIP_VEGA20:
		break;
	case CHIP_RAVEN:
		if (adev->rev_id >= 0x8 || adev->pdev->device == 0x15d8)
			break;
		if ((adev->gfx.rlc_fw_version != 106 &&
		     adev->gfx.rlc_fw_version < 531) ||
		    (adev->gfx.rlc_fw_version == 53815) ||
		    (adev->gfx.rlc_feature_version < 1) ||
		    !adev->gfx.rlc.is_rlc_v2_1)
			adev->pm.pp_feature &= ~PP_GFXOFF_MASK;
		break;
	default:
		break;
	}
}

static int gfx_v9_0_init_microcode(struct amdgpu_device *adev)
{
	const char *chip_name;
	char fw_name[30];
	int err;
	struct amdgpu_firmware_info *info = NULL;
	const struct common_firmware_header *header = NULL;
	const struct gfx_firmware_header_v1_0 *cp_hdr;
	const struct rlc_firmware_header_v2_0 *rlc_hdr;
	unsigned int *tmp = NULL;
	unsigned int i = 0;
	uint16_t version_major;
	uint16_t version_minor;
	uint32_t smu_version;

	DRM_DEBUG("\n");

	switch (adev->asic_type) {
	case CHIP_VEGA10:
		chip_name = "vega10";
		break;
	case CHIP_VEGA12:
		chip_name = "vega12";
		break;
	case CHIP_VEGA20:
		chip_name = "vega20";
		break;
	case CHIP_RAVEN:
		if (adev->rev_id >= 8)
			chip_name = "raven2";
		else if (adev->pdev->device == 0x15d8)
			chip_name = "picasso";
		else
			chip_name = "raven";
		break;
	default:
		BUG();
	}

	snprintf(fw_name, sizeof(fw_name), "amdgpu/%s_pfp.bin", chip_name);
	err = request_firmware(&adev->gfx.pfp_fw, fw_name, adev->dev);
	if (err)
		goto out;
	err = amdgpu_ucode_validate(adev->gfx.pfp_fw);
	if (err)
		goto out;
	cp_hdr = (const struct gfx_firmware_header_v1_0 *)adev->gfx.pfp_fw->data;
	adev->gfx.pfp_fw_version = le32_to_cpu(cp_hdr->header.ucode_version);
	adev->gfx.pfp_feature_version = le32_to_cpu(cp_hdr->ucode_feature_version);

	snprintf(fw_name, sizeof(fw_name), "amdgpu/%s_me.bin", chip_name);
	err = request_firmware(&adev->gfx.me_fw, fw_name, adev->dev);
	if (err)
		goto out;
	err = amdgpu_ucode_validate(adev->gfx.me_fw);
	if (err)
		goto out;
	cp_hdr = (const struct gfx_firmware_header_v1_0 *)adev->gfx.me_fw->data;
	adev->gfx.me_fw_version = le32_to_cpu(cp_hdr->header.ucode_version);
	adev->gfx.me_feature_version = le32_to_cpu(cp_hdr->ucode_feature_version);

	snprintf(fw_name, sizeof(fw_name), "amdgpu/%s_ce.bin", chip_name);
	err = request_firmware(&adev->gfx.ce_fw, fw_name, adev->dev);
	if (err)
		goto out;
	err = amdgpu_ucode_validate(adev->gfx.ce_fw);
	if (err)
		goto out;
	cp_hdr = (const struct gfx_firmware_header_v1_0 *)adev->gfx.ce_fw->data;
	adev->gfx.ce_fw_version = le32_to_cpu(cp_hdr->header.ucode_version);
	adev->gfx.ce_feature_version = le32_to_cpu(cp_hdr->ucode_feature_version);

	/*
	 * For Picasso && AM4 SOCKET board, we use picasso_rlc_am4.bin
	 * instead of picasso_rlc.bin.
	 * Judgment method:
	 * PCO AM4: revision >= 0xC8 && revision <= 0xCF
	 *          or revision >= 0xD8 && revision <= 0xDF
	 * otherwise is PCO FP5
	 */
	if (!strcmp(chip_name, "picasso") &&
		(((adev->pdev->revision >= 0xC8) && (adev->pdev->revision <= 0xCF)) ||
		((adev->pdev->revision >= 0xD8) && (adev->pdev->revision <= 0xDF))))
		snprintf(fw_name, sizeof(fw_name), "amdgpu/%s_rlc_am4.bin", chip_name);
	else if (!strcmp(chip_name, "raven") && (amdgpu_pm_load_smu_firmware(adev, &smu_version) == 0) &&
		(smu_version >= 0x41e2b))
		/**
		*SMC is loaded by SBIOS on APU and it's able to get the SMU version directly.
		*/
		snprintf(fw_name, sizeof(fw_name), "amdgpu/%s_kicker_rlc.bin", chip_name);
	else
		snprintf(fw_name, sizeof(fw_name), "amdgpu/%s_rlc.bin", chip_name);
	err = request_firmware(&adev->gfx.rlc_fw, fw_name, adev->dev);
	if (err)
		goto out;
	err = amdgpu_ucode_validate(adev->gfx.rlc_fw);
	rlc_hdr = (const struct rlc_firmware_header_v2_0 *)adev->gfx.rlc_fw->data;

	version_major = le16_to_cpu(rlc_hdr->header.header_version_major);
	version_minor = le16_to_cpu(rlc_hdr->header.header_version_minor);
	if (version_major == 2 && version_minor == 1)
		adev->gfx.rlc.is_rlc_v2_1 = true;

	adev->gfx.rlc_fw_version = le32_to_cpu(rlc_hdr->header.ucode_version);
	adev->gfx.rlc_feature_version = le32_to_cpu(rlc_hdr->ucode_feature_version);
	adev->gfx.rlc.save_and_restore_offset =
			le32_to_cpu(rlc_hdr->save_and_restore_offset);
	adev->gfx.rlc.clear_state_descriptor_offset =
			le32_to_cpu(rlc_hdr->clear_state_descriptor_offset);
	adev->gfx.rlc.avail_scratch_ram_locations =
			le32_to_cpu(rlc_hdr->avail_scratch_ram_locations);
	adev->gfx.rlc.reg_restore_list_size =
			le32_to_cpu(rlc_hdr->reg_restore_list_size);
	adev->gfx.rlc.reg_list_format_start =
			le32_to_cpu(rlc_hdr->reg_list_format_start);
	adev->gfx.rlc.reg_list_format_separate_start =
			le32_to_cpu(rlc_hdr->reg_list_format_separate_start);
	adev->gfx.rlc.starting_offsets_start =
			le32_to_cpu(rlc_hdr->starting_offsets_start);
	adev->gfx.rlc.reg_list_format_size_bytes =
			le32_to_cpu(rlc_hdr->reg_list_format_size_bytes);
	adev->gfx.rlc.reg_list_size_bytes =
			le32_to_cpu(rlc_hdr->reg_list_size_bytes);
	adev->gfx.rlc.register_list_format =
			kmalloc(adev->gfx.rlc.reg_list_format_size_bytes +
				adev->gfx.rlc.reg_list_size_bytes, GFP_KERNEL);
	if (!adev->gfx.rlc.register_list_format) {
		err = -ENOMEM;
		goto out;
	}

	tmp = (unsigned int *)((uintptr_t)rlc_hdr +
			le32_to_cpu(rlc_hdr->reg_list_format_array_offset_bytes));
	for (i = 0 ; i < (adev->gfx.rlc.reg_list_format_size_bytes >> 2); i++)
		adev->gfx.rlc.register_list_format[i] =	le32_to_cpu(tmp[i]);

	adev->gfx.rlc.register_restore = adev->gfx.rlc.register_list_format + i;

	tmp = (unsigned int *)((uintptr_t)rlc_hdr +
			le32_to_cpu(rlc_hdr->reg_list_array_offset_bytes));
	for (i = 0 ; i < (adev->gfx.rlc.reg_list_size_bytes >> 2); i++)
		adev->gfx.rlc.register_restore[i] = le32_to_cpu(tmp[i]);

	if (adev->gfx.rlc.is_rlc_v2_1)
		gfx_v9_0_init_rlc_ext_microcode(adev);

	snprintf(fw_name, sizeof(fw_name), "amdgpu/%s_mec.bin", chip_name);
	err = request_firmware(&adev->gfx.mec_fw, fw_name, adev->dev);
	if (err)
		goto out;
	err = amdgpu_ucode_validate(adev->gfx.mec_fw);
	if (err)
		goto out;
	cp_hdr = (const struct gfx_firmware_header_v1_0 *)adev->gfx.mec_fw->data;
	adev->gfx.mec_fw_version = le32_to_cpu(cp_hdr->header.ucode_version);
	adev->gfx.mec_feature_version = le32_to_cpu(cp_hdr->ucode_feature_version);


	snprintf(fw_name, sizeof(fw_name), "amdgpu/%s_mec2.bin", chip_name);
	err = request_firmware(&adev->gfx.mec2_fw, fw_name, adev->dev);
	if (!err) {
		err = amdgpu_ucode_validate(adev->gfx.mec2_fw);
		if (err)
			goto out;
		cp_hdr = (const struct gfx_firmware_header_v1_0 *)
		adev->gfx.mec2_fw->data;
		adev->gfx.mec2_fw_version =
		le32_to_cpu(cp_hdr->header.ucode_version);
		adev->gfx.mec2_feature_version =
		le32_to_cpu(cp_hdr->ucode_feature_version);
	} else {
		err = 0;
		adev->gfx.mec2_fw = NULL;
	}

	if (adev->firmware.load_type == AMDGPU_FW_LOAD_PSP) {
		info = &adev->firmware.ucode[AMDGPU_UCODE_ID_CP_PFP];
		info->ucode_id = AMDGPU_UCODE_ID_CP_PFP;
		info->fw = adev->gfx.pfp_fw;
		header = (const struct common_firmware_header *)info->fw->data;
		adev->firmware.fw_size +=
			ALIGN(le32_to_cpu(header->ucode_size_bytes), PAGE_SIZE);

		info = &adev->firmware.ucode[AMDGPU_UCODE_ID_CP_ME];
		info->ucode_id = AMDGPU_UCODE_ID_CP_ME;
		info->fw = adev->gfx.me_fw;
		header = (const struct common_firmware_header *)info->fw->data;
		adev->firmware.fw_size +=
			ALIGN(le32_to_cpu(header->ucode_size_bytes), PAGE_SIZE);

		info = &adev->firmware.ucode[AMDGPU_UCODE_ID_CP_CE];
		info->ucode_id = AMDGPU_UCODE_ID_CP_CE;
		info->fw = adev->gfx.ce_fw;
		header = (const struct common_firmware_header *)info->fw->data;
		adev->firmware.fw_size +=
			ALIGN(le32_to_cpu(header->ucode_size_bytes), PAGE_SIZE);

		info = &adev->firmware.ucode[AMDGPU_UCODE_ID_RLC_G];
		info->ucode_id = AMDGPU_UCODE_ID_RLC_G;
		info->fw = adev->gfx.rlc_fw;
		header = (const struct common_firmware_header *)info->fw->data;
		adev->firmware.fw_size +=
			ALIGN(le32_to_cpu(header->ucode_size_bytes), PAGE_SIZE);

		if (adev->gfx.rlc.is_rlc_v2_1 &&
		    adev->gfx.rlc.save_restore_list_cntl_size_bytes &&
		    adev->gfx.rlc.save_restore_list_gpm_size_bytes &&
		    adev->gfx.rlc.save_restore_list_srm_size_bytes) {
			info = &adev->firmware.ucode[AMDGPU_UCODE_ID_RLC_RESTORE_LIST_CNTL];
			info->ucode_id = AMDGPU_UCODE_ID_RLC_RESTORE_LIST_CNTL;
			info->fw = adev->gfx.rlc_fw;
			adev->firmware.fw_size +=
				ALIGN(adev->gfx.rlc.save_restore_list_cntl_size_bytes, PAGE_SIZE);

			info = &adev->firmware.ucode[AMDGPU_UCODE_ID_RLC_RESTORE_LIST_GPM_MEM];
			info->ucode_id = AMDGPU_UCODE_ID_RLC_RESTORE_LIST_GPM_MEM;
			info->fw = adev->gfx.rlc_fw;
			adev->firmware.fw_size +=
				ALIGN(adev->gfx.rlc.save_restore_list_gpm_size_bytes, PAGE_SIZE);

			info = &adev->firmware.ucode[AMDGPU_UCODE_ID_RLC_RESTORE_LIST_SRM_MEM];
			info->ucode_id = AMDGPU_UCODE_ID_RLC_RESTORE_LIST_SRM_MEM;
			info->fw = adev->gfx.rlc_fw;
			adev->firmware.fw_size +=
				ALIGN(adev->gfx.rlc.save_restore_list_srm_size_bytes, PAGE_SIZE);
		}

		info = &adev->firmware.ucode[AMDGPU_UCODE_ID_CP_MEC1];
		info->ucode_id = AMDGPU_UCODE_ID_CP_MEC1;
		info->fw = adev->gfx.mec_fw;
		header = (const struct common_firmware_header *)info->fw->data;
		cp_hdr = (const struct gfx_firmware_header_v1_0 *)info->fw->data;
		adev->firmware.fw_size +=
			ALIGN(le32_to_cpu(header->ucode_size_bytes) - le32_to_cpu(cp_hdr->jt_size) * 4, PAGE_SIZE);

		info = &adev->firmware.ucode[AMDGPU_UCODE_ID_CP_MEC1_JT];
		info->ucode_id = AMDGPU_UCODE_ID_CP_MEC1_JT;
		info->fw = adev->gfx.mec_fw;
		adev->firmware.fw_size +=
			ALIGN(le32_to_cpu(cp_hdr->jt_size) * 4, PAGE_SIZE);

		if (adev->gfx.mec2_fw) {
			info = &adev->firmware.ucode[AMDGPU_UCODE_ID_CP_MEC2];
			info->ucode_id = AMDGPU_UCODE_ID_CP_MEC2;
			info->fw = adev->gfx.mec2_fw;
			header = (const struct common_firmware_header *)info->fw->data;
			cp_hdr = (const struct gfx_firmware_header_v1_0 *)info->fw->data;
			adev->firmware.fw_size +=
				ALIGN(le32_to_cpu(header->ucode_size_bytes) - le32_to_cpu(cp_hdr->jt_size) * 4, PAGE_SIZE);
			info = &adev->firmware.ucode[AMDGPU_UCODE_ID_CP_MEC2_JT];
			info->ucode_id = AMDGPU_UCODE_ID_CP_MEC2_JT;
			info->fw = adev->gfx.mec2_fw;
			adev->firmware.fw_size +=
				ALIGN(le32_to_cpu(cp_hdr->jt_size) * 4, PAGE_SIZE);
		}

	}

out:
	gfx_v9_0_check_if_need_gfxoff(adev);
	gfx_v9_0_check_fw_write_wait(adev);
	if (err) {
		dev_err(adev->dev,
			"gfx9: Failed to load firmware \"%s\"\n",
			fw_name);
		release_firmware(adev->gfx.pfp_fw);
		adev->gfx.pfp_fw = NULL;
		release_firmware(adev->gfx.me_fw);
		adev->gfx.me_fw = NULL;
		release_firmware(adev->gfx.ce_fw);
		adev->gfx.ce_fw = NULL;
		release_firmware(adev->gfx.rlc_fw);
		adev->gfx.rlc_fw = NULL;
		release_firmware(adev->gfx.mec_fw);
		adev->gfx.mec_fw = NULL;
		release_firmware(adev->gfx.mec2_fw);
		adev->gfx.mec2_fw = NULL;
	}
	return err;
}

static u32 gfx_v9_0_get_csb_size(struct amdgpu_device *adev)
{
	u32 count = 0;
	const struct cs_section_def *sect = NULL;
	const struct cs_extent_def *ext = NULL;

	/* begin clear state */
	count += 2;
	/* context control state */
	count += 3;

	for (sect = gfx9_cs_data; sect->section != NULL; ++sect) {
		for (ext = sect->section; ext->extent != NULL; ++ext) {
			if (sect->id == SECT_CONTEXT)
				count += 2 + ext->reg_count;
			else
				return 0;
		}
	}

	/* end clear state */
	count += 2;
	/* clear state */
	count += 2;

	return count;
}

static void gfx_v9_0_get_csb_buffer(struct amdgpu_device *adev,
				    volatile u32 *buffer)
{
	u32 count = 0, i;
	const struct cs_section_def *sect = NULL;
	const struct cs_extent_def *ext = NULL;

	if (adev->gfx.rlc.cs_data == NULL)
		return;
	if (buffer == NULL)
		return;

	buffer[count++] = cpu_to_le32(PACKET3(PACKET3_PREAMBLE_CNTL, 0));
	buffer[count++] = cpu_to_le32(PACKET3_PREAMBLE_BEGIN_CLEAR_STATE);

	buffer[count++] = cpu_to_le32(PACKET3(PACKET3_CONTEXT_CONTROL, 1));
	buffer[count++] = cpu_to_le32(0x80000000);
	buffer[count++] = cpu_to_le32(0x80000000);

	for (sect = adev->gfx.rlc.cs_data; sect->section != NULL; ++sect) {
		for (ext = sect->section; ext->extent != NULL; ++ext) {
			if (sect->id == SECT_CONTEXT) {
				buffer[count++] =
					cpu_to_le32(PACKET3(PACKET3_SET_CONTEXT_REG, ext->reg_count));
				buffer[count++] = cpu_to_le32(ext->reg_index -
						PACKET3_SET_CONTEXT_REG_START);
				for (i = 0; i < ext->reg_count; i++)
					buffer[count++] = cpu_to_le32(ext->extent[i]);
			} else {
				return;
			}
		}
	}

	buffer[count++] = cpu_to_le32(PACKET3(PACKET3_PREAMBLE_CNTL, 0));
	buffer[count++] = cpu_to_le32(PACKET3_PREAMBLE_END_CLEAR_STATE);

	buffer[count++] = cpu_to_le32(PACKET3(PACKET3_CLEAR_STATE, 0));
	buffer[count++] = cpu_to_le32(0);
}

static void gfx_v9_0_init_always_on_cu_mask(struct amdgpu_device *adev)
{
	struct amdgpu_cu_info *cu_info = &adev->gfx.cu_info;
	uint32_t pg_always_on_cu_num = 2;
	uint32_t always_on_cu_num;
	uint32_t i, j, k;
	uint32_t mask, cu_bitmap, counter;

	if (adev->flags & AMD_IS_APU)
		always_on_cu_num = 4;
	else if (adev->asic_type == CHIP_VEGA12)
		always_on_cu_num = 8;
	else
		always_on_cu_num = 12;

	mutex_lock(&adev->grbm_idx_mutex);
	for (i = 0; i < adev->gfx.config.max_shader_engines; i++) {
		for (j = 0; j < adev->gfx.config.max_sh_per_se; j++) {
			mask = 1;
			cu_bitmap = 0;
			counter = 0;
			gfx_v9_0_select_se_sh(adev, i, j, 0xffffffff);

			for (k = 0; k < adev->gfx.config.max_cu_per_sh; k ++) {
				if (cu_info->bitmap[i][j] & mask) {
					if (counter == pg_always_on_cu_num)
						WREG32_SOC15(GC, 0, mmRLC_PG_ALWAYS_ON_CU_MASK, cu_bitmap);
					if (counter < always_on_cu_num)
						cu_bitmap |= mask;
					else
						break;
					counter++;
				}
				mask <<= 1;
			}

			WREG32_SOC15(GC, 0, mmRLC_LB_ALWAYS_ACTIVE_CU_MASK, cu_bitmap);
			cu_info->ao_cu_bitmap[i][j] = cu_bitmap;
		}
	}
	gfx_v9_0_select_se_sh(adev, 0xffffffff, 0xffffffff, 0xffffffff);
	mutex_unlock(&adev->grbm_idx_mutex);
}

static void gfx_v9_0_init_lbpw(struct amdgpu_device *adev)
{
	uint32_t data;

	/* set mmRLC_LB_THR_CONFIG_1/2/3/4 */
	WREG32_SOC15(GC, 0, mmRLC_LB_THR_CONFIG_1, 0x0000007F);
	WREG32_SOC15(GC, 0, mmRLC_LB_THR_CONFIG_2, 0x0333A5A7);
	WREG32_SOC15(GC, 0, mmRLC_LB_THR_CONFIG_3, 0x00000077);
	WREG32_SOC15(GC, 0, mmRLC_LB_THR_CONFIG_4, (0x30 | 0x40 << 8 | 0x02FA << 16));

	/* set mmRLC_LB_CNTR_INIT = 0x0000_0000 */
	WREG32_SOC15(GC, 0, mmRLC_LB_CNTR_INIT, 0x00000000);

	/* set mmRLC_LB_CNTR_MAX = 0x0000_0500 */
	WREG32_SOC15(GC, 0, mmRLC_LB_CNTR_MAX, 0x00000500);

	mutex_lock(&adev->grbm_idx_mutex);
	/* set mmRLC_LB_INIT_CU_MASK thru broadcast mode to enable all SE/SH*/
	gfx_v9_0_select_se_sh(adev, 0xffffffff, 0xffffffff, 0xffffffff);
	WREG32_SOC15(GC, 0, mmRLC_LB_INIT_CU_MASK, 0xffffffff);

	/* set mmRLC_LB_PARAMS = 0x003F_1006 */
	data = REG_SET_FIELD(0, RLC_LB_PARAMS, FIFO_SAMPLES, 0x0003);
	data |= REG_SET_FIELD(data, RLC_LB_PARAMS, PG_IDLE_SAMPLES, 0x0010);
	data |= REG_SET_FIELD(data, RLC_LB_PARAMS, PG_IDLE_SAMPLE_INTERVAL, 0x033F);
	WREG32_SOC15(GC, 0, mmRLC_LB_PARAMS, data);

	/* set mmRLC_GPM_GENERAL_7[31-16] = 0x00C0 */
	data = RREG32_SOC15(GC, 0, mmRLC_GPM_GENERAL_7);
	data &= 0x0000FFFF;
	data |= 0x00C00000;
	WREG32_SOC15(GC, 0, mmRLC_GPM_GENERAL_7, data);

	/*
	 * RLC_LB_ALWAYS_ACTIVE_CU_MASK = 0xF (4 CUs AON for Raven),
	 * programmed in gfx_v9_0_init_always_on_cu_mask()
	 */

	/* set RLC_LB_CNTL = 0x8000_0095, 31 bit is reserved,
	 * but used for RLC_LB_CNTL configuration */
	data = RLC_LB_CNTL__LB_CNT_SPIM_ACTIVE_MASK;
	data |= REG_SET_FIELD(data, RLC_LB_CNTL, CU_MASK_USED_OFF_HYST, 0x09);
	data |= REG_SET_FIELD(data, RLC_LB_CNTL, RESERVED, 0x80000);
	WREG32_SOC15(GC, 0, mmRLC_LB_CNTL, data);
	mutex_unlock(&adev->grbm_idx_mutex);

	gfx_v9_0_init_always_on_cu_mask(adev);
}

static void gfx_v9_4_init_lbpw(struct amdgpu_device *adev)
{
	uint32_t data;

	/* set mmRLC_LB_THR_CONFIG_1/2/3/4 */
	WREG32_SOC15(GC, 0, mmRLC_LB_THR_CONFIG_1, 0x0000007F);
	WREG32_SOC15(GC, 0, mmRLC_LB_THR_CONFIG_2, 0x033388F8);
	WREG32_SOC15(GC, 0, mmRLC_LB_THR_CONFIG_3, 0x00000077);
	WREG32_SOC15(GC, 0, mmRLC_LB_THR_CONFIG_4, (0x10 | 0x27 << 8 | 0x02FA << 16));

	/* set mmRLC_LB_CNTR_INIT = 0x0000_0000 */
	WREG32_SOC15(GC, 0, mmRLC_LB_CNTR_INIT, 0x00000000);

	/* set mmRLC_LB_CNTR_MAX = 0x0000_0500 */
	WREG32_SOC15(GC, 0, mmRLC_LB_CNTR_MAX, 0x00000800);

	mutex_lock(&adev->grbm_idx_mutex);
	/* set mmRLC_LB_INIT_CU_MASK thru broadcast mode to enable all SE/SH*/
	gfx_v9_0_select_se_sh(adev, 0xffffffff, 0xffffffff, 0xffffffff);
	WREG32_SOC15(GC, 0, mmRLC_LB_INIT_CU_MASK, 0xffffffff);

	/* set mmRLC_LB_PARAMS = 0x003F_1006 */
	data = REG_SET_FIELD(0, RLC_LB_PARAMS, FIFO_SAMPLES, 0x0003);
	data |= REG_SET_FIELD(data, RLC_LB_PARAMS, PG_IDLE_SAMPLES, 0x0010);
	data |= REG_SET_FIELD(data, RLC_LB_PARAMS, PG_IDLE_SAMPLE_INTERVAL, 0x033F);
	WREG32_SOC15(GC, 0, mmRLC_LB_PARAMS, data);

	/* set mmRLC_GPM_GENERAL_7[31-16] = 0x00C0 */
	data = RREG32_SOC15(GC, 0, mmRLC_GPM_GENERAL_7);
	data &= 0x0000FFFF;
	data |= 0x00C00000;
	WREG32_SOC15(GC, 0, mmRLC_GPM_GENERAL_7, data);

	/*
	 * RLC_LB_ALWAYS_ACTIVE_CU_MASK = 0xFFF (12 CUs AON),
	 * programmed in gfx_v9_0_init_always_on_cu_mask()
	 */

	/* set RLC_LB_CNTL = 0x8000_0095, 31 bit is reserved,
	 * but used for RLC_LB_CNTL configuration */
	data = RLC_LB_CNTL__LB_CNT_SPIM_ACTIVE_MASK;
	data |= REG_SET_FIELD(data, RLC_LB_CNTL, CU_MASK_USED_OFF_HYST, 0x09);
	data |= REG_SET_FIELD(data, RLC_LB_CNTL, RESERVED, 0x80000);
	WREG32_SOC15(GC, 0, mmRLC_LB_CNTL, data);
	mutex_unlock(&adev->grbm_idx_mutex);

	gfx_v9_0_init_always_on_cu_mask(adev);
}

static void gfx_v9_0_enable_lbpw(struct amdgpu_device *adev, bool enable)
{
	WREG32_FIELD15(GC, 0, RLC_LB_CNTL, LOAD_BALANCE_ENABLE, enable ? 1 : 0);
}

static int gfx_v9_0_cp_jump_table_num(struct amdgpu_device *adev)
{
	return 5;
}

static int gfx_v9_0_rlc_init(struct amdgpu_device *adev)
{
	const struct cs_section_def *cs_data;
	int r;

	adev->gfx.rlc.cs_data = gfx9_cs_data;

	cs_data = adev->gfx.rlc.cs_data;

	if (cs_data) {
		/* init clear state block */
		r = amdgpu_gfx_rlc_init_csb(adev);
		if (r)
			return r;
	}

	if (adev->asic_type == CHIP_RAVEN) {
		/* TODO: double check the cp_table_size for RV */
		adev->gfx.rlc.cp_table_size = ALIGN(96 * 5 * 4, 2048) + (64 * 1024); /* JT + GDS */
		r = amdgpu_gfx_rlc_init_cpt(adev);
		if (r)
			return r;
	}

	switch (adev->asic_type) {
	case CHIP_RAVEN:
		gfx_v9_0_init_lbpw(adev);
		break;
	case CHIP_VEGA20:
		gfx_v9_4_init_lbpw(adev);
		break;
	default:
		break;
	}

	return 0;
}

static int gfx_v9_0_csb_vram_pin(struct amdgpu_device *adev)
{
	int r;

	r = amdgpu_bo_reserve(adev->gfx.rlc.clear_state_obj, false);
	if (unlikely(r != 0))
		return r;

	r = amdgpu_bo_pin(adev->gfx.rlc.clear_state_obj,
			AMDGPU_GEM_DOMAIN_VRAM);
	if (!r)
		adev->gfx.rlc.clear_state_gpu_addr =
			amdgpu_bo_gpu_offset(adev->gfx.rlc.clear_state_obj);

	amdgpu_bo_unreserve(adev->gfx.rlc.clear_state_obj);

	return r;
}

static void gfx_v9_0_csb_vram_unpin(struct amdgpu_device *adev)
{
	int r;

	if (!adev->gfx.rlc.clear_state_obj)
		return;

	r = amdgpu_bo_reserve(adev->gfx.rlc.clear_state_obj, true);
	if (likely(r == 0)) {
		amdgpu_bo_unpin(adev->gfx.rlc.clear_state_obj);
		amdgpu_bo_unreserve(adev->gfx.rlc.clear_state_obj);
	}
}

static void gfx_v9_0_mec_fini(struct amdgpu_device *adev)
{
	amdgpu_bo_free_kernel(&adev->gfx.mec.hpd_eop_obj, NULL, NULL);
	amdgpu_bo_free_kernel(&adev->gfx.mec.mec_fw_obj, NULL, NULL);
}

static int gfx_v9_0_mec_init(struct amdgpu_device *adev)
{
	int r;
	u32 *hpd;
	const __le32 *fw_data;
	unsigned fw_size;
	u32 *fw;
	size_t mec_hpd_size;

	const struct gfx_firmware_header_v1_0 *mec_hdr;

	bitmap_zero(adev->gfx.mec.queue_bitmap, AMDGPU_MAX_COMPUTE_QUEUES);

	/* take ownership of the relevant compute queues */
	amdgpu_gfx_compute_queue_acquire(adev);
	mec_hpd_size = adev->gfx.num_compute_rings * GFX9_MEC_HPD_SIZE;

	r = amdgpu_bo_create_reserved(adev, mec_hpd_size, PAGE_SIZE,
				      AMDGPU_GEM_DOMAIN_VRAM,
				      &adev->gfx.mec.hpd_eop_obj,
				      &adev->gfx.mec.hpd_eop_gpu_addr,
				      (void **)&hpd);
	if (r) {
		dev_warn(adev->dev, "(%d) create HDP EOP bo failed\n", r);
		gfx_v9_0_mec_fini(adev);
		return r;
	}

	memset(hpd, 0, adev->gfx.mec.hpd_eop_obj->tbo.mem.size);

	amdgpu_bo_kunmap(adev->gfx.mec.hpd_eop_obj);
	amdgpu_bo_unreserve(adev->gfx.mec.hpd_eop_obj);

	mec_hdr = (const struct gfx_firmware_header_v1_0 *)adev->gfx.mec_fw->data;

	fw_data = (const __le32 *)
		(adev->gfx.mec_fw->data +
		 le32_to_cpu(mec_hdr->header.ucode_array_offset_bytes));
	fw_size = le32_to_cpu(mec_hdr->header.ucode_size_bytes) / 4;

	r = amdgpu_bo_create_reserved(adev, mec_hdr->header.ucode_size_bytes,
				      PAGE_SIZE, AMDGPU_GEM_DOMAIN_GTT,
				      &adev->gfx.mec.mec_fw_obj,
				      &adev->gfx.mec.mec_fw_gpu_addr,
				      (void **)&fw);
	if (r) {
		dev_warn(adev->dev, "(%d) create mec firmware bo failed\n", r);
		gfx_v9_0_mec_fini(adev);
		return r;
	}

	memcpy(fw, fw_data, fw_size);

	amdgpu_bo_kunmap(adev->gfx.mec.mec_fw_obj);
	amdgpu_bo_unreserve(adev->gfx.mec.mec_fw_obj);

	return 0;
}

static uint32_t wave_read_ind(struct amdgpu_device *adev, uint32_t simd, uint32_t wave, uint32_t address)
{
	WREG32_SOC15(GC, 0, mmSQ_IND_INDEX,
		(wave << SQ_IND_INDEX__WAVE_ID__SHIFT) |
		(simd << SQ_IND_INDEX__SIMD_ID__SHIFT) |
		(address << SQ_IND_INDEX__INDEX__SHIFT) |
		(SQ_IND_INDEX__FORCE_READ_MASK));
	return RREG32_SOC15(GC, 0, mmSQ_IND_DATA);
}

static void wave_read_regs(struct amdgpu_device *adev, uint32_t simd,
			   uint32_t wave, uint32_t thread,
			   uint32_t regno, uint32_t num, uint32_t *out)
{
	WREG32_SOC15(GC, 0, mmSQ_IND_INDEX,
		(wave << SQ_IND_INDEX__WAVE_ID__SHIFT) |
		(simd << SQ_IND_INDEX__SIMD_ID__SHIFT) |
		(regno << SQ_IND_INDEX__INDEX__SHIFT) |
		(thread << SQ_IND_INDEX__THREAD_ID__SHIFT) |
		(SQ_IND_INDEX__FORCE_READ_MASK) |
		(SQ_IND_INDEX__AUTO_INCR_MASK));
	while (num--)
		*(out++) = RREG32_SOC15(GC, 0, mmSQ_IND_DATA);
}

static void gfx_v9_0_read_wave_data(struct amdgpu_device *adev, uint32_t simd, uint32_t wave, uint32_t *dst, int *no_fields)
{
	/* type 1 wave data */
	dst[(*no_fields)++] = 1;
	dst[(*no_fields)++] = wave_read_ind(adev, simd, wave, ixSQ_WAVE_STATUS);
	dst[(*no_fields)++] = wave_read_ind(adev, simd, wave, ixSQ_WAVE_PC_LO);
	dst[(*no_fields)++] = wave_read_ind(adev, simd, wave, ixSQ_WAVE_PC_HI);
	dst[(*no_fields)++] = wave_read_ind(adev, simd, wave, ixSQ_WAVE_EXEC_LO);
	dst[(*no_fields)++] = wave_read_ind(adev, simd, wave, ixSQ_WAVE_EXEC_HI);
	dst[(*no_fields)++] = wave_read_ind(adev, simd, wave, ixSQ_WAVE_HW_ID);
	dst[(*no_fields)++] = wave_read_ind(adev, simd, wave, ixSQ_WAVE_INST_DW0);
	dst[(*no_fields)++] = wave_read_ind(adev, simd, wave, ixSQ_WAVE_INST_DW1);
	dst[(*no_fields)++] = wave_read_ind(adev, simd, wave, ixSQ_WAVE_GPR_ALLOC);
	dst[(*no_fields)++] = wave_read_ind(adev, simd, wave, ixSQ_WAVE_LDS_ALLOC);
	dst[(*no_fields)++] = wave_read_ind(adev, simd, wave, ixSQ_WAVE_TRAPSTS);
	dst[(*no_fields)++] = wave_read_ind(adev, simd, wave, ixSQ_WAVE_IB_STS);
	dst[(*no_fields)++] = wave_read_ind(adev, simd, wave, ixSQ_WAVE_IB_DBG0);
	dst[(*no_fields)++] = wave_read_ind(adev, simd, wave, ixSQ_WAVE_M0);
}

static void gfx_v9_0_read_wave_sgprs(struct amdgpu_device *adev, uint32_t simd,
				     uint32_t wave, uint32_t start,
				     uint32_t size, uint32_t *dst)
{
	wave_read_regs(
		adev, simd, wave, 0,
		start + SQIND_WAVE_SGPRS_OFFSET, size, dst);
}

static void gfx_v9_0_read_wave_vgprs(struct amdgpu_device *adev, uint32_t simd,
				     uint32_t wave, uint32_t thread,
				     uint32_t start, uint32_t size,
				     uint32_t *dst)
{
	wave_read_regs(
		adev, simd, wave, thread,
		start + SQIND_WAVE_VGPRS_OFFSET, size, dst);
}

static void gfx_v9_0_select_me_pipe_q(struct amdgpu_device *adev,
				  u32 me, u32 pipe, u32 q)
{
	soc15_grbm_select(adev, me, pipe, q, 0);
}

static const struct amdgpu_gfx_funcs gfx_v9_0_gfx_funcs = {
	.get_gpu_clock_counter = &gfx_v9_0_get_gpu_clock_counter,
	.select_se_sh = &gfx_v9_0_select_se_sh,
	.read_wave_data = &gfx_v9_0_read_wave_data,
	.read_wave_sgprs = &gfx_v9_0_read_wave_sgprs,
	.read_wave_vgprs = &gfx_v9_0_read_wave_vgprs,
	.select_me_pipe_q = &gfx_v9_0_select_me_pipe_q
};

static int gfx_v9_0_gpu_early_init(struct amdgpu_device *adev)
{
	u32 gb_addr_config;
	int err;

	adev->gfx.funcs = &gfx_v9_0_gfx_funcs;

	switch (adev->asic_type) {
	case CHIP_VEGA10:
		adev->gfx.config.max_hw_contexts = 8;
		adev->gfx.config.sc_prim_fifo_size_frontend = 0x20;
		adev->gfx.config.sc_prim_fifo_size_backend = 0x100;
		adev->gfx.config.sc_hiz_tile_fifo_size = 0x30;
		adev->gfx.config.sc_earlyz_tile_fifo_size = 0x4C0;
		gb_addr_config = VEGA10_GB_ADDR_CONFIG_GOLDEN;
		break;
	case CHIP_VEGA12:
		adev->gfx.config.max_hw_contexts = 8;
		adev->gfx.config.sc_prim_fifo_size_frontend = 0x20;
		adev->gfx.config.sc_prim_fifo_size_backend = 0x100;
		adev->gfx.config.sc_hiz_tile_fifo_size = 0x30;
		adev->gfx.config.sc_earlyz_tile_fifo_size = 0x4C0;
		gb_addr_config = VEGA12_GB_ADDR_CONFIG_GOLDEN;
		DRM_INFO("fix gfx.config for vega12\n");
		break;
	case CHIP_VEGA20:
		adev->gfx.config.max_hw_contexts = 8;
		adev->gfx.config.sc_prim_fifo_size_frontend = 0x20;
		adev->gfx.config.sc_prim_fifo_size_backend = 0x100;
		adev->gfx.config.sc_hiz_tile_fifo_size = 0x30;
		adev->gfx.config.sc_earlyz_tile_fifo_size = 0x4C0;
		gb_addr_config = RREG32_SOC15(GC, 0, mmGB_ADDR_CONFIG);
		gb_addr_config &= ~0xf3e777ff;
		gb_addr_config |= 0x22014042;
		/* check vbios table if gpu info is not available */
		err = amdgpu_atomfirmware_get_gfx_info(adev);
		if (err)
			return err;
		break;
	case CHIP_RAVEN:
		adev->gfx.config.max_hw_contexts = 8;
		adev->gfx.config.sc_prim_fifo_size_frontend = 0x20;
		adev->gfx.config.sc_prim_fifo_size_backend = 0x100;
		adev->gfx.config.sc_hiz_tile_fifo_size = 0x30;
		adev->gfx.config.sc_earlyz_tile_fifo_size = 0x4C0;
		if (adev->rev_id >= 8)
			gb_addr_config = RAVEN2_GB_ADDR_CONFIG_GOLDEN;
		else
			gb_addr_config = RAVEN_GB_ADDR_CONFIG_GOLDEN;
		break;
	default:
		BUG();
		break;
	}

	adev->gfx.config.gb_addr_config = gb_addr_config;

	adev->gfx.config.gb_addr_config_fields.num_pipes = 1 <<
			REG_GET_FIELD(
					adev->gfx.config.gb_addr_config,
					GB_ADDR_CONFIG,
					NUM_PIPES);

	adev->gfx.config.max_tile_pipes =
		adev->gfx.config.gb_addr_config_fields.num_pipes;

	adev->gfx.config.gb_addr_config_fields.num_banks = 1 <<
			REG_GET_FIELD(
					adev->gfx.config.gb_addr_config,
					GB_ADDR_CONFIG,
					NUM_BANKS);
	adev->gfx.config.gb_addr_config_fields.max_compress_frags = 1 <<
			REG_GET_FIELD(
					adev->gfx.config.gb_addr_config,
					GB_ADDR_CONFIG,
					MAX_COMPRESSED_FRAGS);
	adev->gfx.config.gb_addr_config_fields.num_rb_per_se = 1 <<
			REG_GET_FIELD(
					adev->gfx.config.gb_addr_config,
					GB_ADDR_CONFIG,
					NUM_RB_PER_SE);
	adev->gfx.config.gb_addr_config_fields.num_se = 1 <<
			REG_GET_FIELD(
					adev->gfx.config.gb_addr_config,
					GB_ADDR_CONFIG,
					NUM_SHADER_ENGINES);
	adev->gfx.config.gb_addr_config_fields.pipe_interleave_size = 1 << (8 +
			REG_GET_FIELD(
					adev->gfx.config.gb_addr_config,
					GB_ADDR_CONFIG,
					PIPE_INTERLEAVE_SIZE));

	return 0;
}

static int gfx_v9_0_ngg_create_buf(struct amdgpu_device *adev,
				   struct amdgpu_ngg_buf *ngg_buf,
				   int size_se,
				   int default_size_se)
{
	int r;

	if (size_se < 0) {
		dev_err(adev->dev, "Buffer size is invalid: %d\n", size_se);
		return -EINVAL;
	}
	size_se = size_se ? size_se : default_size_se;

	ngg_buf->size = size_se * adev->gfx.config.max_shader_engines;
	r = amdgpu_bo_create_kernel(adev, ngg_buf->size,
				    PAGE_SIZE, AMDGPU_GEM_DOMAIN_VRAM,
				    &ngg_buf->bo,
				    &ngg_buf->gpu_addr,
				    NULL);
	if (r) {
		dev_err(adev->dev, "(%d) failed to create NGG buffer\n", r);
		return r;
	}
	ngg_buf->bo_size = amdgpu_bo_size(ngg_buf->bo);

	return r;
}

static int gfx_v9_0_ngg_fini(struct amdgpu_device *adev)
{
	int i;

	for (i = 0; i < NGG_BUF_MAX; i++)
		amdgpu_bo_free_kernel(&adev->gfx.ngg.buf[i].bo,
				      &adev->gfx.ngg.buf[i].gpu_addr,
				      NULL);

	memset(&adev->gfx.ngg.buf[0], 0,
			sizeof(struct amdgpu_ngg_buf) * NGG_BUF_MAX);

	adev->gfx.ngg.init = false;

	return 0;
}

static int gfx_v9_0_ngg_init(struct amdgpu_device *adev)
{
	int r;

	if (!amdgpu_ngg || adev->gfx.ngg.init == true)
		return 0;

	/* GDS reserve memory: 64 bytes alignment */
	adev->gfx.ngg.gds_reserve_size = ALIGN(5 * 4, 0x40);
	adev->gds.gds_size -= adev->gfx.ngg.gds_reserve_size;
	adev->gfx.ngg.gds_reserve_addr = RREG32_SOC15(GC, 0, mmGDS_VMID0_BASE);
	adev->gfx.ngg.gds_reserve_addr += RREG32_SOC15(GC, 0, mmGDS_VMID0_SIZE);

	/* Primitive Buffer */
	r = gfx_v9_0_ngg_create_buf(adev, &adev->gfx.ngg.buf[NGG_PRIM],
				    amdgpu_prim_buf_per_se,
				    64 * 1024);
	if (r) {
		dev_err(adev->dev, "Failed to create Primitive Buffer\n");
		goto err;
	}

	/* Position Buffer */
	r = gfx_v9_0_ngg_create_buf(adev, &adev->gfx.ngg.buf[NGG_POS],
				    amdgpu_pos_buf_per_se,
				    256 * 1024);
	if (r) {
		dev_err(adev->dev, "Failed to create Position Buffer\n");
		goto err;
	}

	/* Control Sideband */
	r = gfx_v9_0_ngg_create_buf(adev, &adev->gfx.ngg.buf[NGG_CNTL],
				    amdgpu_cntl_sb_buf_per_se,
				    256);
	if (r) {
		dev_err(adev->dev, "Failed to create Control Sideband Buffer\n");
		goto err;
	}

	/* Parameter Cache, not created by default */
	if (amdgpu_param_buf_per_se <= 0)
		goto out;

	r = gfx_v9_0_ngg_create_buf(adev, &adev->gfx.ngg.buf[NGG_PARAM],
				    amdgpu_param_buf_per_se,
				    512 * 1024);
	if (r) {
		dev_err(adev->dev, "Failed to create Parameter Cache\n");
		goto err;
	}

out:
	adev->gfx.ngg.init = true;
	return 0;
err:
	gfx_v9_0_ngg_fini(adev);
	return r;
}

static int gfx_v9_0_ngg_en(struct amdgpu_device *adev)
{
	struct amdgpu_ring *ring = &adev->gfx.gfx_ring[0];
	int r;
	u32 data, base;

	if (!amdgpu_ngg)
		return 0;

	/* Program buffer size */
	data = REG_SET_FIELD(0, WD_BUF_RESOURCE_1, INDEX_BUF_SIZE,
			     adev->gfx.ngg.buf[NGG_PRIM].size >> 8);
	data = REG_SET_FIELD(data, WD_BUF_RESOURCE_1, POS_BUF_SIZE,
			     adev->gfx.ngg.buf[NGG_POS].size >> 8);
	WREG32_SOC15(GC, 0, mmWD_BUF_RESOURCE_1, data);

	data = REG_SET_FIELD(0, WD_BUF_RESOURCE_2, CNTL_SB_BUF_SIZE,
			     adev->gfx.ngg.buf[NGG_CNTL].size >> 8);
	data = REG_SET_FIELD(data, WD_BUF_RESOURCE_2, PARAM_BUF_SIZE,
			     adev->gfx.ngg.buf[NGG_PARAM].size >> 10);
	WREG32_SOC15(GC, 0, mmWD_BUF_RESOURCE_2, data);

	/* Program buffer base address */
	base = lower_32_bits(adev->gfx.ngg.buf[NGG_PRIM].gpu_addr);
	data = REG_SET_FIELD(0, WD_INDEX_BUF_BASE, BASE, base);
	WREG32_SOC15(GC, 0, mmWD_INDEX_BUF_BASE, data);

	base = upper_32_bits(adev->gfx.ngg.buf[NGG_PRIM].gpu_addr);
	data = REG_SET_FIELD(0, WD_INDEX_BUF_BASE_HI, BASE_HI, base);
	WREG32_SOC15(GC, 0, mmWD_INDEX_BUF_BASE_HI, data);

	base = lower_32_bits(adev->gfx.ngg.buf[NGG_POS].gpu_addr);
	data = REG_SET_FIELD(0, WD_POS_BUF_BASE, BASE, base);
	WREG32_SOC15(GC, 0, mmWD_POS_BUF_BASE, data);

	base = upper_32_bits(adev->gfx.ngg.buf[NGG_POS].gpu_addr);
	data = REG_SET_FIELD(0, WD_POS_BUF_BASE_HI, BASE_HI, base);
	WREG32_SOC15(GC, 0, mmWD_POS_BUF_BASE_HI, data);

	base = lower_32_bits(adev->gfx.ngg.buf[NGG_CNTL].gpu_addr);
	data = REG_SET_FIELD(0, WD_CNTL_SB_BUF_BASE, BASE, base);
	WREG32_SOC15(GC, 0, mmWD_CNTL_SB_BUF_BASE, data);

	base = upper_32_bits(adev->gfx.ngg.buf[NGG_CNTL].gpu_addr);
	data = REG_SET_FIELD(0, WD_CNTL_SB_BUF_BASE_HI, BASE_HI, base);
	WREG32_SOC15(GC, 0, mmWD_CNTL_SB_BUF_BASE_HI, data);

	/* Clear GDS reserved memory */
	r = amdgpu_ring_alloc(ring, 17);
	if (r) {
		DRM_ERROR("amdgpu: NGG failed to lock ring %s (%d).\n",
			  ring->name, r);
		return r;
	}

	gfx_v9_0_write_data_to_reg(ring, 0, false,
				   SOC15_REG_OFFSET(GC, 0, mmGDS_VMID0_SIZE),
			           (adev->gds.gds_size +
				    adev->gfx.ngg.gds_reserve_size));

	amdgpu_ring_write(ring, PACKET3(PACKET3_DMA_DATA, 5));
	amdgpu_ring_write(ring, (PACKET3_DMA_DATA_CP_SYNC |
				PACKET3_DMA_DATA_DST_SEL(1) |
				PACKET3_DMA_DATA_SRC_SEL(2)));
	amdgpu_ring_write(ring, 0);
	amdgpu_ring_write(ring, 0);
	amdgpu_ring_write(ring, adev->gfx.ngg.gds_reserve_addr);
	amdgpu_ring_write(ring, 0);
	amdgpu_ring_write(ring, PACKET3_DMA_DATA_CMD_RAW_WAIT |
				adev->gfx.ngg.gds_reserve_size);

	gfx_v9_0_write_data_to_reg(ring, 0, false,
				   SOC15_REG_OFFSET(GC, 0, mmGDS_VMID0_SIZE), 0);

	amdgpu_ring_commit(ring);

	return 0;
}

static int gfx_v9_0_compute_ring_init(struct amdgpu_device *adev, int ring_id,
				      int mec, int pipe, int queue)
{
	int r;
	unsigned irq_type;
	struct amdgpu_ring *ring = &adev->gfx.compute_ring[ring_id];

	ring = &adev->gfx.compute_ring[ring_id];

	/* mec0 is me1 */
	ring->me = mec + 1;
	ring->pipe = pipe;
	ring->queue = queue;

	ring->ring_obj = NULL;
	ring->use_doorbell = true;
	ring->doorbell_index = (adev->doorbell_index.mec_ring0 + ring_id) << 1;
	ring->eop_gpu_addr = adev->gfx.mec.hpd_eop_gpu_addr
				+ (ring_id * GFX9_MEC_HPD_SIZE);
	sprintf(ring->name, "comp_%d.%d.%d", ring->me, ring->pipe, ring->queue);

	irq_type = AMDGPU_CP_IRQ_COMPUTE_MEC1_PIPE0_EOP
		+ ((ring->me - 1) * adev->gfx.mec.num_pipe_per_mec)
		+ ring->pipe;

	/* type-2 packets are deprecated on MEC, use type-3 instead */
	r = amdgpu_ring_init(adev, ring, 1024,
			     &adev->gfx.eop_irq, irq_type);
	if (r)
		return r;


	return 0;
}

static int gfx_v9_0_sw_init(void *handle)
{
	int i, j, k, r, ring_id;
	struct amdgpu_ring *ring;
	struct amdgpu_kiq *kiq;
	struct amdgpu_device *adev = (struct amdgpu_device *)handle;

	switch (adev->asic_type) {
	case CHIP_VEGA10:
	case CHIP_VEGA12:
	case CHIP_VEGA20:
	case CHIP_RAVEN:
		adev->gfx.mec.num_mec = 2;
		break;
	default:
		adev->gfx.mec.num_mec = 1;
		break;
	}

	adev->gfx.mec.num_pipe_per_mec = 4;
	adev->gfx.mec.num_queue_per_pipe = 8;

	/* EOP Event */
	r = amdgpu_irq_add_id(adev, SOC15_IH_CLIENTID_GRBM_CP, GFX_9_0__SRCID__CP_EOP_INTERRUPT, &adev->gfx.eop_irq);
	if (r)
		return r;

	/* Privileged reg */
	r = amdgpu_irq_add_id(adev, SOC15_IH_CLIENTID_GRBM_CP, GFX_9_0__SRCID__CP_PRIV_REG_FAULT,
			      &adev->gfx.priv_reg_irq);
	if (r)
		return r;

	/* Privileged inst */
	r = amdgpu_irq_add_id(adev, SOC15_IH_CLIENTID_GRBM_CP, GFX_9_0__SRCID__CP_PRIV_INSTR_FAULT,
			      &adev->gfx.priv_inst_irq);
	if (r)
		return r;

	/* ECC error */
	r = amdgpu_irq_add_id(adev, SOC15_IH_CLIENTID_GRBM_CP, GFX_9_0__SRCID__CP_ECC_ERROR,
			      &adev->gfx.cp_ecc_error_irq);
	if (r)
		return r;

	/* FUE error */
	r = amdgpu_irq_add_id(adev, SOC15_IH_CLIENTID_GRBM_CP, GFX_9_0__SRCID__CP_FUE_ERROR,
			      &adev->gfx.cp_ecc_error_irq);
	if (r)
		return r;

	adev->gfx.gfx_current_status = AMDGPU_GFX_NORMAL_MODE;

	gfx_v9_0_scratch_init(adev);

	r = gfx_v9_0_init_microcode(adev);
	if (r) {
		DRM_ERROR("Failed to load gfx firmware!\n");
		return r;
	}

	r = adev->gfx.rlc.funcs->init(adev);
	if (r) {
		DRM_ERROR("Failed to init rlc BOs!\n");
		return r;
	}

	r = gfx_v9_0_mec_init(adev);
	if (r) {
		DRM_ERROR("Failed to init MEC BOs!\n");
		return r;
	}

	/* set up the gfx ring */
	for (i = 0; i < adev->gfx.num_gfx_rings; i++) {
		ring = &adev->gfx.gfx_ring[i];
		ring->ring_obj = NULL;
		if (!i)
			sprintf(ring->name, "gfx");
		else
			sprintf(ring->name, "gfx_%d", i);
		ring->use_doorbell = true;
		ring->doorbell_index = adev->doorbell_index.gfx_ring0 << 1;
		r = amdgpu_ring_init(adev, ring, 1024,
				     &adev->gfx.eop_irq, AMDGPU_CP_IRQ_GFX_EOP);
		if (r)
			return r;
	}

	/* set up the compute queues - allocate horizontally across pipes */
	ring_id = 0;
	for (i = 0; i < adev->gfx.mec.num_mec; ++i) {
		for (j = 0; j < adev->gfx.mec.num_queue_per_pipe; j++) {
			for (k = 0; k < adev->gfx.mec.num_pipe_per_mec; k++) {
				if (!amdgpu_gfx_is_mec_queue_enabled(adev, i, k, j))
					continue;

				r = gfx_v9_0_compute_ring_init(adev,
							       ring_id,
							       i, k, j);
				if (r)
					return r;

				ring_id++;
			}
		}
	}

	r = amdgpu_gfx_kiq_init(adev, GFX9_MEC_HPD_SIZE);
	if (r) {
		DRM_ERROR("Failed to init KIQ BOs!\n");
		return r;
	}

	kiq = &adev->gfx.kiq;
	r = amdgpu_gfx_kiq_init_ring(adev, &kiq->ring, &kiq->irq);
	if (r)
		return r;

	/* create MQD for all compute queues as wel as KIQ for SRIOV case */
	r = amdgpu_gfx_compute_mqd_sw_init(adev, sizeof(struct v9_mqd_allocation));
	if (r)
		return r;

	adev->gfx.ce_ram_size = 0x8000;

	r = gfx_v9_0_gpu_early_init(adev);
	if (r)
		return r;

	r = gfx_v9_0_ngg_init(adev);
	if (r)
		return r;

	return 0;
}


static int gfx_v9_0_sw_fini(void *handle)
{
	int i;
	struct amdgpu_device *adev = (struct amdgpu_device *)handle;

	if (amdgpu_ras_is_supported(adev, AMDGPU_RAS_BLOCK__GFX) &&
			adev->gfx.ras_if) {
		struct ras_common_if *ras_if = adev->gfx.ras_if;
		struct ras_ih_if ih_info = {
			.head = *ras_if,
		};

		amdgpu_ras_debugfs_remove(adev, ras_if);
		amdgpu_ras_sysfs_remove(adev, ras_if);
		amdgpu_ras_interrupt_remove_handler(adev,  &ih_info);
		amdgpu_ras_feature_enable(adev, ras_if, 0);
		kfree(ras_if);
	}

	for (i = 0; i < adev->gfx.num_gfx_rings; i++)
		amdgpu_ring_fini(&adev->gfx.gfx_ring[i]);
	for (i = 0; i < adev->gfx.num_compute_rings; i++)
		amdgpu_ring_fini(&adev->gfx.compute_ring[i]);

	amdgpu_gfx_compute_mqd_sw_fini(adev);
	amdgpu_gfx_kiq_free_ring(&adev->gfx.kiq.ring, &adev->gfx.kiq.irq);
	amdgpu_gfx_kiq_fini(adev);

	gfx_v9_0_mec_fini(adev);
	gfx_v9_0_ngg_fini(adev);
	amdgpu_bo_unref(&adev->gfx.rlc.clear_state_obj);
	if (adev->asic_type == CHIP_RAVEN) {
		amdgpu_bo_free_kernel(&adev->gfx.rlc.cp_table_obj,
				&adev->gfx.rlc.cp_table_gpu_addr,
				(void **)&adev->gfx.rlc.cp_table_ptr);
	}
	gfx_v9_0_free_microcode(adev);

	return 0;
}


static void gfx_v9_0_tiling_mode_table_init(struct amdgpu_device *adev)
{
	/* TODO */
}

static void gfx_v9_0_select_se_sh(struct amdgpu_device *adev, u32 se_num, u32 sh_num, u32 instance)
{
	u32 data;

	if (instance == 0xffffffff)
		data = REG_SET_FIELD(0, GRBM_GFX_INDEX, INSTANCE_BROADCAST_WRITES, 1);
	else
		data = REG_SET_FIELD(0, GRBM_GFX_INDEX, INSTANCE_INDEX, instance);

	if (se_num == 0xffffffff)
		data = REG_SET_FIELD(data, GRBM_GFX_INDEX, SE_BROADCAST_WRITES, 1);
	else
		data = REG_SET_FIELD(data, GRBM_GFX_INDEX, SE_INDEX, se_num);

	if (sh_num == 0xffffffff)
		data = REG_SET_FIELD(data, GRBM_GFX_INDEX, SH_BROADCAST_WRITES, 1);
	else
		data = REG_SET_FIELD(data, GRBM_GFX_INDEX, SH_INDEX, sh_num);

	WREG32_SOC15_RLC_SHADOW(GC, 0, mmGRBM_GFX_INDEX, data);
}

static u32 gfx_v9_0_get_rb_active_bitmap(struct amdgpu_device *adev)
{
	u32 data, mask;

	data = RREG32_SOC15(GC, 0, mmCC_RB_BACKEND_DISABLE);
	data |= RREG32_SOC15(GC, 0, mmGC_USER_RB_BACKEND_DISABLE);

	data &= CC_RB_BACKEND_DISABLE__BACKEND_DISABLE_MASK;
	data >>= GC_USER_RB_BACKEND_DISABLE__BACKEND_DISABLE__SHIFT;

	mask = amdgpu_gfx_create_bitmask(adev->gfx.config.max_backends_per_se /
					 adev->gfx.config.max_sh_per_se);

	return (~data) & mask;
}

static void gfx_v9_0_setup_rb(struct amdgpu_device *adev)
{
	int i, j;
	u32 data;
	u32 active_rbs = 0;
	u32 rb_bitmap_width_per_sh = adev->gfx.config.max_backends_per_se /
					adev->gfx.config.max_sh_per_se;

	mutex_lock(&adev->grbm_idx_mutex);
	for (i = 0; i < adev->gfx.config.max_shader_engines; i++) {
		for (j = 0; j < adev->gfx.config.max_sh_per_se; j++) {
			gfx_v9_0_select_se_sh(adev, i, j, 0xffffffff);
			data = gfx_v9_0_get_rb_active_bitmap(adev);
			active_rbs |= data << ((i * adev->gfx.config.max_sh_per_se + j) *
					       rb_bitmap_width_per_sh);
		}
	}
	gfx_v9_0_select_se_sh(adev, 0xffffffff, 0xffffffff, 0xffffffff);
	mutex_unlock(&adev->grbm_idx_mutex);

	adev->gfx.config.backend_enable_mask = active_rbs;
	adev->gfx.config.num_rbs = hweight32(active_rbs);
}

#define DEFAULT_SH_MEM_BASES	(0x6000)
#define FIRST_COMPUTE_VMID	(8)
#define LAST_COMPUTE_VMID	(16)
static void gfx_v9_0_init_compute_vmid(struct amdgpu_device *adev)
{
	int i;
	uint32_t sh_mem_config;
	uint32_t sh_mem_bases;

	/*
	 * Configure apertures:
	 * LDS:         0x60000000'00000000 - 0x60000001'00000000 (4GB)
	 * Scratch:     0x60000001'00000000 - 0x60000002'00000000 (4GB)
	 * GPUVM:       0x60010000'00000000 - 0x60020000'00000000 (1TB)
	 */
	sh_mem_bases = DEFAULT_SH_MEM_BASES | (DEFAULT_SH_MEM_BASES << 16);

	sh_mem_config = SH_MEM_ADDRESS_MODE_64 |
			SH_MEM_ALIGNMENT_MODE_UNALIGNED <<
			SH_MEM_CONFIG__ALIGNMENT_MODE__SHIFT;

	mutex_lock(&adev->srbm_mutex);
	for (i = FIRST_COMPUTE_VMID; i < LAST_COMPUTE_VMID; i++) {
		soc15_grbm_select(adev, 0, 0, 0, i);
		/* CP and shaders */
		WREG32_SOC15_RLC(GC, 0, mmSH_MEM_CONFIG, sh_mem_config);
		WREG32_SOC15_RLC(GC, 0, mmSH_MEM_BASES, sh_mem_bases);
	}
	soc15_grbm_select(adev, 0, 0, 0, 0);
	mutex_unlock(&adev->srbm_mutex);
}

static void gfx_v9_0_constants_init(struct amdgpu_device *adev)
{
	u32 tmp;
	int i;

	WREG32_FIELD15_RLC(GC, 0, GRBM_CNTL, READ_TIMEOUT, 0xff);

	gfx_v9_0_tiling_mode_table_init(adev);

	gfx_v9_0_setup_rb(adev);
	gfx_v9_0_get_cu_info(adev, &adev->gfx.cu_info);
	adev->gfx.config.db_debug2 = RREG32_SOC15(GC, 0, mmDB_DEBUG2);

	/* XXX SH_MEM regs */
	/* where to put LDS, scratch, GPUVM in FSA64 space */
	mutex_lock(&adev->srbm_mutex);
	for (i = 0; i < adev->vm_manager.id_mgr[AMDGPU_GFXHUB].num_ids; i++) {
		soc15_grbm_select(adev, 0, 0, 0, i);
		/* CP and shaders */
		if (i == 0) {
			tmp = REG_SET_FIELD(0, SH_MEM_CONFIG, ALIGNMENT_MODE,
					    SH_MEM_ALIGNMENT_MODE_UNALIGNED);
			WREG32_SOC15_RLC(GC, 0, mmSH_MEM_CONFIG, tmp);
			WREG32_SOC15_RLC(GC, 0, mmSH_MEM_BASES, 0);
		} else {
			tmp = REG_SET_FIELD(0, SH_MEM_CONFIG, ALIGNMENT_MODE,
					    SH_MEM_ALIGNMENT_MODE_UNALIGNED);
			WREG32_SOC15_RLC(GC, 0, mmSH_MEM_CONFIG, tmp);
			tmp = REG_SET_FIELD(0, SH_MEM_BASES, PRIVATE_BASE,
				(adev->gmc.private_aperture_start >> 48));
			tmp = REG_SET_FIELD(tmp, SH_MEM_BASES, SHARED_BASE,
				(adev->gmc.shared_aperture_start >> 48));
			WREG32_SOC15_RLC(GC, 0, mmSH_MEM_BASES, tmp);
		}
	}
	soc15_grbm_select(adev, 0, 0, 0, 0);

	mutex_unlock(&adev->srbm_mutex);

	gfx_v9_0_init_compute_vmid(adev);
<<<<<<< HEAD

	mutex_lock(&adev->grbm_idx_mutex);
	/*
	 * making sure that the following register writes will be broadcasted
	 * to all the shaders
	 */
	gfx_v9_0_select_se_sh(adev, 0xffffffff, 0xffffffff, 0xffffffff);

	WREG32_SOC15_RLC(GC, 0, mmPA_SC_FIFO_SIZE,
		   (adev->gfx.config.sc_prim_fifo_size_frontend <<
			PA_SC_FIFO_SIZE__SC_FRONTEND_PRIM_FIFO_SIZE__SHIFT) |
		   (adev->gfx.config.sc_prim_fifo_size_backend <<
			PA_SC_FIFO_SIZE__SC_BACKEND_PRIM_FIFO_SIZE__SHIFT) |
		   (adev->gfx.config.sc_hiz_tile_fifo_size <<
			PA_SC_FIFO_SIZE__SC_HIZ_TILE_FIFO_SIZE__SHIFT) |
		   (adev->gfx.config.sc_earlyz_tile_fifo_size <<
			PA_SC_FIFO_SIZE__SC_EARLYZ_TILE_FIFO_SIZE__SHIFT));
	mutex_unlock(&adev->grbm_idx_mutex);

=======
>>>>>>> 0ecfebd2
}

static void gfx_v9_0_wait_for_rlc_serdes(struct amdgpu_device *adev)
{
	u32 i, j, k;
	u32 mask;

	mutex_lock(&adev->grbm_idx_mutex);
	for (i = 0; i < adev->gfx.config.max_shader_engines; i++) {
		for (j = 0; j < adev->gfx.config.max_sh_per_se; j++) {
			gfx_v9_0_select_se_sh(adev, i, j, 0xffffffff);
			for (k = 0; k < adev->usec_timeout; k++) {
				if (RREG32_SOC15(GC, 0, mmRLC_SERDES_CU_MASTER_BUSY) == 0)
					break;
				udelay(1);
			}
			if (k == adev->usec_timeout) {
				gfx_v9_0_select_se_sh(adev, 0xffffffff,
						      0xffffffff, 0xffffffff);
				mutex_unlock(&adev->grbm_idx_mutex);
				DRM_INFO("Timeout wait for RLC serdes %u,%u\n",
					 i, j);
				return;
			}
		}
	}
	gfx_v9_0_select_se_sh(adev, 0xffffffff, 0xffffffff, 0xffffffff);
	mutex_unlock(&adev->grbm_idx_mutex);

	mask = RLC_SERDES_NONCU_MASTER_BUSY__SE_MASTER_BUSY_MASK |
		RLC_SERDES_NONCU_MASTER_BUSY__GC_MASTER_BUSY_MASK |
		RLC_SERDES_NONCU_MASTER_BUSY__TC0_MASTER_BUSY_MASK |
		RLC_SERDES_NONCU_MASTER_BUSY__TC1_MASTER_BUSY_MASK;
	for (k = 0; k < adev->usec_timeout; k++) {
		if ((RREG32_SOC15(GC, 0, mmRLC_SERDES_NONCU_MASTER_BUSY) & mask) == 0)
			break;
		udelay(1);
	}
}

static void gfx_v9_0_enable_gui_idle_interrupt(struct amdgpu_device *adev,
					       bool enable)
{
	u32 tmp = RREG32_SOC15(GC, 0, mmCP_INT_CNTL_RING0);

	tmp = REG_SET_FIELD(tmp, CP_INT_CNTL_RING0, CNTX_BUSY_INT_ENABLE, enable ? 1 : 0);
	tmp = REG_SET_FIELD(tmp, CP_INT_CNTL_RING0, CNTX_EMPTY_INT_ENABLE, enable ? 1 : 0);
	tmp = REG_SET_FIELD(tmp, CP_INT_CNTL_RING0, CMP_BUSY_INT_ENABLE, enable ? 1 : 0);
	tmp = REG_SET_FIELD(tmp, CP_INT_CNTL_RING0, GFX_IDLE_INT_ENABLE, enable ? 1 : 0);

	WREG32_SOC15(GC, 0, mmCP_INT_CNTL_RING0, tmp);
}

static void gfx_v9_0_init_csb(struct amdgpu_device *adev)
{
	/* csib */
	WREG32_RLC(SOC15_REG_OFFSET(GC, 0, mmRLC_CSIB_ADDR_HI),
			adev->gfx.rlc.clear_state_gpu_addr >> 32);
	WREG32_RLC(SOC15_REG_OFFSET(GC, 0, mmRLC_CSIB_ADDR_LO),
			adev->gfx.rlc.clear_state_gpu_addr & 0xfffffffc);
	WREG32_RLC(SOC15_REG_OFFSET(GC, 0, mmRLC_CSIB_LENGTH),
			adev->gfx.rlc.clear_state_size);
}

static void gfx_v9_1_parse_ind_reg_list(int *register_list_format,
				int indirect_offset,
				int list_size,
				int *unique_indirect_regs,
				int unique_indirect_reg_count,
				int *indirect_start_offsets,
				int *indirect_start_offsets_count,
				int max_start_offsets_count)
{
	int idx;

	for (; indirect_offset < list_size; indirect_offset++) {
		WARN_ON(*indirect_start_offsets_count >= max_start_offsets_count);
		indirect_start_offsets[*indirect_start_offsets_count] = indirect_offset;
		*indirect_start_offsets_count = *indirect_start_offsets_count + 1;

		while (register_list_format[indirect_offset] != 0xFFFFFFFF) {
			indirect_offset += 2;

			/* look for the matching indice */
			for (idx = 0; idx < unique_indirect_reg_count; idx++) {
				if (unique_indirect_regs[idx] ==
					register_list_format[indirect_offset] ||
					!unique_indirect_regs[idx])
					break;
			}

			BUG_ON(idx >= unique_indirect_reg_count);

			if (!unique_indirect_regs[idx])
				unique_indirect_regs[idx] = register_list_format[indirect_offset];

			indirect_offset++;
		}
	}
}

static int gfx_v9_1_init_rlc_save_restore_list(struct amdgpu_device *adev)
{
	int unique_indirect_regs[] = {0x0, 0x0, 0x0, 0x0, 0x0, 0x0, 0x0, 0x0};
	int unique_indirect_reg_count = 0;

	int indirect_start_offsets[] = {0x0, 0x0, 0x0, 0x0, 0x0, 0x0, 0x0, 0x0, 0x0, 0x0};
	int indirect_start_offsets_count = 0;

	int list_size = 0;
	int i = 0, j = 0;
	u32 tmp = 0;

	u32 *register_list_format =
		kmalloc(adev->gfx.rlc.reg_list_format_size_bytes, GFP_KERNEL);
	if (!register_list_format)
		return -ENOMEM;
	memcpy(register_list_format, adev->gfx.rlc.register_list_format,
		adev->gfx.rlc.reg_list_format_size_bytes);

	/* setup unique_indirect_regs array and indirect_start_offsets array */
	unique_indirect_reg_count = ARRAY_SIZE(unique_indirect_regs);
	gfx_v9_1_parse_ind_reg_list(register_list_format,
				    adev->gfx.rlc.reg_list_format_direct_reg_list_length,
				    adev->gfx.rlc.reg_list_format_size_bytes >> 2,
				    unique_indirect_regs,
				    unique_indirect_reg_count,
				    indirect_start_offsets,
				    &indirect_start_offsets_count,
				    ARRAY_SIZE(indirect_start_offsets));

	/* enable auto inc in case it is disabled */
	tmp = RREG32(SOC15_REG_OFFSET(GC, 0, mmRLC_SRM_CNTL));
	tmp |= RLC_SRM_CNTL__AUTO_INCR_ADDR_MASK;
	WREG32(SOC15_REG_OFFSET(GC, 0, mmRLC_SRM_CNTL), tmp);

	/* write register_restore table to offset 0x0 using RLC_SRM_ARAM_ADDR/DATA */
	WREG32(SOC15_REG_OFFSET(GC, 0, mmRLC_SRM_ARAM_ADDR),
		RLC_SAVE_RESTORE_ADDR_STARTING_OFFSET);
	for (i = 0; i < adev->gfx.rlc.reg_list_size_bytes >> 2; i++)
		WREG32(SOC15_REG_OFFSET(GC, 0, mmRLC_SRM_ARAM_DATA),
			adev->gfx.rlc.register_restore[i]);

	/* load indirect register */
	WREG32(SOC15_REG_OFFSET(GC, 0, mmRLC_GPM_SCRATCH_ADDR),
		adev->gfx.rlc.reg_list_format_start);

	/* direct register portion */
	for (i = 0; i < adev->gfx.rlc.reg_list_format_direct_reg_list_length; i++)
		WREG32(SOC15_REG_OFFSET(GC, 0, mmRLC_GPM_SCRATCH_DATA),
			register_list_format[i]);

	/* indirect register portion */
	while (i < (adev->gfx.rlc.reg_list_format_size_bytes >> 2)) {
		if (register_list_format[i] == 0xFFFFFFFF) {
			WREG32_SOC15(GC, 0, mmRLC_GPM_SCRATCH_DATA, register_list_format[i++]);
			continue;
		}

		WREG32_SOC15(GC, 0, mmRLC_GPM_SCRATCH_DATA, register_list_format[i++]);
		WREG32_SOC15(GC, 0, mmRLC_GPM_SCRATCH_DATA, register_list_format[i++]);

		for (j = 0; j < unique_indirect_reg_count; j++) {
			if (register_list_format[i] == unique_indirect_regs[j]) {
				WREG32_SOC15(GC, 0, mmRLC_GPM_SCRATCH_DATA, j);
				break;
			}
		}

		BUG_ON(j >= unique_indirect_reg_count);

		i++;
	}

	/* set save/restore list size */
	list_size = adev->gfx.rlc.reg_list_size_bytes >> 2;
	list_size = list_size >> 1;
	WREG32(SOC15_REG_OFFSET(GC, 0, mmRLC_GPM_SCRATCH_ADDR),
		adev->gfx.rlc.reg_restore_list_size);
	WREG32(SOC15_REG_OFFSET(GC, 0, mmRLC_GPM_SCRATCH_DATA), list_size);

	/* write the starting offsets to RLC scratch ram */
	WREG32(SOC15_REG_OFFSET(GC, 0, mmRLC_GPM_SCRATCH_ADDR),
		adev->gfx.rlc.starting_offsets_start);
	for (i = 0; i < ARRAY_SIZE(indirect_start_offsets); i++)
		WREG32(SOC15_REG_OFFSET(GC, 0, mmRLC_GPM_SCRATCH_DATA),
		       indirect_start_offsets[i]);

	/* load unique indirect regs*/
	for (i = 0; i < ARRAY_SIZE(unique_indirect_regs); i++) {
		if (unique_indirect_regs[i] != 0) {
			WREG32(SOC15_REG_OFFSET(GC, 0, mmRLC_SRM_INDEX_CNTL_ADDR_0)
			       + GFX_RLC_SRM_INDEX_CNTL_ADDR_OFFSETS[i],
			       unique_indirect_regs[i] & 0x3FFFF);

			WREG32(SOC15_REG_OFFSET(GC, 0, mmRLC_SRM_INDEX_CNTL_DATA_0)
			       + GFX_RLC_SRM_INDEX_CNTL_DATA_OFFSETS[i],
			       unique_indirect_regs[i] >> 20);
		}
	}

	kfree(register_list_format);
	return 0;
}

static void gfx_v9_0_enable_save_restore_machine(struct amdgpu_device *adev)
{
	WREG32_FIELD15(GC, 0, RLC_SRM_CNTL, SRM_ENABLE, 1);
}

static void pwr_10_0_gfxip_control_over_cgpg(struct amdgpu_device *adev,
					     bool enable)
{
	uint32_t data = 0;
	uint32_t default_data = 0;

	default_data = data = RREG32(SOC15_REG_OFFSET(PWR, 0, mmPWR_MISC_CNTL_STATUS));
	if (enable == true) {
		/* enable GFXIP control over CGPG */
		data |= PWR_MISC_CNTL_STATUS__PWR_GFX_RLC_CGPG_EN_MASK;
		if(default_data != data)
			WREG32(SOC15_REG_OFFSET(PWR, 0, mmPWR_MISC_CNTL_STATUS), data);

		/* update status */
		data &= ~PWR_MISC_CNTL_STATUS__PWR_GFXOFF_STATUS_MASK;
		data |= (2 << PWR_MISC_CNTL_STATUS__PWR_GFXOFF_STATUS__SHIFT);
		if(default_data != data)
			WREG32(SOC15_REG_OFFSET(PWR, 0, mmPWR_MISC_CNTL_STATUS), data);
	} else {
		/* restore GFXIP control over GCPG */
		data &= ~PWR_MISC_CNTL_STATUS__PWR_GFX_RLC_CGPG_EN_MASK;
		if(default_data != data)
			WREG32(SOC15_REG_OFFSET(PWR, 0, mmPWR_MISC_CNTL_STATUS), data);
	}
}

static void gfx_v9_0_init_gfx_power_gating(struct amdgpu_device *adev)
{
	uint32_t data = 0;

	if (adev->pg_flags & (AMD_PG_SUPPORT_GFX_PG |
			      AMD_PG_SUPPORT_GFX_SMG |
			      AMD_PG_SUPPORT_GFX_DMG)) {
		/* init IDLE_POLL_COUNT = 60 */
		data = RREG32(SOC15_REG_OFFSET(GC, 0, mmCP_RB_WPTR_POLL_CNTL));
		data &= ~CP_RB_WPTR_POLL_CNTL__IDLE_POLL_COUNT_MASK;
		data |= (0x60 << CP_RB_WPTR_POLL_CNTL__IDLE_POLL_COUNT__SHIFT);
		WREG32(SOC15_REG_OFFSET(GC, 0, mmCP_RB_WPTR_POLL_CNTL), data);

		/* init RLC PG Delay */
		data = 0;
		data |= (0x10 << RLC_PG_DELAY__POWER_UP_DELAY__SHIFT);
		data |= (0x10 << RLC_PG_DELAY__POWER_DOWN_DELAY__SHIFT);
		data |= (0x10 << RLC_PG_DELAY__CMD_PROPAGATE_DELAY__SHIFT);
		data |= (0x40 << RLC_PG_DELAY__MEM_SLEEP_DELAY__SHIFT);
		WREG32(SOC15_REG_OFFSET(GC, 0, mmRLC_PG_DELAY), data);

		data = RREG32(SOC15_REG_OFFSET(GC, 0, mmRLC_PG_DELAY_2));
		data &= ~RLC_PG_DELAY_2__SERDES_CMD_DELAY_MASK;
		data |= (0x4 << RLC_PG_DELAY_2__SERDES_CMD_DELAY__SHIFT);
		WREG32(SOC15_REG_OFFSET(GC, 0, mmRLC_PG_DELAY_2), data);

		data = RREG32(SOC15_REG_OFFSET(GC, 0, mmRLC_PG_DELAY_3));
		data &= ~RLC_PG_DELAY_3__CGCG_ACTIVE_BEFORE_CGPG_MASK;
		data |= (0xff << RLC_PG_DELAY_3__CGCG_ACTIVE_BEFORE_CGPG__SHIFT);
		WREG32(SOC15_REG_OFFSET(GC, 0, mmRLC_PG_DELAY_3), data);

		data = RREG32(SOC15_REG_OFFSET(GC, 0, mmRLC_AUTO_PG_CTRL));
		data &= ~RLC_AUTO_PG_CTRL__GRBM_REG_SAVE_GFX_IDLE_THRESHOLD_MASK;

		/* program GRBM_REG_SAVE_GFX_IDLE_THRESHOLD to 0x55f0 */
		data |= (0x55f0 << RLC_AUTO_PG_CTRL__GRBM_REG_SAVE_GFX_IDLE_THRESHOLD__SHIFT);
		WREG32(SOC15_REG_OFFSET(GC, 0, mmRLC_AUTO_PG_CTRL), data);

		pwr_10_0_gfxip_control_over_cgpg(adev, true);
	}
}

static void gfx_v9_0_enable_sck_slow_down_on_power_up(struct amdgpu_device *adev,
						bool enable)
{
	uint32_t data = 0;
	uint32_t default_data = 0;

	default_data = data = RREG32(SOC15_REG_OFFSET(GC, 0, mmRLC_PG_CNTL));
	data = REG_SET_FIELD(data, RLC_PG_CNTL,
			     SMU_CLK_SLOWDOWN_ON_PU_ENABLE,
			     enable ? 1 : 0);
	if (default_data != data)
		WREG32(SOC15_REG_OFFSET(GC, 0, mmRLC_PG_CNTL), data);
}

static void gfx_v9_0_enable_sck_slow_down_on_power_down(struct amdgpu_device *adev,
						bool enable)
{
	uint32_t data = 0;
	uint32_t default_data = 0;

	default_data = data = RREG32(SOC15_REG_OFFSET(GC, 0, mmRLC_PG_CNTL));
	data = REG_SET_FIELD(data, RLC_PG_CNTL,
			     SMU_CLK_SLOWDOWN_ON_PD_ENABLE,
			     enable ? 1 : 0);
	if(default_data != data)
		WREG32(SOC15_REG_OFFSET(GC, 0, mmRLC_PG_CNTL), data);
}

static void gfx_v9_0_enable_cp_power_gating(struct amdgpu_device *adev,
					bool enable)
{
	uint32_t data = 0;
	uint32_t default_data = 0;

	default_data = data = RREG32(SOC15_REG_OFFSET(GC, 0, mmRLC_PG_CNTL));
	data = REG_SET_FIELD(data, RLC_PG_CNTL,
			     CP_PG_DISABLE,
			     enable ? 0 : 1);
	if(default_data != data)
		WREG32(SOC15_REG_OFFSET(GC, 0, mmRLC_PG_CNTL), data);
}

static void gfx_v9_0_enable_gfx_cg_power_gating(struct amdgpu_device *adev,
						bool enable)
{
	uint32_t data, default_data;

	default_data = data = RREG32(SOC15_REG_OFFSET(GC, 0, mmRLC_PG_CNTL));
	data = REG_SET_FIELD(data, RLC_PG_CNTL,
			     GFX_POWER_GATING_ENABLE,
			     enable ? 1 : 0);
	if(default_data != data)
		WREG32(SOC15_REG_OFFSET(GC, 0, mmRLC_PG_CNTL), data);
}

static void gfx_v9_0_enable_gfx_pipeline_powergating(struct amdgpu_device *adev,
						bool enable)
{
	uint32_t data, default_data;

	default_data = data = RREG32(SOC15_REG_OFFSET(GC, 0, mmRLC_PG_CNTL));
	data = REG_SET_FIELD(data, RLC_PG_CNTL,
			     GFX_PIPELINE_PG_ENABLE,
			     enable ? 1 : 0);
	if(default_data != data)
		WREG32(SOC15_REG_OFFSET(GC, 0, mmRLC_PG_CNTL), data);

	if (!enable)
		/* read any GFX register to wake up GFX */
		data = RREG32(SOC15_REG_OFFSET(GC, 0, mmDB_RENDER_CONTROL));
}

static void gfx_v9_0_enable_gfx_static_mg_power_gating(struct amdgpu_device *adev,
						       bool enable)
{
	uint32_t data, default_data;

	default_data = data = RREG32(SOC15_REG_OFFSET(GC, 0, mmRLC_PG_CNTL));
	data = REG_SET_FIELD(data, RLC_PG_CNTL,
			     STATIC_PER_CU_PG_ENABLE,
			     enable ? 1 : 0);
	if(default_data != data)
		WREG32(SOC15_REG_OFFSET(GC, 0, mmRLC_PG_CNTL), data);
}

static void gfx_v9_0_enable_gfx_dynamic_mg_power_gating(struct amdgpu_device *adev,
						bool enable)
{
	uint32_t data, default_data;

	default_data = data = RREG32(SOC15_REG_OFFSET(GC, 0, mmRLC_PG_CNTL));
	data = REG_SET_FIELD(data, RLC_PG_CNTL,
			     DYN_PER_CU_PG_ENABLE,
			     enable ? 1 : 0);
	if(default_data != data)
		WREG32(SOC15_REG_OFFSET(GC, 0, mmRLC_PG_CNTL), data);
}

static void gfx_v9_0_init_pg(struct amdgpu_device *adev)
{
	gfx_v9_0_init_csb(adev);

	/*
	 * Rlc save restore list is workable since v2_1.
	 * And it's needed by gfxoff feature.
	 */
	if (adev->gfx.rlc.is_rlc_v2_1) {
		gfx_v9_1_init_rlc_save_restore_list(adev);
		gfx_v9_0_enable_save_restore_machine(adev);
	}

	if (adev->pg_flags & (AMD_PG_SUPPORT_GFX_PG |
			      AMD_PG_SUPPORT_GFX_SMG |
			      AMD_PG_SUPPORT_GFX_DMG |
			      AMD_PG_SUPPORT_CP |
			      AMD_PG_SUPPORT_GDS |
			      AMD_PG_SUPPORT_RLC_SMU_HS)) {
		WREG32(mmRLC_JUMP_TABLE_RESTORE,
		       adev->gfx.rlc.cp_table_gpu_addr >> 8);
		gfx_v9_0_init_gfx_power_gating(adev);
	}
}

void gfx_v9_0_rlc_stop(struct amdgpu_device *adev)
{
	WREG32_FIELD15(GC, 0, RLC_CNTL, RLC_ENABLE_F32, 0);
	gfx_v9_0_enable_gui_idle_interrupt(adev, false);
	gfx_v9_0_wait_for_rlc_serdes(adev);
}

static void gfx_v9_0_rlc_reset(struct amdgpu_device *adev)
{
	WREG32_FIELD15(GC, 0, GRBM_SOFT_RESET, SOFT_RESET_RLC, 1);
	udelay(50);
	WREG32_FIELD15(GC, 0, GRBM_SOFT_RESET, SOFT_RESET_RLC, 0);
	udelay(50);
}

static void gfx_v9_0_rlc_start(struct amdgpu_device *adev)
{
#ifdef AMDGPU_RLC_DEBUG_RETRY
	u32 rlc_ucode_ver;
#endif

	WREG32_FIELD15(GC, 0, RLC_CNTL, RLC_ENABLE_F32, 1);
	udelay(50);

	/* carrizo do enable cp interrupt after cp inited */
	if (!(adev->flags & AMD_IS_APU)) {
		gfx_v9_0_enable_gui_idle_interrupt(adev, true);
		udelay(50);
	}

#ifdef AMDGPU_RLC_DEBUG_RETRY
	/* RLC_GPM_GENERAL_6 : RLC Ucode version */
	rlc_ucode_ver = RREG32_SOC15(GC, 0, mmRLC_GPM_GENERAL_6);
	if(rlc_ucode_ver == 0x108) {
		DRM_INFO("Using rlc debug ucode. mmRLC_GPM_GENERAL_6 ==0x08%x / fw_ver == %i \n",
				rlc_ucode_ver, adev->gfx.rlc_fw_version);
		/* RLC_GPM_TIMER_INT_3 : Timer interval in RefCLK cycles,
		 * default is 0x9C4 to create a 100us interval */
		WREG32_SOC15(GC, 0, mmRLC_GPM_TIMER_INT_3, 0x9C4);
		/* RLC_GPM_GENERAL_12 : Minimum gap between wptr and rptr
		 * to disable the page fault retry interrupts, default is
		 * 0x100 (256) */
		WREG32_SOC15(GC, 0, mmRLC_GPM_GENERAL_12, 0x100);
	}
#endif
}

static int gfx_v9_0_rlc_load_microcode(struct amdgpu_device *adev)
{
	const struct rlc_firmware_header_v2_0 *hdr;
	const __le32 *fw_data;
	unsigned i, fw_size;

	if (!adev->gfx.rlc_fw)
		return -EINVAL;

	hdr = (const struct rlc_firmware_header_v2_0 *)adev->gfx.rlc_fw->data;
	amdgpu_ucode_print_rlc_hdr(&hdr->header);

	fw_data = (const __le32 *)(adev->gfx.rlc_fw->data +
			   le32_to_cpu(hdr->header.ucode_array_offset_bytes));
	fw_size = le32_to_cpu(hdr->header.ucode_size_bytes) / 4;

	WREG32_SOC15(GC, 0, mmRLC_GPM_UCODE_ADDR,
			RLCG_UCODE_LOADING_START_ADDRESS);
	for (i = 0; i < fw_size; i++)
		WREG32_SOC15(GC, 0, mmRLC_GPM_UCODE_DATA, le32_to_cpup(fw_data++));
	WREG32_SOC15(GC, 0, mmRLC_GPM_UCODE_ADDR, adev->gfx.rlc_fw_version);

	return 0;
}

static int gfx_v9_0_rlc_resume(struct amdgpu_device *adev)
{
	int r;

	if (amdgpu_sriov_vf(adev)) {
		gfx_v9_0_init_csb(adev);
		return 0;
	}

	adev->gfx.rlc.funcs->stop(adev);

	/* disable CG */
	WREG32_SOC15(GC, 0, mmRLC_CGCG_CGLS_CTRL, 0);

	gfx_v9_0_init_pg(adev);

	if (adev->firmware.load_type != AMDGPU_FW_LOAD_PSP) {
		/* legacy rlc firmware loading */
		r = gfx_v9_0_rlc_load_microcode(adev);
		if (r)
			return r;
	}

	switch (adev->asic_type) {
	case CHIP_RAVEN:
		if (amdgpu_lbpw == 0)
			gfx_v9_0_enable_lbpw(adev, false);
		else
			gfx_v9_0_enable_lbpw(adev, true);
		break;
	case CHIP_VEGA20:
		if (amdgpu_lbpw > 0)
			gfx_v9_0_enable_lbpw(adev, true);
		else
			gfx_v9_0_enable_lbpw(adev, false);
		break;
	default:
		break;
	}

	adev->gfx.rlc.funcs->start(adev);

	return 0;
}

static void gfx_v9_0_cp_gfx_enable(struct amdgpu_device *adev, bool enable)
{
	int i;
	u32 tmp = RREG32_SOC15(GC, 0, mmCP_ME_CNTL);

	tmp = REG_SET_FIELD(tmp, CP_ME_CNTL, ME_HALT, enable ? 0 : 1);
	tmp = REG_SET_FIELD(tmp, CP_ME_CNTL, PFP_HALT, enable ? 0 : 1);
	tmp = REG_SET_FIELD(tmp, CP_ME_CNTL, CE_HALT, enable ? 0 : 1);
	if (!enable) {
		for (i = 0; i < adev->gfx.num_gfx_rings; i++)
			adev->gfx.gfx_ring[i].sched.ready = false;
	}
	WREG32_SOC15_RLC(GC, 0, mmCP_ME_CNTL, tmp);
	udelay(50);
}

static int gfx_v9_0_cp_gfx_load_microcode(struct amdgpu_device *adev)
{
	const struct gfx_firmware_header_v1_0 *pfp_hdr;
	const struct gfx_firmware_header_v1_0 *ce_hdr;
	const struct gfx_firmware_header_v1_0 *me_hdr;
	const __le32 *fw_data;
	unsigned i, fw_size;

	if (!adev->gfx.me_fw || !adev->gfx.pfp_fw || !adev->gfx.ce_fw)
		return -EINVAL;

	pfp_hdr = (const struct gfx_firmware_header_v1_0 *)
		adev->gfx.pfp_fw->data;
	ce_hdr = (const struct gfx_firmware_header_v1_0 *)
		adev->gfx.ce_fw->data;
	me_hdr = (const struct gfx_firmware_header_v1_0 *)
		adev->gfx.me_fw->data;

	amdgpu_ucode_print_gfx_hdr(&pfp_hdr->header);
	amdgpu_ucode_print_gfx_hdr(&ce_hdr->header);
	amdgpu_ucode_print_gfx_hdr(&me_hdr->header);

	gfx_v9_0_cp_gfx_enable(adev, false);

	/* PFP */
	fw_data = (const __le32 *)
		(adev->gfx.pfp_fw->data +
		 le32_to_cpu(pfp_hdr->header.ucode_array_offset_bytes));
	fw_size = le32_to_cpu(pfp_hdr->header.ucode_size_bytes) / 4;
	WREG32_SOC15(GC, 0, mmCP_PFP_UCODE_ADDR, 0);
	for (i = 0; i < fw_size; i++)
		WREG32_SOC15(GC, 0, mmCP_PFP_UCODE_DATA, le32_to_cpup(fw_data++));
	WREG32_SOC15(GC, 0, mmCP_PFP_UCODE_ADDR, adev->gfx.pfp_fw_version);

	/* CE */
	fw_data = (const __le32 *)
		(adev->gfx.ce_fw->data +
		 le32_to_cpu(ce_hdr->header.ucode_array_offset_bytes));
	fw_size = le32_to_cpu(ce_hdr->header.ucode_size_bytes) / 4;
	WREG32_SOC15(GC, 0, mmCP_CE_UCODE_ADDR, 0);
	for (i = 0; i < fw_size; i++)
		WREG32_SOC15(GC, 0, mmCP_CE_UCODE_DATA, le32_to_cpup(fw_data++));
	WREG32_SOC15(GC, 0, mmCP_CE_UCODE_ADDR, adev->gfx.ce_fw_version);

	/* ME */
	fw_data = (const __le32 *)
		(adev->gfx.me_fw->data +
		 le32_to_cpu(me_hdr->header.ucode_array_offset_bytes));
	fw_size = le32_to_cpu(me_hdr->header.ucode_size_bytes) / 4;
	WREG32_SOC15(GC, 0, mmCP_ME_RAM_WADDR, 0);
	for (i = 0; i < fw_size; i++)
		WREG32_SOC15(GC, 0, mmCP_ME_RAM_DATA, le32_to_cpup(fw_data++));
	WREG32_SOC15(GC, 0, mmCP_ME_RAM_WADDR, adev->gfx.me_fw_version);

	return 0;
}

static int gfx_v9_0_cp_gfx_start(struct amdgpu_device *adev)
{
	struct amdgpu_ring *ring = &adev->gfx.gfx_ring[0];
	const struct cs_section_def *sect = NULL;
	const struct cs_extent_def *ext = NULL;
	int r, i, tmp;

	/* init the CP */
	WREG32_SOC15(GC, 0, mmCP_MAX_CONTEXT, adev->gfx.config.max_hw_contexts - 1);
	WREG32_SOC15(GC, 0, mmCP_DEVICE_ID, 1);

	gfx_v9_0_cp_gfx_enable(adev, true);

	r = amdgpu_ring_alloc(ring, gfx_v9_0_get_csb_size(adev) + 4 + 3);
	if (r) {
		DRM_ERROR("amdgpu: cp failed to lock ring (%d).\n", r);
		return r;
	}

	amdgpu_ring_write(ring, PACKET3(PACKET3_PREAMBLE_CNTL, 0));
	amdgpu_ring_write(ring, PACKET3_PREAMBLE_BEGIN_CLEAR_STATE);

	amdgpu_ring_write(ring, PACKET3(PACKET3_CONTEXT_CONTROL, 1));
	amdgpu_ring_write(ring, 0x80000000);
	amdgpu_ring_write(ring, 0x80000000);

	for (sect = gfx9_cs_data; sect->section != NULL; ++sect) {
		for (ext = sect->section; ext->extent != NULL; ++ext) {
			if (sect->id == SECT_CONTEXT) {
				amdgpu_ring_write(ring,
				       PACKET3(PACKET3_SET_CONTEXT_REG,
					       ext->reg_count));
				amdgpu_ring_write(ring,
				       ext->reg_index - PACKET3_SET_CONTEXT_REG_START);
				for (i = 0; i < ext->reg_count; i++)
					amdgpu_ring_write(ring, ext->extent[i]);
			}
		}
	}

	amdgpu_ring_write(ring, PACKET3(PACKET3_PREAMBLE_CNTL, 0));
	amdgpu_ring_write(ring, PACKET3_PREAMBLE_END_CLEAR_STATE);

	amdgpu_ring_write(ring, PACKET3(PACKET3_CLEAR_STATE, 0));
	amdgpu_ring_write(ring, 0);

	amdgpu_ring_write(ring, PACKET3(PACKET3_SET_BASE, 2));
	amdgpu_ring_write(ring, PACKET3_BASE_INDEX(CE_PARTITION_BASE));
	amdgpu_ring_write(ring, 0x8000);
	amdgpu_ring_write(ring, 0x8000);

	amdgpu_ring_write(ring, PACKET3(PACKET3_SET_UCONFIG_REG,1));
	tmp = (PACKET3_SET_UCONFIG_REG_INDEX_TYPE |
		(SOC15_REG_OFFSET(GC, 0, mmVGT_INDEX_TYPE) - PACKET3_SET_UCONFIG_REG_START));
	amdgpu_ring_write(ring, tmp);
	amdgpu_ring_write(ring, 0);

	amdgpu_ring_commit(ring);

	return 0;
}

static int gfx_v9_0_cp_gfx_resume(struct amdgpu_device *adev)
{
	struct amdgpu_ring *ring;
	u32 tmp;
	u32 rb_bufsz;
	u64 rb_addr, rptr_addr, wptr_gpu_addr;

	/* Set the write pointer delay */
	WREG32_SOC15(GC, 0, mmCP_RB_WPTR_DELAY, 0);

	/* set the RB to use vmid 0 */
	WREG32_SOC15(GC, 0, mmCP_RB_VMID, 0);

	/* Set ring buffer size */
	ring = &adev->gfx.gfx_ring[0];
	rb_bufsz = order_base_2(ring->ring_size / 8);
	tmp = REG_SET_FIELD(0, CP_RB0_CNTL, RB_BUFSZ, rb_bufsz);
	tmp = REG_SET_FIELD(tmp, CP_RB0_CNTL, RB_BLKSZ, rb_bufsz - 2);
#ifdef __BIG_ENDIAN
	tmp = REG_SET_FIELD(tmp, CP_RB0_CNTL, BUF_SWAP, 1);
#endif
	WREG32_SOC15(GC, 0, mmCP_RB0_CNTL, tmp);

	/* Initialize the ring buffer's write pointers */
	ring->wptr = 0;
	WREG32_SOC15(GC, 0, mmCP_RB0_WPTR, lower_32_bits(ring->wptr));
	WREG32_SOC15(GC, 0, mmCP_RB0_WPTR_HI, upper_32_bits(ring->wptr));

	/* set the wb address wether it's enabled or not */
	rptr_addr = adev->wb.gpu_addr + (ring->rptr_offs * 4);
	WREG32_SOC15(GC, 0, mmCP_RB0_RPTR_ADDR, lower_32_bits(rptr_addr));
	WREG32_SOC15(GC, 0, mmCP_RB0_RPTR_ADDR_HI, upper_32_bits(rptr_addr) & CP_RB_RPTR_ADDR_HI__RB_RPTR_ADDR_HI_MASK);

	wptr_gpu_addr = adev->wb.gpu_addr + (ring->wptr_offs * 4);
	WREG32_SOC15(GC, 0, mmCP_RB_WPTR_POLL_ADDR_LO, lower_32_bits(wptr_gpu_addr));
	WREG32_SOC15(GC, 0, mmCP_RB_WPTR_POLL_ADDR_HI, upper_32_bits(wptr_gpu_addr));

	mdelay(1);
	WREG32_SOC15(GC, 0, mmCP_RB0_CNTL, tmp);

	rb_addr = ring->gpu_addr >> 8;
	WREG32_SOC15(GC, 0, mmCP_RB0_BASE, rb_addr);
	WREG32_SOC15(GC, 0, mmCP_RB0_BASE_HI, upper_32_bits(rb_addr));

	tmp = RREG32_SOC15(GC, 0, mmCP_RB_DOORBELL_CONTROL);
	if (ring->use_doorbell) {
		tmp = REG_SET_FIELD(tmp, CP_RB_DOORBELL_CONTROL,
				    DOORBELL_OFFSET, ring->doorbell_index);
		tmp = REG_SET_FIELD(tmp, CP_RB_DOORBELL_CONTROL,
				    DOORBELL_EN, 1);
	} else {
		tmp = REG_SET_FIELD(tmp, CP_RB_DOORBELL_CONTROL, DOORBELL_EN, 0);
	}
	WREG32_SOC15(GC, 0, mmCP_RB_DOORBELL_CONTROL, tmp);

	tmp = REG_SET_FIELD(0, CP_RB_DOORBELL_RANGE_LOWER,
			DOORBELL_RANGE_LOWER, ring->doorbell_index);
	WREG32_SOC15(GC, 0, mmCP_RB_DOORBELL_RANGE_LOWER, tmp);

	WREG32_SOC15(GC, 0, mmCP_RB_DOORBELL_RANGE_UPPER,
		       CP_RB_DOORBELL_RANGE_UPPER__DOORBELL_RANGE_UPPER_MASK);


	/* start the ring */
	gfx_v9_0_cp_gfx_start(adev);
	ring->sched.ready = true;

	return 0;
}

static void gfx_v9_0_cp_compute_enable(struct amdgpu_device *adev, bool enable)
{
	int i;

	if (enable) {
		WREG32_SOC15_RLC(GC, 0, mmCP_MEC_CNTL, 0);
	} else {
		WREG32_SOC15_RLC(GC, 0, mmCP_MEC_CNTL,
			(CP_MEC_CNTL__MEC_ME1_HALT_MASK | CP_MEC_CNTL__MEC_ME2_HALT_MASK));
		for (i = 0; i < adev->gfx.num_compute_rings; i++)
			adev->gfx.compute_ring[i].sched.ready = false;
		adev->gfx.kiq.ring.sched.ready = false;
	}
	udelay(50);
}

static int gfx_v9_0_cp_compute_load_microcode(struct amdgpu_device *adev)
{
	const struct gfx_firmware_header_v1_0 *mec_hdr;
	const __le32 *fw_data;
	unsigned i;
	u32 tmp;

	if (!adev->gfx.mec_fw)
		return -EINVAL;

	gfx_v9_0_cp_compute_enable(adev, false);

	mec_hdr = (const struct gfx_firmware_header_v1_0 *)adev->gfx.mec_fw->data;
	amdgpu_ucode_print_gfx_hdr(&mec_hdr->header);

	fw_data = (const __le32 *)
		(adev->gfx.mec_fw->data +
		 le32_to_cpu(mec_hdr->header.ucode_array_offset_bytes));
	tmp = 0;
	tmp = REG_SET_FIELD(tmp, CP_CPC_IC_BASE_CNTL, VMID, 0);
	tmp = REG_SET_FIELD(tmp, CP_CPC_IC_BASE_CNTL, CACHE_POLICY, 0);
	WREG32_SOC15(GC, 0, mmCP_CPC_IC_BASE_CNTL, tmp);

	WREG32_SOC15(GC, 0, mmCP_CPC_IC_BASE_LO,
		adev->gfx.mec.mec_fw_gpu_addr & 0xFFFFF000);
	WREG32_SOC15(GC, 0, mmCP_CPC_IC_BASE_HI,
		upper_32_bits(adev->gfx.mec.mec_fw_gpu_addr));

	/* MEC1 */
	WREG32_SOC15(GC, 0, mmCP_MEC_ME1_UCODE_ADDR,
			 mec_hdr->jt_offset);
	for (i = 0; i < mec_hdr->jt_size; i++)
		WREG32_SOC15(GC, 0, mmCP_MEC_ME1_UCODE_DATA,
			le32_to_cpup(fw_data + mec_hdr->jt_offset + i));

	WREG32_SOC15(GC, 0, mmCP_MEC_ME1_UCODE_ADDR,
			adev->gfx.mec_fw_version);
	/* Todo : Loading MEC2 firmware is only necessary if MEC2 should run different microcode than MEC1. */

	return 0;
}

/* KIQ functions */
static void gfx_v9_0_kiq_setting(struct amdgpu_ring *ring)
{
	uint32_t tmp;
	struct amdgpu_device *adev = ring->adev;

	/* tell RLC which is KIQ queue */
	tmp = RREG32_SOC15(GC, 0, mmRLC_CP_SCHEDULERS);
	tmp &= 0xffffff00;
	tmp |= (ring->me << 5) | (ring->pipe << 3) | (ring->queue);
	WREG32_SOC15_RLC(GC, 0, mmRLC_CP_SCHEDULERS, tmp);
	tmp |= 0x80;
	WREG32_SOC15_RLC(GC, 0, mmRLC_CP_SCHEDULERS, tmp);
}

static int gfx_v9_0_kiq_kcq_enable(struct amdgpu_device *adev)
{
	struct amdgpu_ring *kiq_ring = &adev->gfx.kiq.ring;
	uint64_t queue_mask = 0;
	int r, i;

	for (i = 0; i < AMDGPU_MAX_COMPUTE_QUEUES; ++i) {
		if (!test_bit(i, adev->gfx.mec.queue_bitmap))
			continue;

		/* This situation may be hit in the future if a new HW
		 * generation exposes more than 64 queues. If so, the
		 * definition of queue_mask needs updating */
		if (WARN_ON(i >= (sizeof(queue_mask)*8))) {
			DRM_ERROR("Invalid KCQ enabled: %d\n", i);
			break;
		}

		queue_mask |= (1ull << i);
	}

	r = amdgpu_ring_alloc(kiq_ring, (7 * adev->gfx.num_compute_rings) + 8);
	if (r) {
		DRM_ERROR("Failed to lock KIQ (%d).\n", r);
		return r;
	}

	/* set resources */
	amdgpu_ring_write(kiq_ring, PACKET3(PACKET3_SET_RESOURCES, 6));
	amdgpu_ring_write(kiq_ring, PACKET3_SET_RESOURCES_VMID_MASK(0) |
			  PACKET3_SET_RESOURCES_QUEUE_TYPE(0));	/* vmid_mask:0 queue_type:0 (KIQ) */
	amdgpu_ring_write(kiq_ring, lower_32_bits(queue_mask));	/* queue mask lo */
	amdgpu_ring_write(kiq_ring, upper_32_bits(queue_mask));	/* queue mask hi */
	amdgpu_ring_write(kiq_ring, 0);	/* gws mask lo */
	amdgpu_ring_write(kiq_ring, 0);	/* gws mask hi */
	amdgpu_ring_write(kiq_ring, 0);	/* oac mask */
	amdgpu_ring_write(kiq_ring, 0);	/* gds heap base:0, gds heap size:0 */
	for (i = 0; i < adev->gfx.num_compute_rings; i++) {
		struct amdgpu_ring *ring = &adev->gfx.compute_ring[i];
		uint64_t mqd_addr = amdgpu_bo_gpu_offset(ring->mqd_obj);
		uint64_t wptr_addr = adev->wb.gpu_addr + (ring->wptr_offs * 4);

		amdgpu_ring_write(kiq_ring, PACKET3(PACKET3_MAP_QUEUES, 5));
		/* Q_sel:0, vmid:0, vidmem: 1, engine:0, num_Q:1*/
		amdgpu_ring_write(kiq_ring, /* Q_sel: 0, vmid: 0, engine: 0, num_Q: 1 */
				  PACKET3_MAP_QUEUES_QUEUE_SEL(0) | /* Queue_Sel */
				  PACKET3_MAP_QUEUES_VMID(0) | /* VMID */
				  PACKET3_MAP_QUEUES_QUEUE(ring->queue) |
				  PACKET3_MAP_QUEUES_PIPE(ring->pipe) |
				  PACKET3_MAP_QUEUES_ME((ring->me == 1 ? 0 : 1)) |
				  PACKET3_MAP_QUEUES_QUEUE_TYPE(0) | /*queue_type: normal compute queue */
				  PACKET3_MAP_QUEUES_ALLOC_FORMAT(0) | /* alloc format: all_on_one_pipe */
				  PACKET3_MAP_QUEUES_ENGINE_SEL(0) | /* engine_sel: compute */
				  PACKET3_MAP_QUEUES_NUM_QUEUES(1)); /* num_queues: must be 1 */
		amdgpu_ring_write(kiq_ring, PACKET3_MAP_QUEUES_DOORBELL_OFFSET(ring->doorbell_index));
		amdgpu_ring_write(kiq_ring, lower_32_bits(mqd_addr));
		amdgpu_ring_write(kiq_ring, upper_32_bits(mqd_addr));
		amdgpu_ring_write(kiq_ring, lower_32_bits(wptr_addr));
		amdgpu_ring_write(kiq_ring, upper_32_bits(wptr_addr));
	}

	r = amdgpu_ring_test_helper(kiq_ring);
	if (r)
		DRM_ERROR("KCQ enable failed\n");

	return r;
}

static int gfx_v9_0_mqd_init(struct amdgpu_ring *ring)
{
	struct amdgpu_device *adev = ring->adev;
	struct v9_mqd *mqd = ring->mqd_ptr;
	uint64_t hqd_gpu_addr, wb_gpu_addr, eop_base_addr;
	uint32_t tmp;

	mqd->header = 0xC0310800;
	mqd->compute_pipelinestat_enable = 0x00000001;
	mqd->compute_static_thread_mgmt_se0 = 0xffffffff;
	mqd->compute_static_thread_mgmt_se1 = 0xffffffff;
	mqd->compute_static_thread_mgmt_se2 = 0xffffffff;
	mqd->compute_static_thread_mgmt_se3 = 0xffffffff;
	mqd->compute_misc_reserved = 0x00000003;

	mqd->dynamic_cu_mask_addr_lo =
		lower_32_bits(ring->mqd_gpu_addr
			      + offsetof(struct v9_mqd_allocation, dynamic_cu_mask));
	mqd->dynamic_cu_mask_addr_hi =
		upper_32_bits(ring->mqd_gpu_addr
			      + offsetof(struct v9_mqd_allocation, dynamic_cu_mask));

	eop_base_addr = ring->eop_gpu_addr >> 8;
	mqd->cp_hqd_eop_base_addr_lo = eop_base_addr;
	mqd->cp_hqd_eop_base_addr_hi = upper_32_bits(eop_base_addr);

	/* set the EOP size, register value is 2^(EOP_SIZE+1) dwords */
	tmp = RREG32_SOC15(GC, 0, mmCP_HQD_EOP_CONTROL);
	tmp = REG_SET_FIELD(tmp, CP_HQD_EOP_CONTROL, EOP_SIZE,
			(order_base_2(GFX9_MEC_HPD_SIZE / 4) - 1));

	mqd->cp_hqd_eop_control = tmp;

	/* enable doorbell? */
	tmp = RREG32_SOC15(GC, 0, mmCP_HQD_PQ_DOORBELL_CONTROL);

	if (ring->use_doorbell) {
		tmp = REG_SET_FIELD(tmp, CP_HQD_PQ_DOORBELL_CONTROL,
				    DOORBELL_OFFSET, ring->doorbell_index);
		tmp = REG_SET_FIELD(tmp, CP_HQD_PQ_DOORBELL_CONTROL,
				    DOORBELL_EN, 1);
		tmp = REG_SET_FIELD(tmp, CP_HQD_PQ_DOORBELL_CONTROL,
				    DOORBELL_SOURCE, 0);
		tmp = REG_SET_FIELD(tmp, CP_HQD_PQ_DOORBELL_CONTROL,
				    DOORBELL_HIT, 0);
	} else {
		tmp = REG_SET_FIELD(tmp, CP_HQD_PQ_DOORBELL_CONTROL,
					 DOORBELL_EN, 0);
	}

	mqd->cp_hqd_pq_doorbell_control = tmp;

	/* disable the queue if it's active */
	ring->wptr = 0;
	mqd->cp_hqd_dequeue_request = 0;
	mqd->cp_hqd_pq_rptr = 0;
	mqd->cp_hqd_pq_wptr_lo = 0;
	mqd->cp_hqd_pq_wptr_hi = 0;

	/* set the pointer to the MQD */
	mqd->cp_mqd_base_addr_lo = ring->mqd_gpu_addr & 0xfffffffc;
	mqd->cp_mqd_base_addr_hi = upper_32_bits(ring->mqd_gpu_addr);

	/* set MQD vmid to 0 */
	tmp = RREG32_SOC15(GC, 0, mmCP_MQD_CONTROL);
	tmp = REG_SET_FIELD(tmp, CP_MQD_CONTROL, VMID, 0);
	mqd->cp_mqd_control = tmp;

	/* set the pointer to the HQD, this is similar CP_RB0_BASE/_HI */
	hqd_gpu_addr = ring->gpu_addr >> 8;
	mqd->cp_hqd_pq_base_lo = hqd_gpu_addr;
	mqd->cp_hqd_pq_base_hi = upper_32_bits(hqd_gpu_addr);

	/* set up the HQD, this is similar to CP_RB0_CNTL */
	tmp = RREG32_SOC15(GC, 0, mmCP_HQD_PQ_CONTROL);
	tmp = REG_SET_FIELD(tmp, CP_HQD_PQ_CONTROL, QUEUE_SIZE,
			    (order_base_2(ring->ring_size / 4) - 1));
	tmp = REG_SET_FIELD(tmp, CP_HQD_PQ_CONTROL, RPTR_BLOCK_SIZE,
			((order_base_2(AMDGPU_GPU_PAGE_SIZE / 4) - 1) << 8));
#ifdef __BIG_ENDIAN
	tmp = REG_SET_FIELD(tmp, CP_HQD_PQ_CONTROL, ENDIAN_SWAP, 1);
#endif
	tmp = REG_SET_FIELD(tmp, CP_HQD_PQ_CONTROL, UNORD_DISPATCH, 0);
	tmp = REG_SET_FIELD(tmp, CP_HQD_PQ_CONTROL, ROQ_PQ_IB_FLIP, 0);
	tmp = REG_SET_FIELD(tmp, CP_HQD_PQ_CONTROL, PRIV_STATE, 1);
	tmp = REG_SET_FIELD(tmp, CP_HQD_PQ_CONTROL, KMD_QUEUE, 1);
	mqd->cp_hqd_pq_control = tmp;

	/* set the wb address whether it's enabled or not */
	wb_gpu_addr = adev->wb.gpu_addr + (ring->rptr_offs * 4);
	mqd->cp_hqd_pq_rptr_report_addr_lo = wb_gpu_addr & 0xfffffffc;
	mqd->cp_hqd_pq_rptr_report_addr_hi =
		upper_32_bits(wb_gpu_addr) & 0xffff;

	/* only used if CP_PQ_WPTR_POLL_CNTL.CP_PQ_WPTR_POLL_CNTL__EN_MASK=1 */
	wb_gpu_addr = adev->wb.gpu_addr + (ring->wptr_offs * 4);
	mqd->cp_hqd_pq_wptr_poll_addr_lo = wb_gpu_addr & 0xfffffffc;
	mqd->cp_hqd_pq_wptr_poll_addr_hi = upper_32_bits(wb_gpu_addr) & 0xffff;

	tmp = 0;
	/* enable the doorbell if requested */
	if (ring->use_doorbell) {
		tmp = RREG32_SOC15(GC, 0, mmCP_HQD_PQ_DOORBELL_CONTROL);
		tmp = REG_SET_FIELD(tmp, CP_HQD_PQ_DOORBELL_CONTROL,
				DOORBELL_OFFSET, ring->doorbell_index);

		tmp = REG_SET_FIELD(tmp, CP_HQD_PQ_DOORBELL_CONTROL,
					 DOORBELL_EN, 1);
		tmp = REG_SET_FIELD(tmp, CP_HQD_PQ_DOORBELL_CONTROL,
					 DOORBELL_SOURCE, 0);
		tmp = REG_SET_FIELD(tmp, CP_HQD_PQ_DOORBELL_CONTROL,
					 DOORBELL_HIT, 0);
	}

	mqd->cp_hqd_pq_doorbell_control = tmp;

	/* reset read and write pointers, similar to CP_RB0_WPTR/_RPTR */
	ring->wptr = 0;
	mqd->cp_hqd_pq_rptr = RREG32_SOC15(GC, 0, mmCP_HQD_PQ_RPTR);

	/* set the vmid for the queue */
	mqd->cp_hqd_vmid = 0;

	tmp = RREG32_SOC15(GC, 0, mmCP_HQD_PERSISTENT_STATE);
	tmp = REG_SET_FIELD(tmp, CP_HQD_PERSISTENT_STATE, PRELOAD_SIZE, 0x53);
	mqd->cp_hqd_persistent_state = tmp;

	/* set MIN_IB_AVAIL_SIZE */
	tmp = RREG32_SOC15(GC, 0, mmCP_HQD_IB_CONTROL);
	tmp = REG_SET_FIELD(tmp, CP_HQD_IB_CONTROL, MIN_IB_AVAIL_SIZE, 3);
	mqd->cp_hqd_ib_control = tmp;

	/* activate the queue */
	mqd->cp_hqd_active = 1;

	return 0;
}

static int gfx_v9_0_kiq_init_register(struct amdgpu_ring *ring)
{
	struct amdgpu_device *adev = ring->adev;
	struct v9_mqd *mqd = ring->mqd_ptr;
	int j;

	/* disable wptr polling */
	WREG32_FIELD15(GC, 0, CP_PQ_WPTR_POLL_CNTL, EN, 0);

	WREG32_SOC15_RLC(GC, 0, mmCP_HQD_EOP_BASE_ADDR,
	       mqd->cp_hqd_eop_base_addr_lo);
	WREG32_SOC15_RLC(GC, 0, mmCP_HQD_EOP_BASE_ADDR_HI,
	       mqd->cp_hqd_eop_base_addr_hi);

	/* set the EOP size, register value is 2^(EOP_SIZE+1) dwords */
	WREG32_SOC15_RLC(GC, 0, mmCP_HQD_EOP_CONTROL,
	       mqd->cp_hqd_eop_control);

	/* enable doorbell? */
	WREG32_SOC15_RLC(GC, 0, mmCP_HQD_PQ_DOORBELL_CONTROL,
	       mqd->cp_hqd_pq_doorbell_control);

	/* disable the queue if it's active */
	if (RREG32_SOC15(GC, 0, mmCP_HQD_ACTIVE) & 1) {
		WREG32_SOC15_RLC(GC, 0, mmCP_HQD_DEQUEUE_REQUEST, 1);
		for (j = 0; j < adev->usec_timeout; j++) {
			if (!(RREG32_SOC15(GC, 0, mmCP_HQD_ACTIVE) & 1))
				break;
			udelay(1);
		}
		WREG32_SOC15_RLC(GC, 0, mmCP_HQD_DEQUEUE_REQUEST,
		       mqd->cp_hqd_dequeue_request);
		WREG32_SOC15_RLC(GC, 0, mmCP_HQD_PQ_RPTR,
		       mqd->cp_hqd_pq_rptr);
		WREG32_SOC15_RLC(GC, 0, mmCP_HQD_PQ_WPTR_LO,
		       mqd->cp_hqd_pq_wptr_lo);
		WREG32_SOC15_RLC(GC, 0, mmCP_HQD_PQ_WPTR_HI,
		       mqd->cp_hqd_pq_wptr_hi);
	}

	/* set the pointer to the MQD */
	WREG32_SOC15_RLC(GC, 0, mmCP_MQD_BASE_ADDR,
	       mqd->cp_mqd_base_addr_lo);
	WREG32_SOC15_RLC(GC, 0, mmCP_MQD_BASE_ADDR_HI,
	       mqd->cp_mqd_base_addr_hi);

	/* set MQD vmid to 0 */
	WREG32_SOC15_RLC(GC, 0, mmCP_MQD_CONTROL,
	       mqd->cp_mqd_control);

	/* set the pointer to the HQD, this is similar CP_RB0_BASE/_HI */
	WREG32_SOC15_RLC(GC, 0, mmCP_HQD_PQ_BASE,
	       mqd->cp_hqd_pq_base_lo);
	WREG32_SOC15_RLC(GC, 0, mmCP_HQD_PQ_BASE_HI,
	       mqd->cp_hqd_pq_base_hi);

	/* set up the HQD, this is similar to CP_RB0_CNTL */
	WREG32_SOC15_RLC(GC, 0, mmCP_HQD_PQ_CONTROL,
	       mqd->cp_hqd_pq_control);

	/* set the wb address whether it's enabled or not */
	WREG32_SOC15_RLC(GC, 0, mmCP_HQD_PQ_RPTR_REPORT_ADDR,
				mqd->cp_hqd_pq_rptr_report_addr_lo);
	WREG32_SOC15_RLC(GC, 0, mmCP_HQD_PQ_RPTR_REPORT_ADDR_HI,
				mqd->cp_hqd_pq_rptr_report_addr_hi);

	/* only used if CP_PQ_WPTR_POLL_CNTL.CP_PQ_WPTR_POLL_CNTL__EN_MASK=1 */
	WREG32_SOC15_RLC(GC, 0, mmCP_HQD_PQ_WPTR_POLL_ADDR,
	       mqd->cp_hqd_pq_wptr_poll_addr_lo);
	WREG32_SOC15_RLC(GC, 0, mmCP_HQD_PQ_WPTR_POLL_ADDR_HI,
	       mqd->cp_hqd_pq_wptr_poll_addr_hi);

	/* enable the doorbell if requested */
	if (ring->use_doorbell) {
		WREG32_SOC15(GC, 0, mmCP_MEC_DOORBELL_RANGE_LOWER,
					(adev->doorbell_index.kiq * 2) << 2);
		WREG32_SOC15(GC, 0, mmCP_MEC_DOORBELL_RANGE_UPPER,
					(adev->doorbell_index.userqueue_end * 2) << 2);
	}

	WREG32_SOC15_RLC(GC, 0, mmCP_HQD_PQ_DOORBELL_CONTROL,
	       mqd->cp_hqd_pq_doorbell_control);

	/* reset read and write pointers, similar to CP_RB0_WPTR/_RPTR */
	WREG32_SOC15_RLC(GC, 0, mmCP_HQD_PQ_WPTR_LO,
	       mqd->cp_hqd_pq_wptr_lo);
	WREG32_SOC15_RLC(GC, 0, mmCP_HQD_PQ_WPTR_HI,
	       mqd->cp_hqd_pq_wptr_hi);

	/* set the vmid for the queue */
	WREG32_SOC15_RLC(GC, 0, mmCP_HQD_VMID, mqd->cp_hqd_vmid);

	WREG32_SOC15_RLC(GC, 0, mmCP_HQD_PERSISTENT_STATE,
	       mqd->cp_hqd_persistent_state);

	/* activate the queue */
	WREG32_SOC15_RLC(GC, 0, mmCP_HQD_ACTIVE,
	       mqd->cp_hqd_active);

	if (ring->use_doorbell)
		WREG32_FIELD15(GC, 0, CP_PQ_STATUS, DOORBELL_ENABLE, 1);

	return 0;
}

static int gfx_v9_0_kiq_fini_register(struct amdgpu_ring *ring)
{
	struct amdgpu_device *adev = ring->adev;
	int j;

	/* disable the queue if it's active */
	if (RREG32_SOC15(GC, 0, mmCP_HQD_ACTIVE) & 1) {

		WREG32_SOC15_RLC(GC, 0, mmCP_HQD_DEQUEUE_REQUEST, 1);

		for (j = 0; j < adev->usec_timeout; j++) {
			if (!(RREG32_SOC15(GC, 0, mmCP_HQD_ACTIVE) & 1))
				break;
			udelay(1);
		}

		if (j == AMDGPU_MAX_USEC_TIMEOUT) {
			DRM_DEBUG("KIQ dequeue request failed.\n");

			/* Manual disable if dequeue request times out */
			WREG32_SOC15_RLC(GC, 0, mmCP_HQD_ACTIVE, 0);
		}

		WREG32_SOC15_RLC(GC, 0, mmCP_HQD_DEQUEUE_REQUEST,
		      0);
	}

	WREG32_SOC15_RLC(GC, 0, mmCP_HQD_IQ_TIMER, 0);
	WREG32_SOC15_RLC(GC, 0, mmCP_HQD_IB_CONTROL, 0);
	WREG32_SOC15_RLC(GC, 0, mmCP_HQD_PERSISTENT_STATE, 0);
	WREG32_SOC15_RLC(GC, 0, mmCP_HQD_PQ_DOORBELL_CONTROL, 0x40000000);
	WREG32_SOC15_RLC(GC, 0, mmCP_HQD_PQ_DOORBELL_CONTROL, 0);
	WREG32_SOC15_RLC(GC, 0, mmCP_HQD_PQ_RPTR, 0);
	WREG32_SOC15_RLC(GC, 0, mmCP_HQD_PQ_WPTR_HI, 0);
	WREG32_SOC15_RLC(GC, 0, mmCP_HQD_PQ_WPTR_LO, 0);

	return 0;
}

static int gfx_v9_0_kiq_init_queue(struct amdgpu_ring *ring)
{
	struct amdgpu_device *adev = ring->adev;
	struct v9_mqd *mqd = ring->mqd_ptr;
	int mqd_idx = AMDGPU_MAX_COMPUTE_RINGS;

	gfx_v9_0_kiq_setting(ring);

	if (adev->in_gpu_reset) { /* for GPU_RESET case */
		/* reset MQD to a clean status */
		if (adev->gfx.mec.mqd_backup[mqd_idx])
			memcpy(mqd, adev->gfx.mec.mqd_backup[mqd_idx], sizeof(struct v9_mqd_allocation));

		/* reset ring buffer */
		ring->wptr = 0;
		amdgpu_ring_clear_ring(ring);

		mutex_lock(&adev->srbm_mutex);
		soc15_grbm_select(adev, ring->me, ring->pipe, ring->queue, 0);
		gfx_v9_0_kiq_init_register(ring);
		soc15_grbm_select(adev, 0, 0, 0, 0);
		mutex_unlock(&adev->srbm_mutex);
	} else {
		memset((void *)mqd, 0, sizeof(struct v9_mqd_allocation));
		((struct v9_mqd_allocation *)mqd)->dynamic_cu_mask = 0xFFFFFFFF;
		((struct v9_mqd_allocation *)mqd)->dynamic_rb_mask = 0xFFFFFFFF;
		mutex_lock(&adev->srbm_mutex);
		soc15_grbm_select(adev, ring->me, ring->pipe, ring->queue, 0);
		gfx_v9_0_mqd_init(ring);
		gfx_v9_0_kiq_init_register(ring);
		soc15_grbm_select(adev, 0, 0, 0, 0);
		mutex_unlock(&adev->srbm_mutex);

		if (adev->gfx.mec.mqd_backup[mqd_idx])
			memcpy(adev->gfx.mec.mqd_backup[mqd_idx], mqd, sizeof(struct v9_mqd_allocation));
	}

	return 0;
}

static int gfx_v9_0_kcq_init_queue(struct amdgpu_ring *ring)
{
	struct amdgpu_device *adev = ring->adev;
	struct v9_mqd *mqd = ring->mqd_ptr;
	int mqd_idx = ring - &adev->gfx.compute_ring[0];

	if (!adev->in_gpu_reset && !adev->in_suspend) {
		memset((void *)mqd, 0, sizeof(struct v9_mqd_allocation));
		((struct v9_mqd_allocation *)mqd)->dynamic_cu_mask = 0xFFFFFFFF;
		((struct v9_mqd_allocation *)mqd)->dynamic_rb_mask = 0xFFFFFFFF;
		mutex_lock(&adev->srbm_mutex);
		soc15_grbm_select(adev, ring->me, ring->pipe, ring->queue, 0);
		gfx_v9_0_mqd_init(ring);
		soc15_grbm_select(adev, 0, 0, 0, 0);
		mutex_unlock(&adev->srbm_mutex);

		if (adev->gfx.mec.mqd_backup[mqd_idx])
			memcpy(adev->gfx.mec.mqd_backup[mqd_idx], mqd, sizeof(struct v9_mqd_allocation));
	} else if (adev->in_gpu_reset) { /* for GPU_RESET case */
		/* reset MQD to a clean status */
		if (adev->gfx.mec.mqd_backup[mqd_idx])
			memcpy(mqd, adev->gfx.mec.mqd_backup[mqd_idx], sizeof(struct v9_mqd_allocation));

		/* reset ring buffer */
		ring->wptr = 0;
		amdgpu_ring_clear_ring(ring);
	} else {
		amdgpu_ring_clear_ring(ring);
	}

	return 0;
}

static int gfx_v9_0_kiq_resume(struct amdgpu_device *adev)
{
	struct amdgpu_ring *ring;
	int r;

	ring = &adev->gfx.kiq.ring;

	r = amdgpu_bo_reserve(ring->mqd_obj, false);
	if (unlikely(r != 0))
		return r;

	r = amdgpu_bo_kmap(ring->mqd_obj, (void **)&ring->mqd_ptr);
	if (unlikely(r != 0))
		return r;

	gfx_v9_0_kiq_init_queue(ring);
	amdgpu_bo_kunmap(ring->mqd_obj);
	ring->mqd_ptr = NULL;
	amdgpu_bo_unreserve(ring->mqd_obj);
	ring->sched.ready = true;
	return 0;
}

static int gfx_v9_0_kcq_resume(struct amdgpu_device *adev)
{
	struct amdgpu_ring *ring = NULL;
	int r = 0, i;

	gfx_v9_0_cp_compute_enable(adev, true);

	for (i = 0; i < adev->gfx.num_compute_rings; i++) {
		ring = &adev->gfx.compute_ring[i];

		r = amdgpu_bo_reserve(ring->mqd_obj, false);
		if (unlikely(r != 0))
			goto done;
		r = amdgpu_bo_kmap(ring->mqd_obj, (void **)&ring->mqd_ptr);
		if (!r) {
			r = gfx_v9_0_kcq_init_queue(ring);
			amdgpu_bo_kunmap(ring->mqd_obj);
			ring->mqd_ptr = NULL;
		}
		amdgpu_bo_unreserve(ring->mqd_obj);
		if (r)
			goto done;
	}

	r = gfx_v9_0_kiq_kcq_enable(adev);
done:
	return r;
}

static int gfx_v9_0_cp_resume(struct amdgpu_device *adev)
{
	int r, i;
	struct amdgpu_ring *ring;

	if (!(adev->flags & AMD_IS_APU))
		gfx_v9_0_enable_gui_idle_interrupt(adev, false);

	if (adev->firmware.load_type != AMDGPU_FW_LOAD_PSP) {
		/* legacy firmware loading */
		r = gfx_v9_0_cp_gfx_load_microcode(adev);
		if (r)
			return r;

		r = gfx_v9_0_cp_compute_load_microcode(adev);
		if (r)
			return r;
	}

	r = gfx_v9_0_kiq_resume(adev);
	if (r)
		return r;

	r = gfx_v9_0_cp_gfx_resume(adev);
	if (r)
		return r;

	r = gfx_v9_0_kcq_resume(adev);
	if (r)
		return r;

	ring = &adev->gfx.gfx_ring[0];
	r = amdgpu_ring_test_helper(ring);
	if (r)
		return r;

	for (i = 0; i < adev->gfx.num_compute_rings; i++) {
		ring = &adev->gfx.compute_ring[i];
		amdgpu_ring_test_helper(ring);
	}

	gfx_v9_0_enable_gui_idle_interrupt(adev, true);

	return 0;
}

static void gfx_v9_0_cp_enable(struct amdgpu_device *adev, bool enable)
{
	gfx_v9_0_cp_gfx_enable(adev, enable);
	gfx_v9_0_cp_compute_enable(adev, enable);
}

static int gfx_v9_0_hw_init(void *handle)
{
	int r;
	struct amdgpu_device *adev = (struct amdgpu_device *)handle;

	gfx_v9_0_init_golden_registers(adev);

	gfx_v9_0_constants_init(adev);

	r = gfx_v9_0_csb_vram_pin(adev);
	if (r)
		return r;

	r = adev->gfx.rlc.funcs->resume(adev);
	if (r)
		return r;

	r = gfx_v9_0_cp_resume(adev);
	if (r)
		return r;

	r = gfx_v9_0_ngg_en(adev);
	if (r)
		return r;

	return r;
}

static int gfx_v9_0_kcq_disable(struct amdgpu_device *adev)
{
	int r, i;
	struct amdgpu_ring *kiq_ring = &adev->gfx.kiq.ring;

	r = amdgpu_ring_alloc(kiq_ring, 6 * adev->gfx.num_compute_rings);
	if (r)
		DRM_ERROR("Failed to lock KIQ (%d).\n", r);

	for (i = 0; i < adev->gfx.num_compute_rings; i++) {
		struct amdgpu_ring *ring = &adev->gfx.compute_ring[i];

		amdgpu_ring_write(kiq_ring, PACKET3(PACKET3_UNMAP_QUEUES, 4));
		amdgpu_ring_write(kiq_ring, /* Q_sel: 0, vmid: 0, engine: 0, num_Q: 1 */
						PACKET3_UNMAP_QUEUES_ACTION(1) | /* RESET_QUEUES */
						PACKET3_UNMAP_QUEUES_QUEUE_SEL(0) |
						PACKET3_UNMAP_QUEUES_ENGINE_SEL(0) |
						PACKET3_UNMAP_QUEUES_NUM_QUEUES(1));
		amdgpu_ring_write(kiq_ring, PACKET3_UNMAP_QUEUES_DOORBELL_OFFSET0(ring->doorbell_index));
		amdgpu_ring_write(kiq_ring, 0);
		amdgpu_ring_write(kiq_ring, 0);
		amdgpu_ring_write(kiq_ring, 0);
	}
	r = amdgpu_ring_test_helper(kiq_ring);
	if (r)
		DRM_ERROR("KCQ disable failed\n");

	return r;
}

static int gfx_v9_0_hw_fini(void *handle)
{
	struct amdgpu_device *adev = (struct amdgpu_device *)handle;

	amdgpu_irq_put(adev, &adev->gfx.cp_ecc_error_irq, 0);
	amdgpu_irq_put(adev, &adev->gfx.priv_reg_irq, 0);
	amdgpu_irq_put(adev, &adev->gfx.priv_inst_irq, 0);

	/* disable KCQ to avoid CPC touch memory not valid anymore */
	gfx_v9_0_kcq_disable(adev);

	if (amdgpu_sriov_vf(adev)) {
		gfx_v9_0_cp_gfx_enable(adev, false);
		/* must disable polling for SRIOV when hw finished, otherwise
		 * CPC engine may still keep fetching WB address which is already
		 * invalid after sw finished and trigger DMAR reading error in
		 * hypervisor side.
		 */
		WREG32_FIELD15(GC, 0, CP_PQ_WPTR_POLL_CNTL, EN, 0);
		return 0;
	}

	/* Use deinitialize sequence from CAIL when unbinding device from driver,
	 * otherwise KIQ is hanging when binding back
	 */
	if (!adev->in_gpu_reset && !adev->in_suspend) {
		mutex_lock(&adev->srbm_mutex);
		soc15_grbm_select(adev, adev->gfx.kiq.ring.me,
				adev->gfx.kiq.ring.pipe,
				adev->gfx.kiq.ring.queue, 0);
		gfx_v9_0_kiq_fini_register(&adev->gfx.kiq.ring);
		soc15_grbm_select(adev, 0, 0, 0, 0);
		mutex_unlock(&adev->srbm_mutex);
	}

	gfx_v9_0_cp_enable(adev, false);
	adev->gfx.rlc.funcs->stop(adev);

	gfx_v9_0_csb_vram_unpin(adev);

	return 0;
}

static int gfx_v9_0_suspend(void *handle)
{
	return gfx_v9_0_hw_fini(handle);
}

static int gfx_v9_0_resume(void *handle)
{
	return gfx_v9_0_hw_init(handle);
}

static bool gfx_v9_0_is_idle(void *handle)
{
	struct amdgpu_device *adev = (struct amdgpu_device *)handle;

	if (REG_GET_FIELD(RREG32_SOC15(GC, 0, mmGRBM_STATUS),
				GRBM_STATUS, GUI_ACTIVE))
		return false;
	else
		return true;
}

static int gfx_v9_0_wait_for_idle(void *handle)
{
	unsigned i;
	struct amdgpu_device *adev = (struct amdgpu_device *)handle;

	for (i = 0; i < adev->usec_timeout; i++) {
		if (gfx_v9_0_is_idle(handle))
			return 0;
		udelay(1);
	}
	return -ETIMEDOUT;
}

static int gfx_v9_0_soft_reset(void *handle)
{
	u32 grbm_soft_reset = 0;
	u32 tmp;
	struct amdgpu_device *adev = (struct amdgpu_device *)handle;

	/* GRBM_STATUS */
	tmp = RREG32_SOC15(GC, 0, mmGRBM_STATUS);
	if (tmp & (GRBM_STATUS__PA_BUSY_MASK | GRBM_STATUS__SC_BUSY_MASK |
		   GRBM_STATUS__BCI_BUSY_MASK | GRBM_STATUS__SX_BUSY_MASK |
		   GRBM_STATUS__TA_BUSY_MASK | GRBM_STATUS__VGT_BUSY_MASK |
		   GRBM_STATUS__DB_BUSY_MASK | GRBM_STATUS__CB_BUSY_MASK |
		   GRBM_STATUS__GDS_BUSY_MASK | GRBM_STATUS__SPI_BUSY_MASK |
		   GRBM_STATUS__IA_BUSY_MASK | GRBM_STATUS__IA_BUSY_NO_DMA_MASK)) {
		grbm_soft_reset = REG_SET_FIELD(grbm_soft_reset,
						GRBM_SOFT_RESET, SOFT_RESET_CP, 1);
		grbm_soft_reset = REG_SET_FIELD(grbm_soft_reset,
						GRBM_SOFT_RESET, SOFT_RESET_GFX, 1);
	}

	if (tmp & (GRBM_STATUS__CP_BUSY_MASK | GRBM_STATUS__CP_COHERENCY_BUSY_MASK)) {
		grbm_soft_reset = REG_SET_FIELD(grbm_soft_reset,
						GRBM_SOFT_RESET, SOFT_RESET_CP, 1);
	}

	/* GRBM_STATUS2 */
	tmp = RREG32_SOC15(GC, 0, mmGRBM_STATUS2);
	if (REG_GET_FIELD(tmp, GRBM_STATUS2, RLC_BUSY))
		grbm_soft_reset = REG_SET_FIELD(grbm_soft_reset,
						GRBM_SOFT_RESET, SOFT_RESET_RLC, 1);


	if (grbm_soft_reset) {
		/* stop the rlc */
		adev->gfx.rlc.funcs->stop(adev);

		/* Disable GFX parsing/prefetching */
		gfx_v9_0_cp_gfx_enable(adev, false);

		/* Disable MEC parsing/prefetching */
		gfx_v9_0_cp_compute_enable(adev, false);

		if (grbm_soft_reset) {
			tmp = RREG32_SOC15(GC, 0, mmGRBM_SOFT_RESET);
			tmp |= grbm_soft_reset;
			dev_info(adev->dev, "GRBM_SOFT_RESET=0x%08X\n", tmp);
			WREG32_SOC15(GC, 0, mmGRBM_SOFT_RESET, tmp);
			tmp = RREG32_SOC15(GC, 0, mmGRBM_SOFT_RESET);

			udelay(50);

			tmp &= ~grbm_soft_reset;
			WREG32_SOC15(GC, 0, mmGRBM_SOFT_RESET, tmp);
			tmp = RREG32_SOC15(GC, 0, mmGRBM_SOFT_RESET);
		}

		/* Wait a little for things to settle down */
		udelay(50);
	}
	return 0;
}

static uint64_t gfx_v9_0_get_gpu_clock_counter(struct amdgpu_device *adev)
{
	uint64_t clock;

	mutex_lock(&adev->gfx.gpu_clock_mutex);
	WREG32_SOC15(GC, 0, mmRLC_CAPTURE_GPU_CLOCK_COUNT, 1);
	clock = (uint64_t)RREG32_SOC15(GC, 0, mmRLC_GPU_CLOCK_COUNT_LSB) |
		((uint64_t)RREG32_SOC15(GC, 0, mmRLC_GPU_CLOCK_COUNT_MSB) << 32ULL);
	mutex_unlock(&adev->gfx.gpu_clock_mutex);
	return clock;
}

static void gfx_v9_0_ring_emit_gds_switch(struct amdgpu_ring *ring,
					  uint32_t vmid,
					  uint32_t gds_base, uint32_t gds_size,
					  uint32_t gws_base, uint32_t gws_size,
					  uint32_t oa_base, uint32_t oa_size)
{
	struct amdgpu_device *adev = ring->adev;

	/* GDS Base */
	gfx_v9_0_write_data_to_reg(ring, 0, false,
				   SOC15_REG_OFFSET(GC, 0, mmGDS_VMID0_BASE) + 2 * vmid,
				   gds_base);

	/* GDS Size */
	gfx_v9_0_write_data_to_reg(ring, 0, false,
				   SOC15_REG_OFFSET(GC, 0, mmGDS_VMID0_SIZE) + 2 * vmid,
				   gds_size);

	/* GWS */
	gfx_v9_0_write_data_to_reg(ring, 0, false,
				   SOC15_REG_OFFSET(GC, 0, mmGDS_GWS_VMID0) + vmid,
				   gws_size << GDS_GWS_VMID0__SIZE__SHIFT | gws_base);

	/* OA */
	gfx_v9_0_write_data_to_reg(ring, 0, false,
				   SOC15_REG_OFFSET(GC, 0, mmGDS_OA_VMID0) + vmid,
				   (1 << (oa_size + oa_base)) - (1 << oa_base));
}

static const u32 vgpr_init_compute_shader[] =
{
	0xb07c0000, 0xbe8000ff,
	0x000000f8, 0xbf110800,
	0x7e000280, 0x7e020280,
	0x7e040280, 0x7e060280,
	0x7e080280, 0x7e0a0280,
	0x7e0c0280, 0x7e0e0280,
	0x80808800, 0xbe803200,
	0xbf84fff5, 0xbf9c0000,
	0xd28c0001, 0x0001007f,
	0xd28d0001, 0x0002027e,
	0x10020288, 0xb8810904,
	0xb7814000, 0xd1196a01,
	0x00000301, 0xbe800087,
	0xbefc00c1, 0xd89c4000,
	0x00020201, 0xd89cc080,
	0x00040401, 0x320202ff,
	0x00000800, 0x80808100,
	0xbf84fff8, 0x7e020280,
	0xbf810000, 0x00000000,
};

static const u32 sgpr_init_compute_shader[] =
{
	0xb07c0000, 0xbe8000ff,
	0x0000005f, 0xbee50080,
	0xbe812c65, 0xbe822c65,
	0xbe832c65, 0xbe842c65,
	0xbe852c65, 0xb77c0005,
	0x80808500, 0xbf84fff8,
	0xbe800080, 0xbf810000,
};

static const struct soc15_reg_entry vgpr_init_regs[] = {
   { SOC15_REG_ENTRY(GC, 0, mmCOMPUTE_STATIC_THREAD_MGMT_SE0), 0xffffffff },
   { SOC15_REG_ENTRY(GC, 0, mmCOMPUTE_STATIC_THREAD_MGMT_SE1), 0xffffffff },
   { SOC15_REG_ENTRY(GC, 0, mmCOMPUTE_STATIC_THREAD_MGMT_SE2), 0xffffffff },
   { SOC15_REG_ENTRY(GC, 0, mmCOMPUTE_STATIC_THREAD_MGMT_SE3), 0xffffffff },
   { SOC15_REG_ENTRY(GC, 0, mmCOMPUTE_RESOURCE_LIMITS), 0x1000000 }, /* CU_GROUP_COUNT=1 */
   { SOC15_REG_ENTRY(GC, 0, mmCOMPUTE_NUM_THREAD_X), 256*2 },
   { SOC15_REG_ENTRY(GC, 0, mmCOMPUTE_NUM_THREAD_Y), 1 },
   { SOC15_REG_ENTRY(GC, 0, mmCOMPUTE_NUM_THREAD_Z), 1 },
   { SOC15_REG_ENTRY(GC, 0, mmCOMPUTE_PGM_RSRC1), 0x100007f }, /* VGPRS=15 (256 logical VGPRs, SGPRS=1 (16 SGPRs, BULKY=1 */
   { SOC15_REG_ENTRY(GC, 0, mmCOMPUTE_PGM_RSRC2), 0x400000 },  /* 64KB LDS */
};

static const struct soc15_reg_entry sgpr_init_regs[] = {
   { SOC15_REG_ENTRY(GC, 0, mmCOMPUTE_STATIC_THREAD_MGMT_SE0), 0xffffffff },
   { SOC15_REG_ENTRY(GC, 0, mmCOMPUTE_STATIC_THREAD_MGMT_SE1), 0xffffffff },
   { SOC15_REG_ENTRY(GC, 0, mmCOMPUTE_STATIC_THREAD_MGMT_SE2), 0xffffffff },
   { SOC15_REG_ENTRY(GC, 0, mmCOMPUTE_STATIC_THREAD_MGMT_SE3), 0xffffffff },
   { SOC15_REG_ENTRY(GC, 0, mmCOMPUTE_RESOURCE_LIMITS), 0x1000000 }, /* CU_GROUP_COUNT=1 */
   { SOC15_REG_ENTRY(GC, 0, mmCOMPUTE_NUM_THREAD_X), 256*2 },
   { SOC15_REG_ENTRY(GC, 0, mmCOMPUTE_NUM_THREAD_Y), 1 },
   { SOC15_REG_ENTRY(GC, 0, mmCOMPUTE_NUM_THREAD_Z), 1 },
   { SOC15_REG_ENTRY(GC, 0, mmCOMPUTE_PGM_RSRC1), 0x340 }, /* SGPRS=13 (112 GPRS) */
   { SOC15_REG_ENTRY(GC, 0, mmCOMPUTE_PGM_RSRC2), 0x0 },
};

static const struct soc15_reg_entry sec_ded_counter_registers[] = {
   { SOC15_REG_ENTRY(GC, 0, mmCPC_EDC_SCRATCH_CNT) },
   { SOC15_REG_ENTRY(GC, 0, mmCPC_EDC_UCODE_CNT) },
   { SOC15_REG_ENTRY(GC, 0, mmCPF_EDC_ROQ_CNT) },
   { SOC15_REG_ENTRY(GC, 0, mmCPF_EDC_TAG_CNT) },
   { SOC15_REG_ENTRY(GC, 0, mmCPG_EDC_DMA_CNT) },
   { SOC15_REG_ENTRY(GC, 0, mmCPG_EDC_TAG_CNT) },
   { SOC15_REG_ENTRY(GC, 0, mmDC_EDC_CSINVOC_CNT) },
   { SOC15_REG_ENTRY(GC, 0, mmDC_EDC_RESTORE_CNT) },
   { SOC15_REG_ENTRY(GC, 0, mmDC_EDC_STATE_CNT) },
   { SOC15_REG_ENTRY(GC, 0, mmGDS_EDC_CNT) },
   { SOC15_REG_ENTRY(GC, 0, mmGDS_EDC_GRBM_CNT) },
   { SOC15_REG_ENTRY(GC, 0, mmGDS_EDC_OA_DED) },
   { SOC15_REG_ENTRY(GC, 0, mmSPI_EDC_CNT) },
   { SOC15_REG_ENTRY(GC, 0, mmSQC_EDC_CNT) },
   { SOC15_REG_ENTRY(GC, 0, mmSQ_EDC_DED_CNT) },
   { SOC15_REG_ENTRY(GC, 0, mmSQ_EDC_INFO) },
   { SOC15_REG_ENTRY(GC, 0, mmSQ_EDC_SEC_CNT) },
   { SOC15_REG_ENTRY(GC, 0, mmTCC_EDC_CNT) },
   { SOC15_REG_ENTRY(GC, 0, mmTCP_ATC_EDC_GATCL1_CNT) },
   { SOC15_REG_ENTRY(GC, 0, mmTCP_EDC_CNT) },
   { SOC15_REG_ENTRY(GC, 0, mmTD_EDC_CNT) },
   { SOC15_REG_ENTRY(GC, 0, mmSQC_EDC_CNT2) },
   { SOC15_REG_ENTRY(GC, 0, mmSQ_EDC_CNT) },
   { SOC15_REG_ENTRY(GC, 0, mmTA_EDC_CNT) },
   { SOC15_REG_ENTRY(GC, 0, mmGDS_EDC_OA_PHY_CNT) },
   { SOC15_REG_ENTRY(GC, 0, mmGDS_EDC_OA_PIPE_CNT) },
   { SOC15_REG_ENTRY(GC, 0, mmGCEA_EDC_CNT) },
   { SOC15_REG_ENTRY(GC, 0, mmGCEA_EDC_CNT2) },
   { SOC15_REG_ENTRY(GC, 0, mmTCI_EDC_CNT) },
   { SOC15_REG_ENTRY(GC, 0, mmTCC_EDC_CNT2) },
   { SOC15_REG_ENTRY(GC, 0, mmTCA_EDC_CNT) },
};

static int gfx_v9_0_do_edc_gpr_workarounds(struct amdgpu_device *adev)
{
	struct amdgpu_ring *ring = &adev->gfx.compute_ring[0];
	struct amdgpu_ib ib;
	struct dma_fence *f = NULL;
	int r, i, j;
	unsigned total_size, vgpr_offset, sgpr_offset;
	u64 gpu_addr;

	/* only support when RAS is enabled */
	if (!amdgpu_ras_is_supported(adev, AMDGPU_RAS_BLOCK__GFX))
		return 0;

	/* bail if the compute ring is not ready */
	if (!ring->sched.ready)
		return 0;

	total_size =
		((ARRAY_SIZE(vgpr_init_regs) * 3) + 4 + 5 + 2) * 4;
	total_size +=
		((ARRAY_SIZE(sgpr_init_regs) * 3) + 4 + 5 + 2) * 4;
	total_size = ALIGN(total_size, 256);
	vgpr_offset = total_size;
	total_size += ALIGN(sizeof(vgpr_init_compute_shader), 256);
	sgpr_offset = total_size;
	total_size += sizeof(sgpr_init_compute_shader);

	/* allocate an indirect buffer to put the commands in */
	memset(&ib, 0, sizeof(ib));
	r = amdgpu_ib_get(adev, NULL, total_size, &ib);
	if (r) {
		DRM_ERROR("amdgpu: failed to get ib (%d).\n", r);
		return r;
	}

	/* load the compute shaders */
	for (i = 0; i < ARRAY_SIZE(vgpr_init_compute_shader); i++)
		ib.ptr[i + (vgpr_offset / 4)] = vgpr_init_compute_shader[i];

	for (i = 0; i < ARRAY_SIZE(sgpr_init_compute_shader); i++)
		ib.ptr[i + (sgpr_offset / 4)] = sgpr_init_compute_shader[i];

	/* init the ib length to 0 */
	ib.length_dw = 0;

	/* VGPR */
	/* write the register state for the compute dispatch */
	for (i = 0; i < ARRAY_SIZE(vgpr_init_regs); i++) {
		ib.ptr[ib.length_dw++] = PACKET3(PACKET3_SET_SH_REG, 1);
		ib.ptr[ib.length_dw++] = SOC15_REG_ENTRY_OFFSET(vgpr_init_regs[i])
								- PACKET3_SET_SH_REG_START;
		ib.ptr[ib.length_dw++] = vgpr_init_regs[i].reg_value;
	}
	/* write the shader start address: mmCOMPUTE_PGM_LO, mmCOMPUTE_PGM_HI */
	gpu_addr = (ib.gpu_addr + (u64)vgpr_offset) >> 8;
	ib.ptr[ib.length_dw++] = PACKET3(PACKET3_SET_SH_REG, 2);
	ib.ptr[ib.length_dw++] = SOC15_REG_OFFSET(GC, 0, mmCOMPUTE_PGM_LO)
							- PACKET3_SET_SH_REG_START;
	ib.ptr[ib.length_dw++] = lower_32_bits(gpu_addr);
	ib.ptr[ib.length_dw++] = upper_32_bits(gpu_addr);

	/* write dispatch packet */
	ib.ptr[ib.length_dw++] = PACKET3(PACKET3_DISPATCH_DIRECT, 3);
	ib.ptr[ib.length_dw++] = 128; /* x */
	ib.ptr[ib.length_dw++] = 1; /* y */
	ib.ptr[ib.length_dw++] = 1; /* z */
	ib.ptr[ib.length_dw++] =
		REG_SET_FIELD(0, COMPUTE_DISPATCH_INITIATOR, COMPUTE_SHADER_EN, 1);

	/* write CS partial flush packet */
	ib.ptr[ib.length_dw++] = PACKET3(PACKET3_EVENT_WRITE, 0);
	ib.ptr[ib.length_dw++] = EVENT_TYPE(7) | EVENT_INDEX(4);

	/* SGPR */
	/* write the register state for the compute dispatch */
	for (i = 0; i < ARRAY_SIZE(sgpr_init_regs); i++) {
		ib.ptr[ib.length_dw++] = PACKET3(PACKET3_SET_SH_REG, 1);
		ib.ptr[ib.length_dw++] = SOC15_REG_ENTRY_OFFSET(sgpr_init_regs[i])
								- PACKET3_SET_SH_REG_START;
		ib.ptr[ib.length_dw++] = sgpr_init_regs[i].reg_value;
	}
	/* write the shader start address: mmCOMPUTE_PGM_LO, mmCOMPUTE_PGM_HI */
	gpu_addr = (ib.gpu_addr + (u64)sgpr_offset) >> 8;
	ib.ptr[ib.length_dw++] = PACKET3(PACKET3_SET_SH_REG, 2);
	ib.ptr[ib.length_dw++] = SOC15_REG_OFFSET(GC, 0, mmCOMPUTE_PGM_LO)
							- PACKET3_SET_SH_REG_START;
	ib.ptr[ib.length_dw++] = lower_32_bits(gpu_addr);
	ib.ptr[ib.length_dw++] = upper_32_bits(gpu_addr);

	/* write dispatch packet */
	ib.ptr[ib.length_dw++] = PACKET3(PACKET3_DISPATCH_DIRECT, 3);
	ib.ptr[ib.length_dw++] = 128; /* x */
	ib.ptr[ib.length_dw++] = 1; /* y */
	ib.ptr[ib.length_dw++] = 1; /* z */
	ib.ptr[ib.length_dw++] =
		REG_SET_FIELD(0, COMPUTE_DISPATCH_INITIATOR, COMPUTE_SHADER_EN, 1);

	/* write CS partial flush packet */
	ib.ptr[ib.length_dw++] = PACKET3(PACKET3_EVENT_WRITE, 0);
	ib.ptr[ib.length_dw++] = EVENT_TYPE(7) | EVENT_INDEX(4);

	/* shedule the ib on the ring */
	r = amdgpu_ib_schedule(ring, 1, &ib, NULL, &f);
	if (r) {
		DRM_ERROR("amdgpu: ib submit failed (%d).\n", r);
		goto fail;
	}

	/* wait for the GPU to finish processing the IB */
	r = dma_fence_wait(f, false);
	if (r) {
		DRM_ERROR("amdgpu: fence wait failed (%d).\n", r);
		goto fail;
	}

	/* read back registers to clear the counters */
	mutex_lock(&adev->grbm_idx_mutex);
	for (j = 0; j < 16; j++) {
		gfx_v9_0_select_se_sh(adev, 0x01, 0x0, j);
		for (i = 0; i < ARRAY_SIZE(sec_ded_counter_registers); i++)
			RREG32(SOC15_REG_ENTRY_OFFSET(sec_ded_counter_registers[i]));
		gfx_v9_0_select_se_sh(adev, 0x02, 0x0, j);
		for (i = 0; i < ARRAY_SIZE(sec_ded_counter_registers); i++)
			RREG32(SOC15_REG_ENTRY_OFFSET(sec_ded_counter_registers[i]));
		gfx_v9_0_select_se_sh(adev, 0x03, 0x0, j);
		for (i = 0; i < ARRAY_SIZE(sec_ded_counter_registers); i++)
			RREG32(SOC15_REG_ENTRY_OFFSET(sec_ded_counter_registers[i]));
		gfx_v9_0_select_se_sh(adev, 0x04, 0x0, j);
		for (i = 0; i < ARRAY_SIZE(sec_ded_counter_registers); i++)
			RREG32(SOC15_REG_ENTRY_OFFSET(sec_ded_counter_registers[i]));
	}
	WREG32_SOC15(GC, 0, mmGRBM_GFX_INDEX, 0xe0000000);
	mutex_unlock(&adev->grbm_idx_mutex);

fail:
	amdgpu_ib_free(adev, &ib, NULL);
	dma_fence_put(f);

	return r;
}

static int gfx_v9_0_early_init(void *handle)
{
	struct amdgpu_device *adev = (struct amdgpu_device *)handle;

	adev->gfx.num_gfx_rings = GFX9_NUM_GFX_RINGS;
	adev->gfx.num_compute_rings = AMDGPU_MAX_COMPUTE_RINGS;
	gfx_v9_0_set_ring_funcs(adev);
	gfx_v9_0_set_irq_funcs(adev);
	gfx_v9_0_set_gds_init(adev);
	gfx_v9_0_set_rlc_funcs(adev);

	return 0;
}

static int gfx_v9_0_process_ras_data_cb(struct amdgpu_device *adev,
		struct amdgpu_iv_entry *entry);

static int gfx_v9_0_ecc_late_init(void *handle)
{
	struct amdgpu_device *adev = (struct amdgpu_device *)handle;
	struct ras_common_if **ras_if = &adev->gfx.ras_if;
	struct ras_ih_if ih_info = {
		.cb = gfx_v9_0_process_ras_data_cb,
	};
	struct ras_fs_if fs_info = {
		.sysfs_name = "gfx_err_count",
		.debugfs_name = "gfx_err_inject",
	};
	struct ras_common_if ras_block = {
		.block = AMDGPU_RAS_BLOCK__GFX,
		.type = AMDGPU_RAS_ERROR__MULTI_UNCORRECTABLE,
		.sub_block_index = 0,
		.name = "gfx",
	};
	int r;

	if (!amdgpu_ras_is_supported(adev, AMDGPU_RAS_BLOCK__GFX)) {
		amdgpu_ras_feature_enable_on_boot(adev, &ras_block, 0);
		return 0;
	}

	/* requires IBs so do in late init after IB pool is initialized */
	r = gfx_v9_0_do_edc_gpr_workarounds(adev);
	if (r)
		return r;

	/* handle resume path. */
	if (*ras_if) {
		/* resend ras TA enable cmd during resume.
		 * prepare to handle failure.
		 */
		ih_info.head = **ras_if;
		r = amdgpu_ras_feature_enable_on_boot(adev, *ras_if, 1);
		if (r) {
			if (r == -EAGAIN) {
				/* request a gpu reset. will run again. */
				amdgpu_ras_request_reset_on_boot(adev,
						AMDGPU_RAS_BLOCK__GFX);
				return 0;
			}
			/* fail to enable ras, cleanup all. */
			goto irq;
		}
		/* enable successfully. continue. */
		goto resume;
	}

	*ras_if = kmalloc(sizeof(**ras_if), GFP_KERNEL);
	if (!*ras_if)
		return -ENOMEM;

	**ras_if = ras_block;

	r = amdgpu_ras_feature_enable_on_boot(adev, *ras_if, 1);
	if (r) {
		if (r == -EAGAIN) {
			amdgpu_ras_request_reset_on_boot(adev,
					AMDGPU_RAS_BLOCK__GFX);
			r = 0;
		}
		goto feature;
	}

	ih_info.head = **ras_if;
	fs_info.head = **ras_if;

	r = amdgpu_ras_interrupt_add_handler(adev, &ih_info);
	if (r)
		goto interrupt;

	r = amdgpu_ras_debugfs_create(adev, &fs_info);
	if (r)
		goto debugfs;

	r = amdgpu_ras_sysfs_create(adev, &fs_info);
	if (r)
		goto sysfs;
resume:
	r = amdgpu_irq_get(adev, &adev->gfx.cp_ecc_error_irq, 0);
	if (r)
		goto irq;

	return 0;
irq:
	amdgpu_ras_sysfs_remove(adev, *ras_if);
sysfs:
	amdgpu_ras_debugfs_remove(adev, *ras_if);
debugfs:
	amdgpu_ras_interrupt_remove_handler(adev, &ih_info);
interrupt:
	amdgpu_ras_feature_enable(adev, *ras_if, 0);
feature:
	kfree(*ras_if);
	*ras_if = NULL;
	return r;
}

static int gfx_v9_0_late_init(void *handle)
{
	struct amdgpu_device *adev = (struct amdgpu_device *)handle;
	int r;

	r = amdgpu_irq_get(adev, &adev->gfx.priv_reg_irq, 0);
	if (r)
		return r;

	r = amdgpu_irq_get(adev, &adev->gfx.priv_inst_irq, 0);
	if (r)
		return r;

	r = gfx_v9_0_ecc_late_init(handle);
	if (r)
		return r;

	return 0;
}

static bool gfx_v9_0_is_rlc_enabled(struct amdgpu_device *adev)
{
	uint32_t rlc_setting;

	/* if RLC is not enabled, do nothing */
	rlc_setting = RREG32_SOC15(GC, 0, mmRLC_CNTL);
	if (!(rlc_setting & RLC_CNTL__RLC_ENABLE_F32_MASK))
		return false;

	return true;
}

static void gfx_v9_0_set_safe_mode(struct amdgpu_device *adev)
{
	uint32_t data;
	unsigned i;

	data = RLC_SAFE_MODE__CMD_MASK;
	data |= (1 << RLC_SAFE_MODE__MESSAGE__SHIFT);
	WREG32_SOC15(GC, 0, mmRLC_SAFE_MODE, data);

	/* wait for RLC_SAFE_MODE */
	for (i = 0; i < adev->usec_timeout; i++) {
		if (!REG_GET_FIELD(RREG32_SOC15(GC, 0, mmRLC_SAFE_MODE), RLC_SAFE_MODE, CMD))
			break;
		udelay(1);
	}
}

static void gfx_v9_0_unset_safe_mode(struct amdgpu_device *adev)
{
	uint32_t data;

	data = RLC_SAFE_MODE__CMD_MASK;
	WREG32_SOC15(GC, 0, mmRLC_SAFE_MODE, data);
}

static void gfx_v9_0_update_gfx_cg_power_gating(struct amdgpu_device *adev,
						bool enable)
{
	amdgpu_gfx_rlc_enter_safe_mode(adev);

	if ((adev->pg_flags & AMD_PG_SUPPORT_GFX_PG) && enable) {
		gfx_v9_0_enable_gfx_cg_power_gating(adev, true);
		if (adev->pg_flags & AMD_PG_SUPPORT_GFX_PIPELINE)
			gfx_v9_0_enable_gfx_pipeline_powergating(adev, true);
	} else {
		gfx_v9_0_enable_gfx_cg_power_gating(adev, false);
		gfx_v9_0_enable_gfx_pipeline_powergating(adev, false);
	}

	amdgpu_gfx_rlc_exit_safe_mode(adev);
}

static void gfx_v9_0_update_gfx_mg_power_gating(struct amdgpu_device *adev,
						bool enable)
{
	/* TODO: double check if we need to perform under safe mode */
	/* gfx_v9_0_enter_rlc_safe_mode(adev); */

	if ((adev->pg_flags & AMD_PG_SUPPORT_GFX_SMG) && enable)
		gfx_v9_0_enable_gfx_static_mg_power_gating(adev, true);
	else
		gfx_v9_0_enable_gfx_static_mg_power_gating(adev, false);

	if ((adev->pg_flags & AMD_PG_SUPPORT_GFX_DMG) && enable)
		gfx_v9_0_enable_gfx_dynamic_mg_power_gating(adev, true);
	else
		gfx_v9_0_enable_gfx_dynamic_mg_power_gating(adev, false);

	/* gfx_v9_0_exit_rlc_safe_mode(adev); */
}

static void gfx_v9_0_update_medium_grain_clock_gating(struct amdgpu_device *adev,
						      bool enable)
{
	uint32_t data, def;

	amdgpu_gfx_rlc_enter_safe_mode(adev);

	/* It is disabled by HW by default */
	if (enable && (adev->cg_flags & AMD_CG_SUPPORT_GFX_MGCG)) {
		/* 1 - RLC_CGTT_MGCG_OVERRIDE */
		def = data = RREG32_SOC15(GC, 0, mmRLC_CGTT_MGCG_OVERRIDE);

		if (adev->asic_type != CHIP_VEGA12)
			data &= ~RLC_CGTT_MGCG_OVERRIDE__CPF_CGTT_SCLK_OVERRIDE_MASK;

		data &= ~(RLC_CGTT_MGCG_OVERRIDE__GRBM_CGTT_SCLK_OVERRIDE_MASK |
			  RLC_CGTT_MGCG_OVERRIDE__GFXIP_MGCG_OVERRIDE_MASK |
			  RLC_CGTT_MGCG_OVERRIDE__GFXIP_MGLS_OVERRIDE_MASK);

		/* only for Vega10 & Raven1 */
		data |= RLC_CGTT_MGCG_OVERRIDE__RLC_CGTT_SCLK_OVERRIDE_MASK;

		if (def != data)
			WREG32_SOC15(GC, 0, mmRLC_CGTT_MGCG_OVERRIDE, data);

		/* MGLS is a global flag to control all MGLS in GFX */
		if (adev->cg_flags & AMD_CG_SUPPORT_GFX_MGLS) {
			/* 2 - RLC memory Light sleep */
			if (adev->cg_flags & AMD_CG_SUPPORT_GFX_RLC_LS) {
				def = data = RREG32_SOC15(GC, 0, mmRLC_MEM_SLP_CNTL);
				data |= RLC_MEM_SLP_CNTL__RLC_MEM_LS_EN_MASK;
				if (def != data)
					WREG32_SOC15(GC, 0, mmRLC_MEM_SLP_CNTL, data);
			}
			/* 3 - CP memory Light sleep */
			if (adev->cg_flags & AMD_CG_SUPPORT_GFX_CP_LS) {
				def = data = RREG32_SOC15(GC, 0, mmCP_MEM_SLP_CNTL);
				data |= CP_MEM_SLP_CNTL__CP_MEM_LS_EN_MASK;
				if (def != data)
					WREG32_SOC15(GC, 0, mmCP_MEM_SLP_CNTL, data);
			}
		}
	} else {
		/* 1 - MGCG_OVERRIDE */
		def = data = RREG32_SOC15(GC, 0, mmRLC_CGTT_MGCG_OVERRIDE);

		if (adev->asic_type != CHIP_VEGA12)
			data |= RLC_CGTT_MGCG_OVERRIDE__CPF_CGTT_SCLK_OVERRIDE_MASK;

		data |= (RLC_CGTT_MGCG_OVERRIDE__RLC_CGTT_SCLK_OVERRIDE_MASK |
			 RLC_CGTT_MGCG_OVERRIDE__GRBM_CGTT_SCLK_OVERRIDE_MASK |
			 RLC_CGTT_MGCG_OVERRIDE__GFXIP_MGCG_OVERRIDE_MASK |
			 RLC_CGTT_MGCG_OVERRIDE__GFXIP_MGLS_OVERRIDE_MASK);

		if (def != data)
			WREG32_SOC15(GC, 0, mmRLC_CGTT_MGCG_OVERRIDE, data);

		/* 2 - disable MGLS in RLC */
		data = RREG32_SOC15(GC, 0, mmRLC_MEM_SLP_CNTL);
		if (data & RLC_MEM_SLP_CNTL__RLC_MEM_LS_EN_MASK) {
			data &= ~RLC_MEM_SLP_CNTL__RLC_MEM_LS_EN_MASK;
			WREG32_SOC15(GC, 0, mmRLC_MEM_SLP_CNTL, data);
		}

		/* 3 - disable MGLS in CP */
		data = RREG32_SOC15(GC, 0, mmCP_MEM_SLP_CNTL);
		if (data & CP_MEM_SLP_CNTL__CP_MEM_LS_EN_MASK) {
			data &= ~CP_MEM_SLP_CNTL__CP_MEM_LS_EN_MASK;
			WREG32_SOC15(GC, 0, mmCP_MEM_SLP_CNTL, data);
		}
	}

	amdgpu_gfx_rlc_exit_safe_mode(adev);
}

static void gfx_v9_0_update_3d_clock_gating(struct amdgpu_device *adev,
					   bool enable)
{
	uint32_t data, def;

	amdgpu_gfx_rlc_enter_safe_mode(adev);

	/* Enable 3D CGCG/CGLS */
	if (enable && (adev->cg_flags & AMD_CG_SUPPORT_GFX_3D_CGCG)) {
		/* write cmd to clear cgcg/cgls ov */
		def = data = RREG32_SOC15(GC, 0, mmRLC_CGTT_MGCG_OVERRIDE);
		/* unset CGCG override */
		data &= ~RLC_CGTT_MGCG_OVERRIDE__GFXIP_GFX3D_CG_OVERRIDE_MASK;
		/* update CGCG and CGLS override bits */
		if (def != data)
			WREG32_SOC15(GC, 0, mmRLC_CGTT_MGCG_OVERRIDE, data);

		/* enable 3Dcgcg FSM(0x0000363f) */
		def = RREG32_SOC15(GC, 0, mmRLC_CGCG_CGLS_CTRL_3D);

		data = (0x36 << RLC_CGCG_CGLS_CTRL_3D__CGCG_GFX_IDLE_THRESHOLD__SHIFT) |
			RLC_CGCG_CGLS_CTRL_3D__CGCG_EN_MASK;
		if (adev->cg_flags & AMD_CG_SUPPORT_GFX_3D_CGLS)
			data |= (0x000F << RLC_CGCG_CGLS_CTRL_3D__CGLS_REP_COMPANSAT_DELAY__SHIFT) |
				RLC_CGCG_CGLS_CTRL_3D__CGLS_EN_MASK;
		if (def != data)
			WREG32_SOC15(GC, 0, mmRLC_CGCG_CGLS_CTRL_3D, data);

		/* set IDLE_POLL_COUNT(0x00900100) */
		def = RREG32_SOC15(GC, 0, mmCP_RB_WPTR_POLL_CNTL);
		data = (0x0100 << CP_RB_WPTR_POLL_CNTL__POLL_FREQUENCY__SHIFT) |
			(0x0090 << CP_RB_WPTR_POLL_CNTL__IDLE_POLL_COUNT__SHIFT);
		if (def != data)
			WREG32_SOC15(GC, 0, mmCP_RB_WPTR_POLL_CNTL, data);
	} else {
		/* Disable CGCG/CGLS */
		def = data = RREG32_SOC15(GC, 0, mmRLC_CGCG_CGLS_CTRL_3D);
		/* disable cgcg, cgls should be disabled */
		data &= ~(RLC_CGCG_CGLS_CTRL_3D__CGCG_EN_MASK |
			  RLC_CGCG_CGLS_CTRL_3D__CGLS_EN_MASK);
		/* disable cgcg and cgls in FSM */
		if (def != data)
			WREG32_SOC15(GC, 0, mmRLC_CGCG_CGLS_CTRL_3D, data);
	}

	amdgpu_gfx_rlc_exit_safe_mode(adev);
}

static void gfx_v9_0_update_coarse_grain_clock_gating(struct amdgpu_device *adev,
						      bool enable)
{
	uint32_t def, data;

	amdgpu_gfx_rlc_enter_safe_mode(adev);

	if (enable && (adev->cg_flags & AMD_CG_SUPPORT_GFX_CGCG)) {
		def = data = RREG32_SOC15(GC, 0, mmRLC_CGTT_MGCG_OVERRIDE);
		/* unset CGCG override */
		data &= ~RLC_CGTT_MGCG_OVERRIDE__GFXIP_CGCG_OVERRIDE_MASK;
		if (adev->cg_flags & AMD_CG_SUPPORT_GFX_CGLS)
			data &= ~RLC_CGTT_MGCG_OVERRIDE__GFXIP_CGLS_OVERRIDE_MASK;
		else
			data |= RLC_CGTT_MGCG_OVERRIDE__GFXIP_CGLS_OVERRIDE_MASK;
		/* update CGCG and CGLS override bits */
		if (def != data)
			WREG32_SOC15(GC, 0, mmRLC_CGTT_MGCG_OVERRIDE, data);

		/* enable cgcg FSM(0x0000363F) */
		def = RREG32_SOC15(GC, 0, mmRLC_CGCG_CGLS_CTRL);

		data = (0x36 << RLC_CGCG_CGLS_CTRL__CGCG_GFX_IDLE_THRESHOLD__SHIFT) |
			RLC_CGCG_CGLS_CTRL__CGCG_EN_MASK;
		if (adev->cg_flags & AMD_CG_SUPPORT_GFX_CGLS)
			data |= (0x000F << RLC_CGCG_CGLS_CTRL__CGLS_REP_COMPANSAT_DELAY__SHIFT) |
				RLC_CGCG_CGLS_CTRL__CGLS_EN_MASK;
		if (def != data)
			WREG32_SOC15(GC, 0, mmRLC_CGCG_CGLS_CTRL, data);

		/* set IDLE_POLL_COUNT(0x00900100) */
		def = RREG32_SOC15(GC, 0, mmCP_RB_WPTR_POLL_CNTL);
		data = (0x0100 << CP_RB_WPTR_POLL_CNTL__POLL_FREQUENCY__SHIFT) |
			(0x0090 << CP_RB_WPTR_POLL_CNTL__IDLE_POLL_COUNT__SHIFT);
		if (def != data)
			WREG32_SOC15(GC, 0, mmCP_RB_WPTR_POLL_CNTL, data);
	} else {
		def = data = RREG32_SOC15(GC, 0, mmRLC_CGCG_CGLS_CTRL);
		/* reset CGCG/CGLS bits */
		data &= ~(RLC_CGCG_CGLS_CTRL__CGCG_EN_MASK | RLC_CGCG_CGLS_CTRL__CGLS_EN_MASK);
		/* disable cgcg and cgls in FSM */
		if (def != data)
			WREG32_SOC15(GC, 0, mmRLC_CGCG_CGLS_CTRL, data);
	}

	amdgpu_gfx_rlc_exit_safe_mode(adev);
}

static int gfx_v9_0_update_gfx_clock_gating(struct amdgpu_device *adev,
					    bool enable)
{
	if (enable) {
		/* CGCG/CGLS should be enabled after MGCG/MGLS
		 * ===  MGCG + MGLS ===
		 */
		gfx_v9_0_update_medium_grain_clock_gating(adev, enable);
		/* ===  CGCG /CGLS for GFX 3D Only === */
		gfx_v9_0_update_3d_clock_gating(adev, enable);
		/* ===  CGCG + CGLS === */
		gfx_v9_0_update_coarse_grain_clock_gating(adev, enable);
	} else {
		/* CGCG/CGLS should be disabled before MGCG/MGLS
		 * ===  CGCG + CGLS ===
		 */
		gfx_v9_0_update_coarse_grain_clock_gating(adev, enable);
		/* ===  CGCG /CGLS for GFX 3D Only === */
		gfx_v9_0_update_3d_clock_gating(adev, enable);
		/* ===  MGCG + MGLS === */
		gfx_v9_0_update_medium_grain_clock_gating(adev, enable);
	}
	return 0;
}

static const struct amdgpu_rlc_funcs gfx_v9_0_rlc_funcs = {
	.is_rlc_enabled = gfx_v9_0_is_rlc_enabled,
	.set_safe_mode = gfx_v9_0_set_safe_mode,
	.unset_safe_mode = gfx_v9_0_unset_safe_mode,
	.init = gfx_v9_0_rlc_init,
	.get_csb_size = gfx_v9_0_get_csb_size,
	.get_csb_buffer = gfx_v9_0_get_csb_buffer,
	.get_cp_table_num = gfx_v9_0_cp_jump_table_num,
	.resume = gfx_v9_0_rlc_resume,
	.stop = gfx_v9_0_rlc_stop,
	.reset = gfx_v9_0_rlc_reset,
	.start = gfx_v9_0_rlc_start
};

static int gfx_v9_0_set_powergating_state(void *handle,
					  enum amd_powergating_state state)
{
	struct amdgpu_device *adev = (struct amdgpu_device *)handle;
	bool enable = (state == AMD_PG_STATE_GATE) ? true : false;

	switch (adev->asic_type) {
	case CHIP_RAVEN:
		if (!enable) {
			amdgpu_gfx_off_ctrl(adev, false);
			cancel_delayed_work_sync(&adev->gfx.gfx_off_delay_work);
		}
		if (adev->pg_flags & AMD_PG_SUPPORT_RLC_SMU_HS) {
			gfx_v9_0_enable_sck_slow_down_on_power_up(adev, true);
			gfx_v9_0_enable_sck_slow_down_on_power_down(adev, true);
		} else {
			gfx_v9_0_enable_sck_slow_down_on_power_up(adev, false);
			gfx_v9_0_enable_sck_slow_down_on_power_down(adev, false);
		}

		if (adev->pg_flags & AMD_PG_SUPPORT_CP)
			gfx_v9_0_enable_cp_power_gating(adev, true);
		else
			gfx_v9_0_enable_cp_power_gating(adev, false);

		/* update gfx cgpg state */
		gfx_v9_0_update_gfx_cg_power_gating(adev, enable);

		/* update mgcg state */
		gfx_v9_0_update_gfx_mg_power_gating(adev, enable);

		if (enable)
			amdgpu_gfx_off_ctrl(adev, true);
		break;
	case CHIP_VEGA12:
		if (!enable) {
			amdgpu_gfx_off_ctrl(adev, false);
			cancel_delayed_work_sync(&adev->gfx.gfx_off_delay_work);
		} else {
			amdgpu_gfx_off_ctrl(adev, true);
		}
		break;
	default:
		break;
	}

	return 0;
}

static int gfx_v9_0_set_clockgating_state(void *handle,
					  enum amd_clockgating_state state)
{
	struct amdgpu_device *adev = (struct amdgpu_device *)handle;

	if (amdgpu_sriov_vf(adev))
		return 0;

	switch (adev->asic_type) {
	case CHIP_VEGA10:
	case CHIP_VEGA12:
	case CHIP_VEGA20:
	case CHIP_RAVEN:
		gfx_v9_0_update_gfx_clock_gating(adev,
						 state == AMD_CG_STATE_GATE ? true : false);
		break;
	default:
		break;
	}
	return 0;
}

static void gfx_v9_0_get_clockgating_state(void *handle, u32 *flags)
{
	struct amdgpu_device *adev = (struct amdgpu_device *)handle;
	int data;

	if (amdgpu_sriov_vf(adev))
		*flags = 0;

	/* AMD_CG_SUPPORT_GFX_MGCG */
	data = RREG32_SOC15(GC, 0, mmRLC_CGTT_MGCG_OVERRIDE);
	if (!(data & RLC_CGTT_MGCG_OVERRIDE__GFXIP_MGCG_OVERRIDE_MASK))
		*flags |= AMD_CG_SUPPORT_GFX_MGCG;

	/* AMD_CG_SUPPORT_GFX_CGCG */
	data = RREG32_SOC15(GC, 0, mmRLC_CGCG_CGLS_CTRL);
	if (data & RLC_CGCG_CGLS_CTRL__CGCG_EN_MASK)
		*flags |= AMD_CG_SUPPORT_GFX_CGCG;

	/* AMD_CG_SUPPORT_GFX_CGLS */
	if (data & RLC_CGCG_CGLS_CTRL__CGLS_EN_MASK)
		*flags |= AMD_CG_SUPPORT_GFX_CGLS;

	/* AMD_CG_SUPPORT_GFX_RLC_LS */
	data = RREG32_SOC15(GC, 0, mmRLC_MEM_SLP_CNTL);
	if (data & RLC_MEM_SLP_CNTL__RLC_MEM_LS_EN_MASK)
		*flags |= AMD_CG_SUPPORT_GFX_RLC_LS | AMD_CG_SUPPORT_GFX_MGLS;

	/* AMD_CG_SUPPORT_GFX_CP_LS */
	data = RREG32_SOC15(GC, 0, mmCP_MEM_SLP_CNTL);
	if (data & CP_MEM_SLP_CNTL__CP_MEM_LS_EN_MASK)
		*flags |= AMD_CG_SUPPORT_GFX_CP_LS | AMD_CG_SUPPORT_GFX_MGLS;

	/* AMD_CG_SUPPORT_GFX_3D_CGCG */
	data = RREG32_SOC15(GC, 0, mmRLC_CGCG_CGLS_CTRL_3D);
	if (data & RLC_CGCG_CGLS_CTRL_3D__CGCG_EN_MASK)
		*flags |= AMD_CG_SUPPORT_GFX_3D_CGCG;

	/* AMD_CG_SUPPORT_GFX_3D_CGLS */
	if (data & RLC_CGCG_CGLS_CTRL_3D__CGLS_EN_MASK)
		*flags |= AMD_CG_SUPPORT_GFX_3D_CGLS;
}

static u64 gfx_v9_0_ring_get_rptr_gfx(struct amdgpu_ring *ring)
{
	return ring->adev->wb.wb[ring->rptr_offs]; /* gfx9 is 32bit rptr*/
}

static u64 gfx_v9_0_ring_get_wptr_gfx(struct amdgpu_ring *ring)
{
	struct amdgpu_device *adev = ring->adev;
	u64 wptr;

	/* XXX check if swapping is necessary on BE */
	if (ring->use_doorbell) {
		wptr = atomic64_read((atomic64_t *)&adev->wb.wb[ring->wptr_offs]);
	} else {
		wptr = RREG32_SOC15(GC, 0, mmCP_RB0_WPTR);
		wptr += (u64)RREG32_SOC15(GC, 0, mmCP_RB0_WPTR_HI) << 32;
	}

	return wptr;
}

static void gfx_v9_0_ring_set_wptr_gfx(struct amdgpu_ring *ring)
{
	struct amdgpu_device *adev = ring->adev;

	if (ring->use_doorbell) {
		/* XXX check if swapping is necessary on BE */
		atomic64_set((atomic64_t*)&adev->wb.wb[ring->wptr_offs], ring->wptr);
		WDOORBELL64(ring->doorbell_index, ring->wptr);
	} else {
		WREG32_SOC15(GC, 0, mmCP_RB0_WPTR, lower_32_bits(ring->wptr));
		WREG32_SOC15(GC, 0, mmCP_RB0_WPTR_HI, upper_32_bits(ring->wptr));
	}
}

static void gfx_v9_0_ring_emit_hdp_flush(struct amdgpu_ring *ring)
{
	struct amdgpu_device *adev = ring->adev;
	u32 ref_and_mask, reg_mem_engine;
	const struct nbio_hdp_flush_reg *nbio_hf_reg = adev->nbio_funcs->hdp_flush_reg;

	if (ring->funcs->type == AMDGPU_RING_TYPE_COMPUTE) {
		switch (ring->me) {
		case 1:
			ref_and_mask = nbio_hf_reg->ref_and_mask_cp2 << ring->pipe;
			break;
		case 2:
			ref_and_mask = nbio_hf_reg->ref_and_mask_cp6 << ring->pipe;
			break;
		default:
			return;
		}
		reg_mem_engine = 0;
	} else {
		ref_and_mask = nbio_hf_reg->ref_and_mask_cp0;
		reg_mem_engine = 1; /* pfp */
	}

	gfx_v9_0_wait_reg_mem(ring, reg_mem_engine, 0, 1,
			      adev->nbio_funcs->get_hdp_flush_req_offset(adev),
			      adev->nbio_funcs->get_hdp_flush_done_offset(adev),
			      ref_and_mask, ref_and_mask, 0x20);
}

static void gfx_v9_0_ring_emit_ib_gfx(struct amdgpu_ring *ring,
					struct amdgpu_job *job,
					struct amdgpu_ib *ib,
					uint32_t flags)
{
	unsigned vmid = AMDGPU_JOB_GET_VMID(job);
	u32 header, control = 0;

	if (ib->flags & AMDGPU_IB_FLAG_CE)
		header = PACKET3(PACKET3_INDIRECT_BUFFER_CONST, 2);
	else
		header = PACKET3(PACKET3_INDIRECT_BUFFER, 2);

	control |= ib->length_dw | (vmid << 24);

	if (amdgpu_sriov_vf(ring->adev) && (ib->flags & AMDGPU_IB_FLAG_PREEMPT)) {
		control |= INDIRECT_BUFFER_PRE_ENB(1);

		if (!(ib->flags & AMDGPU_IB_FLAG_CE))
			gfx_v9_0_ring_emit_de_meta(ring);
	}

	amdgpu_ring_write(ring, header);
	BUG_ON(ib->gpu_addr & 0x3); /* Dword align */
	amdgpu_ring_write(ring,
#ifdef __BIG_ENDIAN
		(2 << 0) |
#endif
		lower_32_bits(ib->gpu_addr));
	amdgpu_ring_write(ring, upper_32_bits(ib->gpu_addr));
	amdgpu_ring_write(ring, control);
}

static void gfx_v9_0_ring_emit_ib_compute(struct amdgpu_ring *ring,
					  struct amdgpu_job *job,
					  struct amdgpu_ib *ib,
					  uint32_t flags)
{
	unsigned vmid = AMDGPU_JOB_GET_VMID(job);
	u32 control = INDIRECT_BUFFER_VALID | ib->length_dw | (vmid << 24);

	/* Currently, there is a high possibility to get wave ID mismatch
	 * between ME and GDS, leading to a hw deadlock, because ME generates
	 * different wave IDs than the GDS expects. This situation happens
	 * randomly when at least 5 compute pipes use GDS ordered append.
	 * The wave IDs generated by ME are also wrong after suspend/resume.
	 * Those are probably bugs somewhere else in the kernel driver.
	 *
	 * Writing GDS_COMPUTE_MAX_WAVE_ID resets wave ID counters in ME and
	 * GDS to 0 for this ring (me/pipe).
	 */
	if (ib->flags & AMDGPU_IB_FLAG_RESET_GDS_MAX_WAVE_ID) {
		amdgpu_ring_write(ring, PACKET3(PACKET3_SET_CONFIG_REG, 1));
		amdgpu_ring_write(ring, mmGDS_COMPUTE_MAX_WAVE_ID);
		amdgpu_ring_write(ring, ring->adev->gds.gds_compute_max_wave_id);
	}

	amdgpu_ring_write(ring, PACKET3(PACKET3_INDIRECT_BUFFER, 2));
	BUG_ON(ib->gpu_addr & 0x3); /* Dword align */
	amdgpu_ring_write(ring,
#ifdef __BIG_ENDIAN
				(2 << 0) |
#endif
				lower_32_bits(ib->gpu_addr));
	amdgpu_ring_write(ring, upper_32_bits(ib->gpu_addr));
	amdgpu_ring_write(ring, control);
}

static void gfx_v9_0_ring_emit_fence(struct amdgpu_ring *ring, u64 addr,
				     u64 seq, unsigned flags)
{
	bool write64bit = flags & AMDGPU_FENCE_FLAG_64BIT;
	bool int_sel = flags & AMDGPU_FENCE_FLAG_INT;
	bool writeback = flags & AMDGPU_FENCE_FLAG_TC_WB_ONLY;

	/* RELEASE_MEM - flush caches, send int */
	amdgpu_ring_write(ring, PACKET3(PACKET3_RELEASE_MEM, 6));
	amdgpu_ring_write(ring, ((writeback ? (EOP_TC_WB_ACTION_EN |
					       EOP_TC_NC_ACTION_EN) :
					      (EOP_TCL1_ACTION_EN |
					       EOP_TC_ACTION_EN |
					       EOP_TC_WB_ACTION_EN |
					       EOP_TC_MD_ACTION_EN)) |
				 EVENT_TYPE(CACHE_FLUSH_AND_INV_TS_EVENT) |
				 EVENT_INDEX(5)));
	amdgpu_ring_write(ring, DATA_SEL(write64bit ? 2 : 1) | INT_SEL(int_sel ? 2 : 0));

	/*
	 * the address should be Qword aligned if 64bit write, Dword
	 * aligned if only send 32bit data low (discard data high)
	 */
	if (write64bit)
		BUG_ON(addr & 0x7);
	else
		BUG_ON(addr & 0x3);
	amdgpu_ring_write(ring, lower_32_bits(addr));
	amdgpu_ring_write(ring, upper_32_bits(addr));
	amdgpu_ring_write(ring, lower_32_bits(seq));
	amdgpu_ring_write(ring, upper_32_bits(seq));
	amdgpu_ring_write(ring, 0);
}

static void gfx_v9_0_ring_emit_pipeline_sync(struct amdgpu_ring *ring)
{
	int usepfp = (ring->funcs->type == AMDGPU_RING_TYPE_GFX);
	uint32_t seq = ring->fence_drv.sync_seq;
	uint64_t addr = ring->fence_drv.gpu_addr;

	gfx_v9_0_wait_reg_mem(ring, usepfp, 1, 0,
			      lower_32_bits(addr), upper_32_bits(addr),
			      seq, 0xffffffff, 4);
}

static void gfx_v9_0_ring_emit_vm_flush(struct amdgpu_ring *ring,
					unsigned vmid, uint64_t pd_addr)
{
	amdgpu_gmc_emit_flush_gpu_tlb(ring, vmid, pd_addr);

	/* compute doesn't have PFP */
	if (ring->funcs->type == AMDGPU_RING_TYPE_GFX) {
		/* sync PFP to ME, otherwise we might get invalid PFP reads */
		amdgpu_ring_write(ring, PACKET3(PACKET3_PFP_SYNC_ME, 0));
		amdgpu_ring_write(ring, 0x0);
	}
}

static u64 gfx_v9_0_ring_get_rptr_compute(struct amdgpu_ring *ring)
{
	return ring->adev->wb.wb[ring->rptr_offs]; /* gfx9 hardware is 32bit rptr */
}

static u64 gfx_v9_0_ring_get_wptr_compute(struct amdgpu_ring *ring)
{
	u64 wptr;

	/* XXX check if swapping is necessary on BE */
	if (ring->use_doorbell)
		wptr = atomic64_read((atomic64_t *)&ring->adev->wb.wb[ring->wptr_offs]);
	else
		BUG();
	return wptr;
}

static void gfx_v9_0_ring_set_pipe_percent(struct amdgpu_ring *ring,
					   bool acquire)
{
	struct amdgpu_device *adev = ring->adev;
	int pipe_num, tmp, reg;
	int pipe_percent = acquire ? SPI_WCL_PIPE_PERCENT_GFX__VALUE_MASK : 0x1;

	pipe_num = ring->me * adev->gfx.mec.num_pipe_per_mec + ring->pipe;

	/* first me only has 2 entries, GFX and HP3D */
	if (ring->me > 0)
		pipe_num -= 2;

	reg = SOC15_REG_OFFSET(GC, 0, mmSPI_WCL_PIPE_PERCENT_GFX) + pipe_num;
	tmp = RREG32(reg);
	tmp = REG_SET_FIELD(tmp, SPI_WCL_PIPE_PERCENT_GFX, VALUE, pipe_percent);
	WREG32(reg, tmp);
}

static void gfx_v9_0_pipe_reserve_resources(struct amdgpu_device *adev,
					    struct amdgpu_ring *ring,
					    bool acquire)
{
	int i, pipe;
	bool reserve;
	struct amdgpu_ring *iring;

	mutex_lock(&adev->gfx.pipe_reserve_mutex);
	pipe = amdgpu_gfx_queue_to_bit(adev, ring->me, ring->pipe, 0);
	if (acquire)
		set_bit(pipe, adev->gfx.pipe_reserve_bitmap);
	else
		clear_bit(pipe, adev->gfx.pipe_reserve_bitmap);

	if (!bitmap_weight(adev->gfx.pipe_reserve_bitmap, AMDGPU_MAX_COMPUTE_QUEUES)) {
		/* Clear all reservations - everyone reacquires all resources */
		for (i = 0; i < adev->gfx.num_gfx_rings; ++i)
			gfx_v9_0_ring_set_pipe_percent(&adev->gfx.gfx_ring[i],
						       true);

		for (i = 0; i < adev->gfx.num_compute_rings; ++i)
			gfx_v9_0_ring_set_pipe_percent(&adev->gfx.compute_ring[i],
						       true);
	} else {
		/* Lower all pipes without a current reservation */
		for (i = 0; i < adev->gfx.num_gfx_rings; ++i) {
			iring = &adev->gfx.gfx_ring[i];
			pipe = amdgpu_gfx_queue_to_bit(adev,
						       iring->me,
						       iring->pipe,
						       0);
			reserve = test_bit(pipe, adev->gfx.pipe_reserve_bitmap);
			gfx_v9_0_ring_set_pipe_percent(iring, reserve);
		}

		for (i = 0; i < adev->gfx.num_compute_rings; ++i) {
			iring = &adev->gfx.compute_ring[i];
			pipe = amdgpu_gfx_queue_to_bit(adev,
						       iring->me,
						       iring->pipe,
						       0);
			reserve = test_bit(pipe, adev->gfx.pipe_reserve_bitmap);
			gfx_v9_0_ring_set_pipe_percent(iring, reserve);
		}
	}

	mutex_unlock(&adev->gfx.pipe_reserve_mutex);
}

static void gfx_v9_0_hqd_set_priority(struct amdgpu_device *adev,
				      struct amdgpu_ring *ring,
				      bool acquire)
{
	uint32_t pipe_priority = acquire ? 0x2 : 0x0;
	uint32_t queue_priority = acquire ? 0xf : 0x0;

	mutex_lock(&adev->srbm_mutex);
	soc15_grbm_select(adev, ring->me, ring->pipe, ring->queue, 0);

	WREG32_SOC15_RLC(GC, 0, mmCP_HQD_PIPE_PRIORITY, pipe_priority);
	WREG32_SOC15_RLC(GC, 0, mmCP_HQD_QUEUE_PRIORITY, queue_priority);

	soc15_grbm_select(adev, 0, 0, 0, 0);
	mutex_unlock(&adev->srbm_mutex);
}

static void gfx_v9_0_ring_set_priority_compute(struct amdgpu_ring *ring,
					       enum drm_sched_priority priority)
{
	struct amdgpu_device *adev = ring->adev;
	bool acquire = priority == DRM_SCHED_PRIORITY_HIGH_HW;

	if (ring->funcs->type != AMDGPU_RING_TYPE_COMPUTE)
		return;

	gfx_v9_0_hqd_set_priority(adev, ring, acquire);
	gfx_v9_0_pipe_reserve_resources(adev, ring, acquire);
}

static void gfx_v9_0_ring_set_wptr_compute(struct amdgpu_ring *ring)
{
	struct amdgpu_device *adev = ring->adev;

	/* XXX check if swapping is necessary on BE */
	if (ring->use_doorbell) {
		atomic64_set((atomic64_t*)&adev->wb.wb[ring->wptr_offs], ring->wptr);
		WDOORBELL64(ring->doorbell_index, ring->wptr);
	} else{
		BUG(); /* only DOORBELL method supported on gfx9 now */
	}
}

static void gfx_v9_0_ring_emit_fence_kiq(struct amdgpu_ring *ring, u64 addr,
					 u64 seq, unsigned int flags)
{
	struct amdgpu_device *adev = ring->adev;

	/* we only allocate 32bit for each seq wb address */
	BUG_ON(flags & AMDGPU_FENCE_FLAG_64BIT);

	/* write fence seq to the "addr" */
	amdgpu_ring_write(ring, PACKET3(PACKET3_WRITE_DATA, 3));
	amdgpu_ring_write(ring, (WRITE_DATA_ENGINE_SEL(0) |
				 WRITE_DATA_DST_SEL(5) | WR_CONFIRM));
	amdgpu_ring_write(ring, lower_32_bits(addr));
	amdgpu_ring_write(ring, upper_32_bits(addr));
	amdgpu_ring_write(ring, lower_32_bits(seq));

	if (flags & AMDGPU_FENCE_FLAG_INT) {
		/* set register to trigger INT */
		amdgpu_ring_write(ring, PACKET3(PACKET3_WRITE_DATA, 3));
		amdgpu_ring_write(ring, (WRITE_DATA_ENGINE_SEL(0) |
					 WRITE_DATA_DST_SEL(0) | WR_CONFIRM));
		amdgpu_ring_write(ring, SOC15_REG_OFFSET(GC, 0, mmCPC_INT_STATUS));
		amdgpu_ring_write(ring, 0);
		amdgpu_ring_write(ring, 0x20000000); /* src_id is 178 */
	}
}

static void gfx_v9_ring_emit_sb(struct amdgpu_ring *ring)
{
	amdgpu_ring_write(ring, PACKET3(PACKET3_SWITCH_BUFFER, 0));
	amdgpu_ring_write(ring, 0);
}

static void gfx_v9_0_ring_emit_ce_meta(struct amdgpu_ring *ring)
{
	struct v9_ce_ib_state ce_payload = {0};
	uint64_t csa_addr;
	int cnt;

	cnt = (sizeof(ce_payload) >> 2) + 4 - 2;
	csa_addr = amdgpu_csa_vaddr(ring->adev);

	amdgpu_ring_write(ring, PACKET3(PACKET3_WRITE_DATA, cnt));
	amdgpu_ring_write(ring, (WRITE_DATA_ENGINE_SEL(2) |
				 WRITE_DATA_DST_SEL(8) |
				 WR_CONFIRM) |
				 WRITE_DATA_CACHE_POLICY(0));
	amdgpu_ring_write(ring, lower_32_bits(csa_addr + offsetof(struct v9_gfx_meta_data, ce_payload)));
	amdgpu_ring_write(ring, upper_32_bits(csa_addr + offsetof(struct v9_gfx_meta_data, ce_payload)));
	amdgpu_ring_write_multiple(ring, (void *)&ce_payload, sizeof(ce_payload) >> 2);
}

static void gfx_v9_0_ring_emit_de_meta(struct amdgpu_ring *ring)
{
	struct v9_de_ib_state de_payload = {0};
	uint64_t csa_addr, gds_addr;
	int cnt;

	csa_addr = amdgpu_csa_vaddr(ring->adev);
	gds_addr = csa_addr + 4096;
	de_payload.gds_backup_addrlo = lower_32_bits(gds_addr);
	de_payload.gds_backup_addrhi = upper_32_bits(gds_addr);

	cnt = (sizeof(de_payload) >> 2) + 4 - 2;
	amdgpu_ring_write(ring, PACKET3(PACKET3_WRITE_DATA, cnt));
	amdgpu_ring_write(ring, (WRITE_DATA_ENGINE_SEL(1) |
				 WRITE_DATA_DST_SEL(8) |
				 WR_CONFIRM) |
				 WRITE_DATA_CACHE_POLICY(0));
	amdgpu_ring_write(ring, lower_32_bits(csa_addr + offsetof(struct v9_gfx_meta_data, de_payload)));
	amdgpu_ring_write(ring, upper_32_bits(csa_addr + offsetof(struct v9_gfx_meta_data, de_payload)));
	amdgpu_ring_write_multiple(ring, (void *)&de_payload, sizeof(de_payload) >> 2);
}

static void gfx_v9_0_ring_emit_tmz(struct amdgpu_ring *ring, bool start)
{
	amdgpu_ring_write(ring, PACKET3(PACKET3_FRAME_CONTROL, 0));
	amdgpu_ring_write(ring, FRAME_CMD(start ? 0 : 1)); /* frame_end */
}

static void gfx_v9_ring_emit_cntxcntl(struct amdgpu_ring *ring, uint32_t flags)
{
	uint32_t dw2 = 0;

	if (amdgpu_sriov_vf(ring->adev))
		gfx_v9_0_ring_emit_ce_meta(ring);

	gfx_v9_0_ring_emit_tmz(ring, true);

	dw2 |= 0x80000000; /* set load_enable otherwise this package is just NOPs */
	if (flags & AMDGPU_HAVE_CTX_SWITCH) {
		/* set load_global_config & load_global_uconfig */
		dw2 |= 0x8001;
		/* set load_cs_sh_regs */
		dw2 |= 0x01000000;
		/* set load_per_context_state & load_gfx_sh_regs for GFX */
		dw2 |= 0x10002;

		/* set load_ce_ram if preamble presented */
		if (AMDGPU_PREAMBLE_IB_PRESENT & flags)
			dw2 |= 0x10000000;
	} else {
		/* still load_ce_ram if this is the first time preamble presented
		 * although there is no context switch happens.
		 */
		if (AMDGPU_PREAMBLE_IB_PRESENT_FIRST & flags)
			dw2 |= 0x10000000;
	}

	amdgpu_ring_write(ring, PACKET3(PACKET3_CONTEXT_CONTROL, 1));
	amdgpu_ring_write(ring, dw2);
	amdgpu_ring_write(ring, 0);
}

static unsigned gfx_v9_0_ring_emit_init_cond_exec(struct amdgpu_ring *ring)
{
	unsigned ret;
	amdgpu_ring_write(ring, PACKET3(PACKET3_COND_EXEC, 3));
	amdgpu_ring_write(ring, lower_32_bits(ring->cond_exe_gpu_addr));
	amdgpu_ring_write(ring, upper_32_bits(ring->cond_exe_gpu_addr));
	amdgpu_ring_write(ring, 0); /* discard following DWs if *cond_exec_gpu_addr==0 */
	ret = ring->wptr & ring->buf_mask;
	amdgpu_ring_write(ring, 0x55aa55aa); /* patch dummy value later */
	return ret;
}

static void gfx_v9_0_ring_emit_patch_cond_exec(struct amdgpu_ring *ring, unsigned offset)
{
	unsigned cur;
	BUG_ON(offset > ring->buf_mask);
	BUG_ON(ring->ring[offset] != 0x55aa55aa);

	cur = (ring->wptr & ring->buf_mask) - 1;
	if (likely(cur > offset))
		ring->ring[offset] = cur - offset;
	else
		ring->ring[offset] = (ring->ring_size>>2) - offset + cur;
}

static void gfx_v9_0_ring_emit_rreg(struct amdgpu_ring *ring, uint32_t reg)
{
	struct amdgpu_device *adev = ring->adev;

	amdgpu_ring_write(ring, PACKET3(PACKET3_COPY_DATA, 4));
	amdgpu_ring_write(ring, 0 |	/* src: register*/
				(5 << 8) |	/* dst: memory */
				(1 << 20));	/* write confirm */
	amdgpu_ring_write(ring, reg);
	amdgpu_ring_write(ring, 0);
	amdgpu_ring_write(ring, lower_32_bits(adev->wb.gpu_addr +
				adev->virt.reg_val_offs * 4));
	amdgpu_ring_write(ring, upper_32_bits(adev->wb.gpu_addr +
				adev->virt.reg_val_offs * 4));
}

static void gfx_v9_0_ring_emit_wreg(struct amdgpu_ring *ring, uint32_t reg,
				    uint32_t val)
{
	uint32_t cmd = 0;

	switch (ring->funcs->type) {
	case AMDGPU_RING_TYPE_GFX:
		cmd = WRITE_DATA_ENGINE_SEL(1) | WR_CONFIRM;
		break;
	case AMDGPU_RING_TYPE_KIQ:
		cmd = (1 << 16); /* no inc addr */
		break;
	default:
		cmd = WR_CONFIRM;
		break;
	}
	amdgpu_ring_write(ring, PACKET3(PACKET3_WRITE_DATA, 3));
	amdgpu_ring_write(ring, cmd);
	amdgpu_ring_write(ring, reg);
	amdgpu_ring_write(ring, 0);
	amdgpu_ring_write(ring, val);
}

static void gfx_v9_0_ring_emit_reg_wait(struct amdgpu_ring *ring, uint32_t reg,
					uint32_t val, uint32_t mask)
{
	gfx_v9_0_wait_reg_mem(ring, 0, 0, 0, reg, 0, val, mask, 0x20);
}

static void gfx_v9_0_ring_emit_reg_write_reg_wait(struct amdgpu_ring *ring,
						  uint32_t reg0, uint32_t reg1,
						  uint32_t ref, uint32_t mask)
{
	int usepfp = (ring->funcs->type == AMDGPU_RING_TYPE_GFX);
	struct amdgpu_device *adev = ring->adev;
	bool fw_version_ok = (ring->funcs->type == AMDGPU_RING_TYPE_GFX) ?
		adev->gfx.me_fw_write_wait : adev->gfx.mec_fw_write_wait;

	if (fw_version_ok)
		gfx_v9_0_wait_reg_mem(ring, usepfp, 0, 1, reg0, reg1,
				      ref, mask, 0x20);
	else
		amdgpu_ring_emit_reg_write_reg_wait_helper(ring, reg0, reg1,
							   ref, mask);
}

static void gfx_v9_0_ring_soft_recovery(struct amdgpu_ring *ring, unsigned vmid)
{
	struct amdgpu_device *adev = ring->adev;
	uint32_t value = 0;

	value = REG_SET_FIELD(value, SQ_CMD, CMD, 0x03);
	value = REG_SET_FIELD(value, SQ_CMD, MODE, 0x01);
	value = REG_SET_FIELD(value, SQ_CMD, CHECK_VMID, 1);
	value = REG_SET_FIELD(value, SQ_CMD, VM_ID, vmid);
	WREG32(mmSQ_CMD, value);
}

static void gfx_v9_0_set_gfx_eop_interrupt_state(struct amdgpu_device *adev,
						 enum amdgpu_interrupt_state state)
{
	switch (state) {
	case AMDGPU_IRQ_STATE_DISABLE:
	case AMDGPU_IRQ_STATE_ENABLE:
		WREG32_FIELD15(GC, 0, CP_INT_CNTL_RING0,
			       TIME_STAMP_INT_ENABLE,
			       state == AMDGPU_IRQ_STATE_ENABLE ? 1 : 0);
		break;
	default:
		break;
	}
}

static void gfx_v9_0_set_compute_eop_interrupt_state(struct amdgpu_device *adev,
						     int me, int pipe,
						     enum amdgpu_interrupt_state state)
{
	u32 mec_int_cntl, mec_int_cntl_reg;

	/*
	 * amdgpu controls only the first MEC. That's why this function only
	 * handles the setting of interrupts for this specific MEC. All other
	 * pipes' interrupts are set by amdkfd.
	 */

	if (me == 1) {
		switch (pipe) {
		case 0:
			mec_int_cntl_reg = SOC15_REG_OFFSET(GC, 0, mmCP_ME1_PIPE0_INT_CNTL);
			break;
		case 1:
			mec_int_cntl_reg = SOC15_REG_OFFSET(GC, 0, mmCP_ME1_PIPE1_INT_CNTL);
			break;
		case 2:
			mec_int_cntl_reg = SOC15_REG_OFFSET(GC, 0, mmCP_ME1_PIPE2_INT_CNTL);
			break;
		case 3:
			mec_int_cntl_reg = SOC15_REG_OFFSET(GC, 0, mmCP_ME1_PIPE3_INT_CNTL);
			break;
		default:
			DRM_DEBUG("invalid pipe %d\n", pipe);
			return;
		}
	} else {
		DRM_DEBUG("invalid me %d\n", me);
		return;
	}

	switch (state) {
	case AMDGPU_IRQ_STATE_DISABLE:
		mec_int_cntl = RREG32(mec_int_cntl_reg);
		mec_int_cntl = REG_SET_FIELD(mec_int_cntl, CP_ME1_PIPE0_INT_CNTL,
					     TIME_STAMP_INT_ENABLE, 0);
		WREG32(mec_int_cntl_reg, mec_int_cntl);
		break;
	case AMDGPU_IRQ_STATE_ENABLE:
		mec_int_cntl = RREG32(mec_int_cntl_reg);
		mec_int_cntl = REG_SET_FIELD(mec_int_cntl, CP_ME1_PIPE0_INT_CNTL,
					     TIME_STAMP_INT_ENABLE, 1);
		WREG32(mec_int_cntl_reg, mec_int_cntl);
		break;
	default:
		break;
	}
}

static int gfx_v9_0_set_priv_reg_fault_state(struct amdgpu_device *adev,
					     struct amdgpu_irq_src *source,
					     unsigned type,
					     enum amdgpu_interrupt_state state)
{
	switch (state) {
	case AMDGPU_IRQ_STATE_DISABLE:
	case AMDGPU_IRQ_STATE_ENABLE:
		WREG32_FIELD15(GC, 0, CP_INT_CNTL_RING0,
			       PRIV_REG_INT_ENABLE,
			       state == AMDGPU_IRQ_STATE_ENABLE ? 1 : 0);
		break;
	default:
		break;
	}

	return 0;
}

static int gfx_v9_0_set_priv_inst_fault_state(struct amdgpu_device *adev,
					      struct amdgpu_irq_src *source,
					      unsigned type,
					      enum amdgpu_interrupt_state state)
{
	switch (state) {
	case AMDGPU_IRQ_STATE_DISABLE:
	case AMDGPU_IRQ_STATE_ENABLE:
		WREG32_FIELD15(GC, 0, CP_INT_CNTL_RING0,
			       PRIV_INSTR_INT_ENABLE,
			       state == AMDGPU_IRQ_STATE_ENABLE ? 1 : 0);
	default:
		break;
	}

	return 0;
}

#define ENABLE_ECC_ON_ME_PIPE(me, pipe)				\
	WREG32_FIELD15(GC, 0, CP_ME##me##_PIPE##pipe##_INT_CNTL,\
			CP_ECC_ERROR_INT_ENABLE, 1)

#define DISABLE_ECC_ON_ME_PIPE(me, pipe)			\
	WREG32_FIELD15(GC, 0, CP_ME##me##_PIPE##pipe##_INT_CNTL,\
			CP_ECC_ERROR_INT_ENABLE, 0)

static int gfx_v9_0_set_cp_ecc_error_state(struct amdgpu_device *adev,
					      struct amdgpu_irq_src *source,
					      unsigned type,
					      enum amdgpu_interrupt_state state)
{
	switch (state) {
	case AMDGPU_IRQ_STATE_DISABLE:
		WREG32_FIELD15(GC, 0, CP_INT_CNTL_RING0,
				CP_ECC_ERROR_INT_ENABLE, 0);
		DISABLE_ECC_ON_ME_PIPE(1, 0);
		DISABLE_ECC_ON_ME_PIPE(1, 1);
		DISABLE_ECC_ON_ME_PIPE(1, 2);
		DISABLE_ECC_ON_ME_PIPE(1, 3);
		break;

	case AMDGPU_IRQ_STATE_ENABLE:
		WREG32_FIELD15(GC, 0, CP_INT_CNTL_RING0,
				CP_ECC_ERROR_INT_ENABLE, 1);
		ENABLE_ECC_ON_ME_PIPE(1, 0);
		ENABLE_ECC_ON_ME_PIPE(1, 1);
		ENABLE_ECC_ON_ME_PIPE(1, 2);
		ENABLE_ECC_ON_ME_PIPE(1, 3);
		break;
	default:
		break;
	}

	return 0;
}


static int gfx_v9_0_set_eop_interrupt_state(struct amdgpu_device *adev,
					    struct amdgpu_irq_src *src,
					    unsigned type,
					    enum amdgpu_interrupt_state state)
{
	switch (type) {
	case AMDGPU_CP_IRQ_GFX_EOP:
		gfx_v9_0_set_gfx_eop_interrupt_state(adev, state);
		break;
	case AMDGPU_CP_IRQ_COMPUTE_MEC1_PIPE0_EOP:
		gfx_v9_0_set_compute_eop_interrupt_state(adev, 1, 0, state);
		break;
	case AMDGPU_CP_IRQ_COMPUTE_MEC1_PIPE1_EOP:
		gfx_v9_0_set_compute_eop_interrupt_state(adev, 1, 1, state);
		break;
	case AMDGPU_CP_IRQ_COMPUTE_MEC1_PIPE2_EOP:
		gfx_v9_0_set_compute_eop_interrupt_state(adev, 1, 2, state);
		break;
	case AMDGPU_CP_IRQ_COMPUTE_MEC1_PIPE3_EOP:
		gfx_v9_0_set_compute_eop_interrupt_state(adev, 1, 3, state);
		break;
	case AMDGPU_CP_IRQ_COMPUTE_MEC2_PIPE0_EOP:
		gfx_v9_0_set_compute_eop_interrupt_state(adev, 2, 0, state);
		break;
	case AMDGPU_CP_IRQ_COMPUTE_MEC2_PIPE1_EOP:
		gfx_v9_0_set_compute_eop_interrupt_state(adev, 2, 1, state);
		break;
	case AMDGPU_CP_IRQ_COMPUTE_MEC2_PIPE2_EOP:
		gfx_v9_0_set_compute_eop_interrupt_state(adev, 2, 2, state);
		break;
	case AMDGPU_CP_IRQ_COMPUTE_MEC2_PIPE3_EOP:
		gfx_v9_0_set_compute_eop_interrupt_state(adev, 2, 3, state);
		break;
	default:
		break;
	}
	return 0;
}

static int gfx_v9_0_eop_irq(struct amdgpu_device *adev,
			    struct amdgpu_irq_src *source,
			    struct amdgpu_iv_entry *entry)
{
	int i;
	u8 me_id, pipe_id, queue_id;
	struct amdgpu_ring *ring;

	DRM_DEBUG("IH: CP EOP\n");
	me_id = (entry->ring_id & 0x0c) >> 2;
	pipe_id = (entry->ring_id & 0x03) >> 0;
	queue_id = (entry->ring_id & 0x70) >> 4;

	switch (me_id) {
	case 0:
		amdgpu_fence_process(&adev->gfx.gfx_ring[0]);
		break;
	case 1:
	case 2:
		for (i = 0; i < adev->gfx.num_compute_rings; i++) {
			ring = &adev->gfx.compute_ring[i];
			/* Per-queue interrupt is supported for MEC starting from VI.
			  * The interrupt can only be enabled/disabled per pipe instead of per queue.
			  */
			if ((ring->me == me_id) && (ring->pipe == pipe_id) && (ring->queue == queue_id))
				amdgpu_fence_process(ring);
		}
		break;
	}
	return 0;
}

static void gfx_v9_0_fault(struct amdgpu_device *adev,
			   struct amdgpu_iv_entry *entry)
{
	u8 me_id, pipe_id, queue_id;
	struct amdgpu_ring *ring;
	int i;

	me_id = (entry->ring_id & 0x0c) >> 2;
	pipe_id = (entry->ring_id & 0x03) >> 0;
	queue_id = (entry->ring_id & 0x70) >> 4;

	switch (me_id) {
	case 0:
		drm_sched_fault(&adev->gfx.gfx_ring[0].sched);
		break;
	case 1:
	case 2:
		for (i = 0; i < adev->gfx.num_compute_rings; i++) {
			ring = &adev->gfx.compute_ring[i];
			if (ring->me == me_id && ring->pipe == pipe_id &&
			    ring->queue == queue_id)
				drm_sched_fault(&ring->sched);
		}
		break;
	}
}

static int gfx_v9_0_priv_reg_irq(struct amdgpu_device *adev,
				 struct amdgpu_irq_src *source,
				 struct amdgpu_iv_entry *entry)
{
	DRM_ERROR("Illegal register access in command stream\n");
	gfx_v9_0_fault(adev, entry);
	return 0;
}

static int gfx_v9_0_priv_inst_irq(struct amdgpu_device *adev,
				  struct amdgpu_irq_src *source,
				  struct amdgpu_iv_entry *entry)
{
	DRM_ERROR("Illegal instruction in command stream\n");
	gfx_v9_0_fault(adev, entry);
	return 0;
}

static int gfx_v9_0_process_ras_data_cb(struct amdgpu_device *adev,
		struct amdgpu_iv_entry *entry)
{
	/* TODO ue will trigger an interrupt. */
	kgd2kfd_set_sram_ecc_flag(adev->kfd.dev);
	amdgpu_ras_reset_gpu(adev, 0);
	return AMDGPU_RAS_UE;
}

static int gfx_v9_0_cp_ecc_error_irq(struct amdgpu_device *adev,
				  struct amdgpu_irq_src *source,
				  struct amdgpu_iv_entry *entry)
{
	struct ras_common_if *ras_if = adev->gfx.ras_if;
	struct ras_dispatch_if ih_data = {
		.entry = entry,
	};

	if (!ras_if)
		return 0;

	ih_data.head = *ras_if;

	DRM_ERROR("CP ECC ERROR IRQ\n");
	amdgpu_ras_interrupt_dispatch(adev, &ih_data);
	return 0;
}

static const struct amd_ip_funcs gfx_v9_0_ip_funcs = {
	.name = "gfx_v9_0",
	.early_init = gfx_v9_0_early_init,
	.late_init = gfx_v9_0_late_init,
	.sw_init = gfx_v9_0_sw_init,
	.sw_fini = gfx_v9_0_sw_fini,
	.hw_init = gfx_v9_0_hw_init,
	.hw_fini = gfx_v9_0_hw_fini,
	.suspend = gfx_v9_0_suspend,
	.resume = gfx_v9_0_resume,
	.is_idle = gfx_v9_0_is_idle,
	.wait_for_idle = gfx_v9_0_wait_for_idle,
	.soft_reset = gfx_v9_0_soft_reset,
	.set_clockgating_state = gfx_v9_0_set_clockgating_state,
	.set_powergating_state = gfx_v9_0_set_powergating_state,
	.get_clockgating_state = gfx_v9_0_get_clockgating_state,
};

static const struct amdgpu_ring_funcs gfx_v9_0_ring_funcs_gfx = {
	.type = AMDGPU_RING_TYPE_GFX,
	.align_mask = 0xff,
	.nop = PACKET3(PACKET3_NOP, 0x3FFF),
	.support_64bit_ptrs = true,
	.vmhub = AMDGPU_GFXHUB,
	.get_rptr = gfx_v9_0_ring_get_rptr_gfx,
	.get_wptr = gfx_v9_0_ring_get_wptr_gfx,
	.set_wptr = gfx_v9_0_ring_set_wptr_gfx,
	.emit_frame_size = /* totally 242 maximum if 16 IBs */
		5 +  /* COND_EXEC */
		7 +  /* PIPELINE_SYNC */
		SOC15_FLUSH_GPU_TLB_NUM_WREG * 5 +
		SOC15_FLUSH_GPU_TLB_NUM_REG_WAIT * 7 +
		2 + /* VM_FLUSH */
		8 +  /* FENCE for VM_FLUSH */
		20 + /* GDS switch */
		4 + /* double SWITCH_BUFFER,
		       the first COND_EXEC jump to the place just
			   prior to this double SWITCH_BUFFER  */
		5 + /* COND_EXEC */
		7 +	 /*	HDP_flush */
		4 +	 /*	VGT_flush */
		14 + /*	CE_META */
		31 + /*	DE_META */
		3 + /* CNTX_CTRL */
		5 + /* HDP_INVL */
		8 + 8 + /* FENCE x2 */
		2, /* SWITCH_BUFFER */
	.emit_ib_size =	4, /* gfx_v9_0_ring_emit_ib_gfx */
	.emit_ib = gfx_v9_0_ring_emit_ib_gfx,
	.emit_fence = gfx_v9_0_ring_emit_fence,
	.emit_pipeline_sync = gfx_v9_0_ring_emit_pipeline_sync,
	.emit_vm_flush = gfx_v9_0_ring_emit_vm_flush,
	.emit_gds_switch = gfx_v9_0_ring_emit_gds_switch,
	.emit_hdp_flush = gfx_v9_0_ring_emit_hdp_flush,
	.test_ring = gfx_v9_0_ring_test_ring,
	.test_ib = gfx_v9_0_ring_test_ib,
	.insert_nop = amdgpu_ring_insert_nop,
	.pad_ib = amdgpu_ring_generic_pad_ib,
	.emit_switch_buffer = gfx_v9_ring_emit_sb,
	.emit_cntxcntl = gfx_v9_ring_emit_cntxcntl,
	.init_cond_exec = gfx_v9_0_ring_emit_init_cond_exec,
	.patch_cond_exec = gfx_v9_0_ring_emit_patch_cond_exec,
	.emit_tmz = gfx_v9_0_ring_emit_tmz,
	.emit_wreg = gfx_v9_0_ring_emit_wreg,
	.emit_reg_wait = gfx_v9_0_ring_emit_reg_wait,
	.emit_reg_write_reg_wait = gfx_v9_0_ring_emit_reg_write_reg_wait,
	.soft_recovery = gfx_v9_0_ring_soft_recovery,
};

static const struct amdgpu_ring_funcs gfx_v9_0_ring_funcs_compute = {
	.type = AMDGPU_RING_TYPE_COMPUTE,
	.align_mask = 0xff,
	.nop = PACKET3(PACKET3_NOP, 0x3FFF),
	.support_64bit_ptrs = true,
	.vmhub = AMDGPU_GFXHUB,
	.get_rptr = gfx_v9_0_ring_get_rptr_compute,
	.get_wptr = gfx_v9_0_ring_get_wptr_compute,
	.set_wptr = gfx_v9_0_ring_set_wptr_compute,
	.emit_frame_size =
		20 + /* gfx_v9_0_ring_emit_gds_switch */
		7 + /* gfx_v9_0_ring_emit_hdp_flush */
		5 + /* hdp invalidate */
		7 + /* gfx_v9_0_ring_emit_pipeline_sync */
		SOC15_FLUSH_GPU_TLB_NUM_WREG * 5 +
		SOC15_FLUSH_GPU_TLB_NUM_REG_WAIT * 7 +
		2 + /* gfx_v9_0_ring_emit_vm_flush */
		8 + 8 + 8, /* gfx_v9_0_ring_emit_fence x3 for user fence, vm fence */
	.emit_ib_size =	7, /* gfx_v9_0_ring_emit_ib_compute */
	.emit_ib = gfx_v9_0_ring_emit_ib_compute,
	.emit_fence = gfx_v9_0_ring_emit_fence,
	.emit_pipeline_sync = gfx_v9_0_ring_emit_pipeline_sync,
	.emit_vm_flush = gfx_v9_0_ring_emit_vm_flush,
	.emit_gds_switch = gfx_v9_0_ring_emit_gds_switch,
	.emit_hdp_flush = gfx_v9_0_ring_emit_hdp_flush,
	.test_ring = gfx_v9_0_ring_test_ring,
	.test_ib = gfx_v9_0_ring_test_ib,
	.insert_nop = amdgpu_ring_insert_nop,
	.pad_ib = amdgpu_ring_generic_pad_ib,
	.set_priority = gfx_v9_0_ring_set_priority_compute,
	.emit_wreg = gfx_v9_0_ring_emit_wreg,
	.emit_reg_wait = gfx_v9_0_ring_emit_reg_wait,
	.emit_reg_write_reg_wait = gfx_v9_0_ring_emit_reg_write_reg_wait,
};

static const struct amdgpu_ring_funcs gfx_v9_0_ring_funcs_kiq = {
	.type = AMDGPU_RING_TYPE_KIQ,
	.align_mask = 0xff,
	.nop = PACKET3(PACKET3_NOP, 0x3FFF),
	.support_64bit_ptrs = true,
	.vmhub = AMDGPU_GFXHUB,
	.get_rptr = gfx_v9_0_ring_get_rptr_compute,
	.get_wptr = gfx_v9_0_ring_get_wptr_compute,
	.set_wptr = gfx_v9_0_ring_set_wptr_compute,
	.emit_frame_size =
		20 + /* gfx_v9_0_ring_emit_gds_switch */
		7 + /* gfx_v9_0_ring_emit_hdp_flush */
		5 + /* hdp invalidate */
		7 + /* gfx_v9_0_ring_emit_pipeline_sync */
		SOC15_FLUSH_GPU_TLB_NUM_WREG * 5 +
		SOC15_FLUSH_GPU_TLB_NUM_REG_WAIT * 7 +
		2 + /* gfx_v9_0_ring_emit_vm_flush */
		8 + 8 + 8, /* gfx_v9_0_ring_emit_fence_kiq x3 for user fence, vm fence */
	.emit_ib_size =	7, /* gfx_v9_0_ring_emit_ib_compute */
	.emit_fence = gfx_v9_0_ring_emit_fence_kiq,
	.test_ring = gfx_v9_0_ring_test_ring,
	.insert_nop = amdgpu_ring_insert_nop,
	.pad_ib = amdgpu_ring_generic_pad_ib,
	.emit_rreg = gfx_v9_0_ring_emit_rreg,
	.emit_wreg = gfx_v9_0_ring_emit_wreg,
	.emit_reg_wait = gfx_v9_0_ring_emit_reg_wait,
	.emit_reg_write_reg_wait = gfx_v9_0_ring_emit_reg_write_reg_wait,
};

static void gfx_v9_0_set_ring_funcs(struct amdgpu_device *adev)
{
	int i;

	adev->gfx.kiq.ring.funcs = &gfx_v9_0_ring_funcs_kiq;

	for (i = 0; i < adev->gfx.num_gfx_rings; i++)
		adev->gfx.gfx_ring[i].funcs = &gfx_v9_0_ring_funcs_gfx;

	for (i = 0; i < adev->gfx.num_compute_rings; i++)
		adev->gfx.compute_ring[i].funcs = &gfx_v9_0_ring_funcs_compute;
}

static const struct amdgpu_irq_src_funcs gfx_v9_0_eop_irq_funcs = {
	.set = gfx_v9_0_set_eop_interrupt_state,
	.process = gfx_v9_0_eop_irq,
};

static const struct amdgpu_irq_src_funcs gfx_v9_0_priv_reg_irq_funcs = {
	.set = gfx_v9_0_set_priv_reg_fault_state,
	.process = gfx_v9_0_priv_reg_irq,
};

static const struct amdgpu_irq_src_funcs gfx_v9_0_priv_inst_irq_funcs = {
	.set = gfx_v9_0_set_priv_inst_fault_state,
	.process = gfx_v9_0_priv_inst_irq,
};

static const struct amdgpu_irq_src_funcs gfx_v9_0_cp_ecc_error_irq_funcs = {
	.set = gfx_v9_0_set_cp_ecc_error_state,
	.process = gfx_v9_0_cp_ecc_error_irq,
};


static void gfx_v9_0_set_irq_funcs(struct amdgpu_device *adev)
{
	adev->gfx.eop_irq.num_types = AMDGPU_CP_IRQ_LAST;
	adev->gfx.eop_irq.funcs = &gfx_v9_0_eop_irq_funcs;

	adev->gfx.priv_reg_irq.num_types = 1;
	adev->gfx.priv_reg_irq.funcs = &gfx_v9_0_priv_reg_irq_funcs;

	adev->gfx.priv_inst_irq.num_types = 1;
	adev->gfx.priv_inst_irq.funcs = &gfx_v9_0_priv_inst_irq_funcs;

	adev->gfx.cp_ecc_error_irq.num_types = 2; /*C5 ECC error and C9 FUE error*/
	adev->gfx.cp_ecc_error_irq.funcs = &gfx_v9_0_cp_ecc_error_irq_funcs;
}

static void gfx_v9_0_set_rlc_funcs(struct amdgpu_device *adev)
{
	switch (adev->asic_type) {
	case CHIP_VEGA10:
	case CHIP_VEGA12:
	case CHIP_VEGA20:
	case CHIP_RAVEN:
		adev->gfx.rlc.funcs = &gfx_v9_0_rlc_funcs;
		break;
	default:
		break;
	}
}

static void gfx_v9_0_set_gds_init(struct amdgpu_device *adev)
{
	/* init asci gds info */
	switch (adev->asic_type) {
	case CHIP_VEGA10:
	case CHIP_VEGA12:
	case CHIP_VEGA20:
		adev->gds.gds_size = 0x10000;
		break;
	case CHIP_RAVEN:
		adev->gds.gds_size = 0x1000;
		break;
	default:
		adev->gds.gds_size = 0x10000;
		break;
	}

	switch (adev->asic_type) {
	case CHIP_VEGA10:
	case CHIP_VEGA20:
		adev->gds.gds_compute_max_wave_id = 0x7ff;
		break;
	case CHIP_VEGA12:
		adev->gds.gds_compute_max_wave_id = 0x27f;
		break;
	case CHIP_RAVEN:
		if (adev->rev_id >= 0x8)
			adev->gds.gds_compute_max_wave_id = 0x77; /* raven2 */
		else
			adev->gds.gds_compute_max_wave_id = 0x15f; /* raven1 */
		break;
	default:
		/* this really depends on the chip */
		adev->gds.gds_compute_max_wave_id = 0x7ff;
		break;
	}

	adev->gds.gws_size = 64;
	adev->gds.oa_size = 16;
}

static void gfx_v9_0_set_user_cu_inactive_bitmap(struct amdgpu_device *adev,
						 u32 bitmap)
{
	u32 data;

	if (!bitmap)
		return;

	data = bitmap << GC_USER_SHADER_ARRAY_CONFIG__INACTIVE_CUS__SHIFT;
	data &= GC_USER_SHADER_ARRAY_CONFIG__INACTIVE_CUS_MASK;

	WREG32_SOC15(GC, 0, mmGC_USER_SHADER_ARRAY_CONFIG, data);
}

static u32 gfx_v9_0_get_cu_active_bitmap(struct amdgpu_device *adev)
{
	u32 data, mask;

	data = RREG32_SOC15(GC, 0, mmCC_GC_SHADER_ARRAY_CONFIG);
	data |= RREG32_SOC15(GC, 0, mmGC_USER_SHADER_ARRAY_CONFIG);

	data &= CC_GC_SHADER_ARRAY_CONFIG__INACTIVE_CUS_MASK;
	data >>= CC_GC_SHADER_ARRAY_CONFIG__INACTIVE_CUS__SHIFT;

	mask = amdgpu_gfx_create_bitmask(adev->gfx.config.max_cu_per_sh);

	return (~data) & mask;
}

static int gfx_v9_0_get_cu_info(struct amdgpu_device *adev,
				 struct amdgpu_cu_info *cu_info)
{
	int i, j, k, counter, active_cu_number = 0;
	u32 mask, bitmap, ao_bitmap, ao_cu_mask = 0;
	unsigned disable_masks[4 * 2];

	if (!adev || !cu_info)
		return -EINVAL;

	amdgpu_gfx_parse_disable_cu(disable_masks, 4, 2);

	mutex_lock(&adev->grbm_idx_mutex);
	for (i = 0; i < adev->gfx.config.max_shader_engines; i++) {
		for (j = 0; j < adev->gfx.config.max_sh_per_se; j++) {
			mask = 1;
			ao_bitmap = 0;
			counter = 0;
			gfx_v9_0_select_se_sh(adev, i, j, 0xffffffff);
			if (i < 4 && j < 2)
				gfx_v9_0_set_user_cu_inactive_bitmap(
					adev, disable_masks[i * 2 + j]);
			bitmap = gfx_v9_0_get_cu_active_bitmap(adev);
			cu_info->bitmap[i][j] = bitmap;

			for (k = 0; k < adev->gfx.config.max_cu_per_sh; k ++) {
				if (bitmap & mask) {
					if (counter < adev->gfx.config.max_cu_per_sh)
						ao_bitmap |= mask;
					counter ++;
				}
				mask <<= 1;
			}
			active_cu_number += counter;
			if (i < 2 && j < 2)
				ao_cu_mask |= (ao_bitmap << (i * 16 + j * 8));
			cu_info->ao_cu_bitmap[i][j] = ao_bitmap;
		}
	}
	gfx_v9_0_select_se_sh(adev, 0xffffffff, 0xffffffff, 0xffffffff);
	mutex_unlock(&adev->grbm_idx_mutex);

	cu_info->number = active_cu_number;
	cu_info->ao_cu_mask = ao_cu_mask;
	cu_info->simd_per_cu = NUM_SIMD_PER_CU;

	return 0;
}

const struct amdgpu_ip_block_version gfx_v9_0_ip_block =
{
	.type = AMD_IP_BLOCK_TYPE_GFX,
	.major = 9,
	.minor = 0,
	.rev = 0,
	.funcs = &gfx_v9_0_ip_funcs,
};<|MERGE_RESOLUTION|>--- conflicted
+++ resolved
@@ -1959,28 +1959,6 @@
 	mutex_unlock(&adev->srbm_mutex);
 
 	gfx_v9_0_init_compute_vmid(adev);
-<<<<<<< HEAD
-
-	mutex_lock(&adev->grbm_idx_mutex);
-	/*
-	 * making sure that the following register writes will be broadcasted
-	 * to all the shaders
-	 */
-	gfx_v9_0_select_se_sh(adev, 0xffffffff, 0xffffffff, 0xffffffff);
-
-	WREG32_SOC15_RLC(GC, 0, mmPA_SC_FIFO_SIZE,
-		   (adev->gfx.config.sc_prim_fifo_size_frontend <<
-			PA_SC_FIFO_SIZE__SC_FRONTEND_PRIM_FIFO_SIZE__SHIFT) |
-		   (adev->gfx.config.sc_prim_fifo_size_backend <<
-			PA_SC_FIFO_SIZE__SC_BACKEND_PRIM_FIFO_SIZE__SHIFT) |
-		   (adev->gfx.config.sc_hiz_tile_fifo_size <<
-			PA_SC_FIFO_SIZE__SC_HIZ_TILE_FIFO_SIZE__SHIFT) |
-		   (adev->gfx.config.sc_earlyz_tile_fifo_size <<
-			PA_SC_FIFO_SIZE__SC_EARLYZ_TILE_FIFO_SIZE__SHIFT));
-	mutex_unlock(&adev->grbm_idx_mutex);
-
-=======
->>>>>>> 0ecfebd2
 }
 
 static void gfx_v9_0_wait_for_rlc_serdes(struct amdgpu_device *adev)
