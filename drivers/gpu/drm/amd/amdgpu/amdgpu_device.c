/*
 * Copyright 2008 Advanced Micro Devices, Inc.
 * Copyright 2008 Red Hat Inc.
 * Copyright 2009 Jerome Glisse.
 *
 * Permission is hereby granted, free of charge, to any person obtaining a
 * copy of this software and associated documentation files (the "Software"),
 * to deal in the Software without restriction, including without limitation
 * the rights to use, copy, modify, merge, publish, distribute, sublicense,
 * and/or sell copies of the Software, and to permit persons to whom the
 * Software is furnished to do so, subject to the following conditions:
 *
 * The above copyright notice and this permission notice shall be included in
 * all copies or substantial portions of the Software.
 *
 * THE SOFTWARE IS PROVIDED "AS IS", WITHOUT WARRANTY OF ANY KIND, EXPRESS OR
 * IMPLIED, INCLUDING BUT NOT LIMITED TO THE WARRANTIES OF MERCHANTABILITY,
 * FITNESS FOR A PARTICULAR PURPOSE AND NONINFRINGEMENT.  IN NO EVENT SHALL
 * THE COPYRIGHT HOLDER(S) OR AUTHOR(S) BE LIABLE FOR ANY CLAIM, DAMAGES OR
 * OTHER LIABILITY, WHETHER IN AN ACTION OF CONTRACT, TORT OR OTHERWISE,
 * ARISING FROM, OUT OF OR IN CONNECTION WITH THE SOFTWARE OR THE USE OR
 * OTHER DEALINGS IN THE SOFTWARE.
 *
 * Authors: Dave Airlie
 *          Alex Deucher
 *          Jerome Glisse
 */
#include <linux/power_supply.h>
#include <linux/kthread.h>
#include <linux/module.h>
#include <linux/console.h>
#include <linux/slab.h>

#include <drm/drm_atomic_helper.h>
#include <drm/drm_probe_helper.h>
#include <drm/amdgpu_drm.h>
#include <linux/vgaarb.h>
#include <linux/vga_switcheroo.h>
#include <linux/efi.h>
#include "amdgpu.h"
#include "amdgpu_trace.h"
#include "amdgpu_i2c.h"
#include "atom.h"
#include "amdgpu_atombios.h"
#include "amdgpu_atomfirmware.h"
#include "amd_pcie.h"
#ifdef CONFIG_DRM_AMDGPU_SI
#include "si.h"
#endif
#ifdef CONFIG_DRM_AMDGPU_CIK
#include "cik.h"
#endif
#include "vi.h"
#include "soc15.h"
#include "bif/bif_4_1_d.h"
#include <linux/pci.h>
#include <linux/firmware.h>
#include "amdgpu_vf_error.h"

#include "amdgpu_amdkfd.h"
#include "amdgpu_pm.h"

#include "amdgpu_xgmi.h"
#include "amdgpu_ras.h"

MODULE_FIRMWARE("amdgpu/vega10_gpu_info.bin");
MODULE_FIRMWARE("amdgpu/vega12_gpu_info.bin");
MODULE_FIRMWARE("amdgpu/raven_gpu_info.bin");
MODULE_FIRMWARE("amdgpu/picasso_gpu_info.bin");
MODULE_FIRMWARE("amdgpu/raven2_gpu_info.bin");

#define AMDGPU_RESUME_MS		2000

static const char *amdgpu_asic_name[] = {
	"TAHITI",
	"PITCAIRN",
	"VERDE",
	"OLAND",
	"HAINAN",
	"BONAIRE",
	"KAVERI",
	"KABINI",
	"HAWAII",
	"MULLINS",
	"TOPAZ",
	"TONGA",
	"FIJI",
	"CARRIZO",
	"STONEY",
	"POLARIS10",
	"POLARIS11",
	"POLARIS12",
	"VEGAM",
	"VEGA10",
	"VEGA12",
	"VEGA20",
	"RAVEN",
	"LAST",
};

/**
 * DOC: pcie_replay_count
 *
 * The amdgpu driver provides a sysfs API for reporting the total number
 * of PCIe replays (NAKs)
 * The file pcie_replay_count is used for this and returns the total
 * number of replays as a sum of the NAKs generated and NAKs received
 */

static ssize_t amdgpu_device_get_pcie_replay_count(struct device *dev,
		struct device_attribute *attr, char *buf)
{
	struct drm_device *ddev = dev_get_drvdata(dev);
	struct amdgpu_device *adev = ddev->dev_private;
	uint64_t cnt = amdgpu_asic_get_pcie_replay_count(adev);

	return snprintf(buf, PAGE_SIZE, "%llu\n", cnt);
}

static DEVICE_ATTR(pcie_replay_count, S_IRUGO,
		amdgpu_device_get_pcie_replay_count, NULL);

static void amdgpu_device_get_pcie_info(struct amdgpu_device *adev);

/**
 * amdgpu_device_is_px - Is the device is a dGPU with HG/PX power control
 *
 * @dev: drm_device pointer
 *
 * Returns true if the device is a dGPU with HG/PX power control,
 * otherwise return false.
 */
bool amdgpu_device_is_px(struct drm_device *dev)
{
	struct amdgpu_device *adev = dev->dev_private;

	if (adev->flags & AMD_IS_PX)
		return true;
	return false;
}

/*
 * MMIO register access helper functions.
 */
/**
 * amdgpu_mm_rreg - read a memory mapped IO register
 *
 * @adev: amdgpu_device pointer
 * @reg: dword aligned register offset
 * @acc_flags: access flags which require special behavior
 *
 * Returns the 32 bit value from the offset specified.
 */
uint32_t amdgpu_mm_rreg(struct amdgpu_device *adev, uint32_t reg,
			uint32_t acc_flags)
{
	uint32_t ret;

	if (!(acc_flags & AMDGPU_REGS_NO_KIQ) && amdgpu_sriov_runtime(adev))
		return amdgpu_virt_kiq_rreg(adev, reg);

	if ((reg * 4) < adev->rmmio_size && !(acc_flags & AMDGPU_REGS_IDX))
		ret = readl(((void __iomem *)adev->rmmio) + (reg * 4));
	else {
		unsigned long flags;

		spin_lock_irqsave(&adev->mmio_idx_lock, flags);
		writel((reg * 4), ((void __iomem *)adev->rmmio) + (mmMM_INDEX * 4));
		ret = readl(((void __iomem *)adev->rmmio) + (mmMM_DATA * 4));
		spin_unlock_irqrestore(&adev->mmio_idx_lock, flags);
	}
	trace_amdgpu_mm_rreg(adev->pdev->device, reg, ret);
	return ret;
}

/*
 * MMIO register read with bytes helper functions
 * @offset:bytes offset from MMIO start
 *
*/

/**
 * amdgpu_mm_rreg8 - read a memory mapped IO register
 *
 * @adev: amdgpu_device pointer
 * @offset: byte aligned register offset
 *
 * Returns the 8 bit value from the offset specified.
 */
uint8_t amdgpu_mm_rreg8(struct amdgpu_device *adev, uint32_t offset) {
	if (offset < adev->rmmio_size)
		return (readb(adev->rmmio + offset));
	BUG();
}

/*
 * MMIO register write with bytes helper functions
 * @offset:bytes offset from MMIO start
 * @value: the value want to be written to the register
 *
*/
/**
 * amdgpu_mm_wreg8 - read a memory mapped IO register
 *
 * @adev: amdgpu_device pointer
 * @offset: byte aligned register offset
 * @value: 8 bit value to write
 *
 * Writes the value specified to the offset specified.
 */
void amdgpu_mm_wreg8(struct amdgpu_device *adev, uint32_t offset, uint8_t value) {
	if (offset < adev->rmmio_size)
		writeb(value, adev->rmmio + offset);
	else
		BUG();
}

/**
 * amdgpu_mm_wreg - write to a memory mapped IO register
 *
 * @adev: amdgpu_device pointer
 * @reg: dword aligned register offset
 * @v: 32 bit value to write to the register
 * @acc_flags: access flags which require special behavior
 *
 * Writes the value specified to the offset specified.
 */
void amdgpu_mm_wreg(struct amdgpu_device *adev, uint32_t reg, uint32_t v,
		    uint32_t acc_flags)
{
	trace_amdgpu_mm_wreg(adev->pdev->device, reg, v);

	if (adev->asic_type >= CHIP_VEGA10 && reg == 0) {
		adev->last_mm_index = v;
	}

	if (!(acc_flags & AMDGPU_REGS_NO_KIQ) && amdgpu_sriov_runtime(adev))
		return amdgpu_virt_kiq_wreg(adev, reg, v);

	if ((reg * 4) < adev->rmmio_size && !(acc_flags & AMDGPU_REGS_IDX))
		writel(v, ((void __iomem *)adev->rmmio) + (reg * 4));
	else {
		unsigned long flags;

		spin_lock_irqsave(&adev->mmio_idx_lock, flags);
		writel((reg * 4), ((void __iomem *)adev->rmmio) + (mmMM_INDEX * 4));
		writel(v, ((void __iomem *)adev->rmmio) + (mmMM_DATA * 4));
		spin_unlock_irqrestore(&adev->mmio_idx_lock, flags);
	}

	if (adev->asic_type >= CHIP_VEGA10 && reg == 1 && adev->last_mm_index == 0x5702C) {
		udelay(500);
	}
}

/**
 * amdgpu_io_rreg - read an IO register
 *
 * @adev: amdgpu_device pointer
 * @reg: dword aligned register offset
 *
 * Returns the 32 bit value from the offset specified.
 */
u32 amdgpu_io_rreg(struct amdgpu_device *adev, u32 reg)
{
	if ((reg * 4) < adev->rio_mem_size)
		return ioread32(adev->rio_mem + (reg * 4));
	else {
		iowrite32((reg * 4), adev->rio_mem + (mmMM_INDEX * 4));
		return ioread32(adev->rio_mem + (mmMM_DATA * 4));
	}
}

/**
 * amdgpu_io_wreg - write to an IO register
 *
 * @adev: amdgpu_device pointer
 * @reg: dword aligned register offset
 * @v: 32 bit value to write to the register
 *
 * Writes the value specified to the offset specified.
 */
void amdgpu_io_wreg(struct amdgpu_device *adev, u32 reg, u32 v)
{
	if (adev->asic_type >= CHIP_VEGA10 && reg == 0) {
		adev->last_mm_index = v;
	}

	if ((reg * 4) < adev->rio_mem_size)
		iowrite32(v, adev->rio_mem + (reg * 4));
	else {
		iowrite32((reg * 4), adev->rio_mem + (mmMM_INDEX * 4));
		iowrite32(v, adev->rio_mem + (mmMM_DATA * 4));
	}

	if (adev->asic_type >= CHIP_VEGA10 && reg == 1 && adev->last_mm_index == 0x5702C) {
		udelay(500);
	}
}

/**
 * amdgpu_mm_rdoorbell - read a doorbell dword
 *
 * @adev: amdgpu_device pointer
 * @index: doorbell index
 *
 * Returns the value in the doorbell aperture at the
 * requested doorbell index (CIK).
 */
u32 amdgpu_mm_rdoorbell(struct amdgpu_device *adev, u32 index)
{
	if (index < adev->doorbell.num_doorbells) {
		return readl(adev->doorbell.ptr + index);
	} else {
		DRM_ERROR("reading beyond doorbell aperture: 0x%08x!\n", index);
		return 0;
	}
}

/**
 * amdgpu_mm_wdoorbell - write a doorbell dword
 *
 * @adev: amdgpu_device pointer
 * @index: doorbell index
 * @v: value to write
 *
 * Writes @v to the doorbell aperture at the
 * requested doorbell index (CIK).
 */
void amdgpu_mm_wdoorbell(struct amdgpu_device *adev, u32 index, u32 v)
{
	if (index < adev->doorbell.num_doorbells) {
		writel(v, adev->doorbell.ptr + index);
	} else {
		DRM_ERROR("writing beyond doorbell aperture: 0x%08x!\n", index);
	}
}

/**
 * amdgpu_mm_rdoorbell64 - read a doorbell Qword
 *
 * @adev: amdgpu_device pointer
 * @index: doorbell index
 *
 * Returns the value in the doorbell aperture at the
 * requested doorbell index (VEGA10+).
 */
u64 amdgpu_mm_rdoorbell64(struct amdgpu_device *adev, u32 index)
{
	if (index < adev->doorbell.num_doorbells) {
		return atomic64_read((atomic64_t *)(adev->doorbell.ptr + index));
	} else {
		DRM_ERROR("reading beyond doorbell aperture: 0x%08x!\n", index);
		return 0;
	}
}

/**
 * amdgpu_mm_wdoorbell64 - write a doorbell Qword
 *
 * @adev: amdgpu_device pointer
 * @index: doorbell index
 * @v: value to write
 *
 * Writes @v to the doorbell aperture at the
 * requested doorbell index (VEGA10+).
 */
void amdgpu_mm_wdoorbell64(struct amdgpu_device *adev, u32 index, u64 v)
{
	if (index < adev->doorbell.num_doorbells) {
		atomic64_set((atomic64_t *)(adev->doorbell.ptr + index), v);
	} else {
		DRM_ERROR("writing beyond doorbell aperture: 0x%08x!\n", index);
	}
}

/**
 * amdgpu_invalid_rreg - dummy reg read function
 *
 * @adev: amdgpu device pointer
 * @reg: offset of register
 *
 * Dummy register read function.  Used for register blocks
 * that certain asics don't have (all asics).
 * Returns the value in the register.
 */
static uint32_t amdgpu_invalid_rreg(struct amdgpu_device *adev, uint32_t reg)
{
	DRM_ERROR("Invalid callback to read register 0x%04X\n", reg);
	BUG();
	return 0;
}

/**
 * amdgpu_invalid_wreg - dummy reg write function
 *
 * @adev: amdgpu device pointer
 * @reg: offset of register
 * @v: value to write to the register
 *
 * Dummy register read function.  Used for register blocks
 * that certain asics don't have (all asics).
 */
static void amdgpu_invalid_wreg(struct amdgpu_device *adev, uint32_t reg, uint32_t v)
{
	DRM_ERROR("Invalid callback to write register 0x%04X with 0x%08X\n",
		  reg, v);
	BUG();
}

/**
 * amdgpu_block_invalid_rreg - dummy reg read function
 *
 * @adev: amdgpu device pointer
 * @block: offset of instance
 * @reg: offset of register
 *
 * Dummy register read function.  Used for register blocks
 * that certain asics don't have (all asics).
 * Returns the value in the register.
 */
static uint32_t amdgpu_block_invalid_rreg(struct amdgpu_device *adev,
					  uint32_t block, uint32_t reg)
{
	DRM_ERROR("Invalid callback to read register 0x%04X in block 0x%04X\n",
		  reg, block);
	BUG();
	return 0;
}

/**
 * amdgpu_block_invalid_wreg - dummy reg write function
 *
 * @adev: amdgpu device pointer
 * @block: offset of instance
 * @reg: offset of register
 * @v: value to write to the register
 *
 * Dummy register read function.  Used for register blocks
 * that certain asics don't have (all asics).
 */
static void amdgpu_block_invalid_wreg(struct amdgpu_device *adev,
				      uint32_t block,
				      uint32_t reg, uint32_t v)
{
	DRM_ERROR("Invalid block callback to write register 0x%04X in block 0x%04X with 0x%08X\n",
		  reg, block, v);
	BUG();
}

/**
 * amdgpu_device_vram_scratch_init - allocate the VRAM scratch page
 *
 * @adev: amdgpu device pointer
 *
 * Allocates a scratch page of VRAM for use by various things in the
 * driver.
 */
static int amdgpu_device_vram_scratch_init(struct amdgpu_device *adev)
{
	return amdgpu_bo_create_kernel(adev, AMDGPU_GPU_PAGE_SIZE,
				       PAGE_SIZE, AMDGPU_GEM_DOMAIN_VRAM,
				       &adev->vram_scratch.robj,
				       &adev->vram_scratch.gpu_addr,
				       (void **)&adev->vram_scratch.ptr);
}

/**
 * amdgpu_device_vram_scratch_fini - Free the VRAM scratch page
 *
 * @adev: amdgpu device pointer
 *
 * Frees the VRAM scratch page.
 */
static void amdgpu_device_vram_scratch_fini(struct amdgpu_device *adev)
{
	amdgpu_bo_free_kernel(&adev->vram_scratch.robj, NULL, NULL);
}

/**
 * amdgpu_device_program_register_sequence - program an array of registers.
 *
 * @adev: amdgpu_device pointer
 * @registers: pointer to the register array
 * @array_size: size of the register array
 *
 * Programs an array or registers with and and or masks.
 * This is a helper for setting golden registers.
 */
void amdgpu_device_program_register_sequence(struct amdgpu_device *adev,
					     const u32 *registers,
					     const u32 array_size)
{
	u32 tmp, reg, and_mask, or_mask;
	int i;

	if (array_size % 3)
		return;

	for (i = 0; i < array_size; i +=3) {
		reg = registers[i + 0];
		and_mask = registers[i + 1];
		or_mask = registers[i + 2];

		if (and_mask == 0xffffffff) {
			tmp = or_mask;
		} else {
			tmp = RREG32(reg);
			tmp &= ~and_mask;
			tmp |= or_mask;
		}
		WREG32(reg, tmp);
	}
}

/**
 * amdgpu_device_pci_config_reset - reset the GPU
 *
 * @adev: amdgpu_device pointer
 *
 * Resets the GPU using the pci config reset sequence.
 * Only applicable to asics prior to vega10.
 */
void amdgpu_device_pci_config_reset(struct amdgpu_device *adev)
{
	pci_write_config_dword(adev->pdev, 0x7c, AMDGPU_ASIC_RESET_DATA);
}

/*
 * GPU doorbell aperture helpers function.
 */
/**
 * amdgpu_device_doorbell_init - Init doorbell driver information.
 *
 * @adev: amdgpu_device pointer
 *
 * Init doorbell driver information (CIK)
 * Returns 0 on success, error on failure.
 */
static int amdgpu_device_doorbell_init(struct amdgpu_device *adev)
{

	/* No doorbell on SI hardware generation */
	if (adev->asic_type < CHIP_BONAIRE) {
		adev->doorbell.base = 0;
		adev->doorbell.size = 0;
		adev->doorbell.num_doorbells = 0;
		adev->doorbell.ptr = NULL;
		return 0;
	}

	if (pci_resource_flags(adev->pdev, 2) & IORESOURCE_UNSET)
		return -EINVAL;

	amdgpu_asic_init_doorbell_index(adev);

	/* doorbell bar mapping */
	adev->doorbell.base = pci_resource_start(adev->pdev, 2);
	adev->doorbell.size = pci_resource_len(adev->pdev, 2);

	adev->doorbell.num_doorbells = min_t(u32, adev->doorbell.size / sizeof(u32),
					     adev->doorbell_index.max_assignment+1);
	if (adev->doorbell.num_doorbells == 0)
		return -EINVAL;

	/* For Vega, reserve and map two pages on doorbell BAR since SDMA
	 * paging queue doorbell use the second page. The
	 * AMDGPU_DOORBELL64_MAX_ASSIGNMENT definition assumes all the
	 * doorbells are in the first page. So with paging queue enabled,
	 * the max num_doorbells should + 1 page (0x400 in dword)
	 */
	if (adev->asic_type >= CHIP_VEGA10)
		adev->doorbell.num_doorbells += 0x400;

	adev->doorbell.ptr = ioremap(adev->doorbell.base,
				     adev->doorbell.num_doorbells *
				     sizeof(u32));
	if (adev->doorbell.ptr == NULL)
		return -ENOMEM;

	return 0;
}

/**
 * amdgpu_device_doorbell_fini - Tear down doorbell driver information.
 *
 * @adev: amdgpu_device pointer
 *
 * Tear down doorbell driver information (CIK)
 */
static void amdgpu_device_doorbell_fini(struct amdgpu_device *adev)
{
	iounmap(adev->doorbell.ptr);
	adev->doorbell.ptr = NULL;
}



/*
 * amdgpu_device_wb_*()
 * Writeback is the method by which the GPU updates special pages in memory
 * with the status of certain GPU events (fences, ring pointers,etc.).
 */

/**
 * amdgpu_device_wb_fini - Disable Writeback and free memory
 *
 * @adev: amdgpu_device pointer
 *
 * Disables Writeback and frees the Writeback memory (all asics).
 * Used at driver shutdown.
 */
static void amdgpu_device_wb_fini(struct amdgpu_device *adev)
{
	if (adev->wb.wb_obj) {
		amdgpu_bo_free_kernel(&adev->wb.wb_obj,
				      &adev->wb.gpu_addr,
				      (void **)&adev->wb.wb);
		adev->wb.wb_obj = NULL;
	}
}

/**
 * amdgpu_device_wb_init- Init Writeback driver info and allocate memory
 *
 * @adev: amdgpu_device pointer
 *
 * Initializes writeback and allocates writeback memory (all asics).
 * Used at driver startup.
 * Returns 0 on success or an -error on failure.
 */
static int amdgpu_device_wb_init(struct amdgpu_device *adev)
{
	int r;

	if (adev->wb.wb_obj == NULL) {
		/* AMDGPU_MAX_WB * sizeof(uint32_t) * 8 = AMDGPU_MAX_WB 256bit slots */
		r = amdgpu_bo_create_kernel(adev, AMDGPU_MAX_WB * sizeof(uint32_t) * 8,
					    PAGE_SIZE, AMDGPU_GEM_DOMAIN_GTT,
					    &adev->wb.wb_obj, &adev->wb.gpu_addr,
					    (void **)&adev->wb.wb);
		if (r) {
			dev_warn(adev->dev, "(%d) create WB bo failed\n", r);
			return r;
		}

		adev->wb.num_wb = AMDGPU_MAX_WB;
		memset(&adev->wb.used, 0, sizeof(adev->wb.used));

		/* clear wb memory */
		memset((char *)adev->wb.wb, 0, AMDGPU_MAX_WB * sizeof(uint32_t) * 8);
	}

	return 0;
}

/**
 * amdgpu_device_wb_get - Allocate a wb entry
 *
 * @adev: amdgpu_device pointer
 * @wb: wb index
 *
 * Allocate a wb slot for use by the driver (all asics).
 * Returns 0 on success or -EINVAL on failure.
 */
int amdgpu_device_wb_get(struct amdgpu_device *adev, u32 *wb)
{
	unsigned long offset = find_first_zero_bit(adev->wb.used, adev->wb.num_wb);

	if (offset < adev->wb.num_wb) {
		__set_bit(offset, adev->wb.used);
		*wb = offset << 3; /* convert to dw offset */
		return 0;
	} else {
		return -EINVAL;
	}
}

/**
 * amdgpu_device_wb_free - Free a wb entry
 *
 * @adev: amdgpu_device pointer
 * @wb: wb index
 *
 * Free a wb slot allocated for use by the driver (all asics)
 */
void amdgpu_device_wb_free(struct amdgpu_device *adev, u32 wb)
{
	wb >>= 3;
	if (wb < adev->wb.num_wb)
		__clear_bit(wb, adev->wb.used);
}

/**
 * amdgpu_device_resize_fb_bar - try to resize FB BAR
 *
 * @adev: amdgpu_device pointer
 *
 * Try to resize FB BAR to make all VRAM CPU accessible. We try very hard not
 * to fail, but if any of the BARs is not accessible after the size we abort
 * driver loading by returning -ENODEV.
 */
int amdgpu_device_resize_fb_bar(struct amdgpu_device *adev)
{
	u64 space_needed = roundup_pow_of_two(adev->gmc.real_vram_size);
	u32 rbar_size = order_base_2(((space_needed >> 20) | 1)) - 1;
	struct pci_bus *root;
	struct resource *res;
	unsigned i;
	u16 cmd;
	int r;

	/* Bypass for VF */
	if (amdgpu_sriov_vf(adev))
		return 0;

	/* Check if the root BUS has 64bit memory resources */
	root = adev->pdev->bus;
	while (root->parent)
		root = root->parent;

	pci_bus_for_each_resource(root, res, i) {
		if (res && res->flags & (IORESOURCE_MEM | IORESOURCE_MEM_64) &&
		    res->start > 0x100000000ull)
			break;
	}

	/* Trying to resize is pointless without a root hub window above 4GB */
	if (!res)
		return 0;

	/* Disable memory decoding while we change the BAR addresses and size */
	pci_read_config_word(adev->pdev, PCI_COMMAND, &cmd);
	pci_write_config_word(adev->pdev, PCI_COMMAND,
			      cmd & ~PCI_COMMAND_MEMORY);

	/* Free the VRAM and doorbell BAR, we most likely need to move both. */
	amdgpu_device_doorbell_fini(adev);
	if (adev->asic_type >= CHIP_BONAIRE)
		pci_release_resource(adev->pdev, 2);

	pci_release_resource(adev->pdev, 0);

	r = pci_resize_resource(adev->pdev, 0, rbar_size);
	if (r == -ENOSPC)
		DRM_INFO("Not enough PCI address space for a large BAR.");
	else if (r && r != -ENOTSUPP)
		DRM_ERROR("Problem resizing BAR0 (%d).", r);

	pci_assign_unassigned_bus_resources(adev->pdev->bus);

	/* When the doorbell or fb BAR isn't available we have no chance of
	 * using the device.
	 */
	r = amdgpu_device_doorbell_init(adev);
	if (r || (pci_resource_flags(adev->pdev, 0) & IORESOURCE_UNSET))
		return -ENODEV;

	pci_write_config_word(adev->pdev, PCI_COMMAND, cmd);

	return 0;
}

/*
 * GPU helpers function.
 */
/**
 * amdgpu_device_need_post - check if the hw need post or not
 *
 * @adev: amdgpu_device pointer
 *
 * Check if the asic has been initialized (all asics) at driver startup
 * or post is needed if  hw reset is performed.
 * Returns true if need or false if not.
 */
bool amdgpu_device_need_post(struct amdgpu_device *adev)
{
	uint32_t reg;

	if (amdgpu_sriov_vf(adev))
		return false;

	if (amdgpu_passthrough(adev)) {
		/* for FIJI: In whole GPU pass-through virtualization case, after VM reboot
		 * some old smc fw still need driver do vPost otherwise gpu hang, while
		 * those smc fw version above 22.15 doesn't have this flaw, so we force
		 * vpost executed for smc version below 22.15
		 */
		if (adev->asic_type == CHIP_FIJI) {
			int err;
			uint32_t fw_ver;
			err = request_firmware(&adev->pm.fw, "amdgpu/fiji_smc.bin", adev->dev);
			/* force vPost if error occured */
			if (err)
				return true;

			fw_ver = *((uint32_t *)adev->pm.fw->data + 69);
			if (fw_ver < 0x00160e00)
				return true;
		}
	}

	if (adev->has_hw_reset) {
		adev->has_hw_reset = false;
		return true;
	}

	/* bios scratch used on CIK+ */
	if (adev->asic_type >= CHIP_BONAIRE)
		return amdgpu_atombios_scratch_need_asic_init(adev);

	/* check MEM_SIZE for older asics */
	reg = amdgpu_asic_get_config_memsize(adev);

	if ((reg != 0) && (reg != 0xffffffff))
		return false;

	return true;
}

/* if we get transitioned to only one device, take VGA back */
/**
 * amdgpu_device_vga_set_decode - enable/disable vga decode
 *
 * @cookie: amdgpu_device pointer
 * @state: enable/disable vga decode
 *
 * Enable/disable vga decode (all asics).
 * Returns VGA resource flags.
 */
static unsigned int amdgpu_device_vga_set_decode(void *cookie, bool state)
{
	struct amdgpu_device *adev = cookie;
	amdgpu_asic_set_vga_state(adev, state);
	if (state)
		return VGA_RSRC_LEGACY_IO | VGA_RSRC_LEGACY_MEM |
		       VGA_RSRC_NORMAL_IO | VGA_RSRC_NORMAL_MEM;
	else
		return VGA_RSRC_NORMAL_IO | VGA_RSRC_NORMAL_MEM;
}

/**
 * amdgpu_device_check_block_size - validate the vm block size
 *
 * @adev: amdgpu_device pointer
 *
 * Validates the vm block size specified via module parameter.
 * The vm block size defines number of bits in page table versus page directory,
 * a page is 4KB so we have 12 bits offset, minimum 9 bits in the
 * page table and the remaining bits are in the page directory.
 */
static void amdgpu_device_check_block_size(struct amdgpu_device *adev)
{
	/* defines number of bits in page table versus page directory,
	 * a page is 4KB so we have 12 bits offset, minimum 9 bits in the
	 * page table and the remaining bits are in the page directory */
	if (amdgpu_vm_block_size == -1)
		return;

	if (amdgpu_vm_block_size < 9) {
		dev_warn(adev->dev, "VM page table size (%d) too small\n",
			 amdgpu_vm_block_size);
		amdgpu_vm_block_size = -1;
	}
}

/**
 * amdgpu_device_check_vm_size - validate the vm size
 *
 * @adev: amdgpu_device pointer
 *
 * Validates the vm size in GB specified via module parameter.
 * The VM size is the size of the GPU virtual memory space in GB.
 */
static void amdgpu_device_check_vm_size(struct amdgpu_device *adev)
{
	/* no need to check the default value */
	if (amdgpu_vm_size == -1)
		return;

	if (amdgpu_vm_size < 1) {
		dev_warn(adev->dev, "VM size (%d) too small, min is 1GB\n",
			 amdgpu_vm_size);
		amdgpu_vm_size = -1;
	}
}

static void amdgpu_device_check_smu_prv_buffer_size(struct amdgpu_device *adev)
{
	struct sysinfo si;
	bool is_os_64 = (sizeof(void *) == 8) ? true : false;
	uint64_t total_memory;
	uint64_t dram_size_seven_GB = 0x1B8000000;
	uint64_t dram_size_three_GB = 0xB8000000;

	if (amdgpu_smu_memory_pool_size == 0)
		return;

	if (!is_os_64) {
		DRM_WARN("Not 64-bit OS, feature not supported\n");
		goto def_value;
	}
	si_meminfo(&si);
	total_memory = (uint64_t)si.totalram * si.mem_unit;

	if ((amdgpu_smu_memory_pool_size == 1) ||
		(amdgpu_smu_memory_pool_size == 2)) {
		if (total_memory < dram_size_three_GB)
			goto def_value1;
	} else if ((amdgpu_smu_memory_pool_size == 4) ||
		(amdgpu_smu_memory_pool_size == 8)) {
		if (total_memory < dram_size_seven_GB)
			goto def_value1;
	} else {
		DRM_WARN("Smu memory pool size not supported\n");
		goto def_value;
	}
	adev->pm.smu_prv_buffer_size = amdgpu_smu_memory_pool_size << 28;

	return;

def_value1:
	DRM_WARN("No enough system memory\n");
def_value:
	adev->pm.smu_prv_buffer_size = 0;
}

/**
 * amdgpu_device_check_arguments - validate module params
 *
 * @adev: amdgpu_device pointer
 *
 * Validates certain module parameters and updates
 * the associated values used by the driver (all asics).
 */
static int amdgpu_device_check_arguments(struct amdgpu_device *adev)
{
	int ret = 0;

	if (amdgpu_sched_jobs < 4) {
		dev_warn(adev->dev, "sched jobs (%d) must be at least 4\n",
			 amdgpu_sched_jobs);
		amdgpu_sched_jobs = 4;
	} else if (!is_power_of_2(amdgpu_sched_jobs)){
		dev_warn(adev->dev, "sched jobs (%d) must be a power of 2\n",
			 amdgpu_sched_jobs);
		amdgpu_sched_jobs = roundup_pow_of_two(amdgpu_sched_jobs);
	}

	if (amdgpu_gart_size != -1 && amdgpu_gart_size < 32) {
		/* gart size must be greater or equal to 32M */
		dev_warn(adev->dev, "gart size (%d) too small\n",
			 amdgpu_gart_size);
		amdgpu_gart_size = -1;
	}

	if (amdgpu_gtt_size != -1 && amdgpu_gtt_size < 32) {
		/* gtt size must be greater or equal to 32M */
		dev_warn(adev->dev, "gtt size (%d) too small\n",
				 amdgpu_gtt_size);
		amdgpu_gtt_size = -1;
	}

	/* valid range is between 4 and 9 inclusive */
	if (amdgpu_vm_fragment_size != -1 &&
	    (amdgpu_vm_fragment_size > 9 || amdgpu_vm_fragment_size < 4)) {
		dev_warn(adev->dev, "valid range is between 4 and 9\n");
		amdgpu_vm_fragment_size = -1;
	}

	amdgpu_device_check_smu_prv_buffer_size(adev);

	amdgpu_device_check_vm_size(adev);

	amdgpu_device_check_block_size(adev);

	if (amdgpu_vram_page_split != -1 && (amdgpu_vram_page_split < 16 ||
	    !is_power_of_2(amdgpu_vram_page_split))) {
		dev_warn(adev->dev, "invalid VRAM page split (%d)\n",
			 amdgpu_vram_page_split);
		amdgpu_vram_page_split = 1024;
	}

	ret = amdgpu_device_get_job_timeout_settings(adev);
	if (ret) {
		dev_err(adev->dev, "invalid lockup_timeout parameter syntax\n");
		return ret;
	}

	adev->firmware.load_type = amdgpu_ucode_get_load_type(adev, amdgpu_fw_load_type);

	return ret;
}

/**
 * amdgpu_switcheroo_set_state - set switcheroo state
 *
 * @pdev: pci dev pointer
 * @state: vga_switcheroo state
 *
 * Callback for the switcheroo driver.  Suspends or resumes the
 * the asics before or after it is powered up using ACPI methods.
 */
static void amdgpu_switcheroo_set_state(struct pci_dev *pdev, enum vga_switcheroo_state state)
{
	struct drm_device *dev = pci_get_drvdata(pdev);

	if (amdgpu_device_is_px(dev) && state == VGA_SWITCHEROO_OFF)
		return;

	if (state == VGA_SWITCHEROO_ON) {
		pr_info("amdgpu: switched on\n");
		/* don't suspend or resume card normally */
		dev->switch_power_state = DRM_SWITCH_POWER_CHANGING;

		amdgpu_device_resume(dev, true, true);

		dev->switch_power_state = DRM_SWITCH_POWER_ON;
		drm_kms_helper_poll_enable(dev);
	} else {
		pr_info("amdgpu: switched off\n");
		drm_kms_helper_poll_disable(dev);
		dev->switch_power_state = DRM_SWITCH_POWER_CHANGING;
		amdgpu_device_suspend(dev, true, true);
		dev->switch_power_state = DRM_SWITCH_POWER_OFF;
	}
}

/**
 * amdgpu_switcheroo_can_switch - see if switcheroo state can change
 *
 * @pdev: pci dev pointer
 *
 * Callback for the switcheroo driver.  Check of the switcheroo
 * state can be changed.
 * Returns true if the state can be changed, false if not.
 */
static bool amdgpu_switcheroo_can_switch(struct pci_dev *pdev)
{
	struct drm_device *dev = pci_get_drvdata(pdev);

	/*
	* FIXME: open_count is protected by drm_global_mutex but that would lead to
	* locking inversion with the driver load path. And the access here is
	* completely racy anyway. So don't bother with locking for now.
	*/
	return dev->open_count == 0;
}

static const struct vga_switcheroo_client_ops amdgpu_switcheroo_ops = {
	.set_gpu_state = amdgpu_switcheroo_set_state,
	.reprobe = NULL,
	.can_switch = amdgpu_switcheroo_can_switch,
};

/**
 * amdgpu_device_ip_set_clockgating_state - set the CG state
 *
 * @dev: amdgpu_device pointer
 * @block_type: Type of hardware IP (SMU, GFX, UVD, etc.)
 * @state: clockgating state (gate or ungate)
 *
 * Sets the requested clockgating state for all instances of
 * the hardware IP specified.
 * Returns the error code from the last instance.
 */
int amdgpu_device_ip_set_clockgating_state(void *dev,
					   enum amd_ip_block_type block_type,
					   enum amd_clockgating_state state)
{
	struct amdgpu_device *adev = dev;
	int i, r = 0;

	for (i = 0; i < adev->num_ip_blocks; i++) {
		if (!adev->ip_blocks[i].status.valid)
			continue;
		if (adev->ip_blocks[i].version->type != block_type)
			continue;
		if (!adev->ip_blocks[i].version->funcs->set_clockgating_state)
			continue;
		r = adev->ip_blocks[i].version->funcs->set_clockgating_state(
			(void *)adev, state);
		if (r)
			DRM_ERROR("set_clockgating_state of IP block <%s> failed %d\n",
				  adev->ip_blocks[i].version->funcs->name, r);
	}
	return r;
}

/**
 * amdgpu_device_ip_set_powergating_state - set the PG state
 *
 * @dev: amdgpu_device pointer
 * @block_type: Type of hardware IP (SMU, GFX, UVD, etc.)
 * @state: powergating state (gate or ungate)
 *
 * Sets the requested powergating state for all instances of
 * the hardware IP specified.
 * Returns the error code from the last instance.
 */
int amdgpu_device_ip_set_powergating_state(void *dev,
					   enum amd_ip_block_type block_type,
					   enum amd_powergating_state state)
{
	struct amdgpu_device *adev = dev;
	int i, r = 0;

	for (i = 0; i < adev->num_ip_blocks; i++) {
		if (!adev->ip_blocks[i].status.valid)
			continue;
		if (adev->ip_blocks[i].version->type != block_type)
			continue;
		if (!adev->ip_blocks[i].version->funcs->set_powergating_state)
			continue;
		r = adev->ip_blocks[i].version->funcs->set_powergating_state(
			(void *)adev, state);
		if (r)
			DRM_ERROR("set_powergating_state of IP block <%s> failed %d\n",
				  adev->ip_blocks[i].version->funcs->name, r);
	}
	return r;
}

/**
 * amdgpu_device_ip_get_clockgating_state - get the CG state
 *
 * @adev: amdgpu_device pointer
 * @flags: clockgating feature flags
 *
 * Walks the list of IPs on the device and updates the clockgating
 * flags for each IP.
 * Updates @flags with the feature flags for each hardware IP where
 * clockgating is enabled.
 */
void amdgpu_device_ip_get_clockgating_state(struct amdgpu_device *adev,
					    u32 *flags)
{
	int i;

	for (i = 0; i < adev->num_ip_blocks; i++) {
		if (!adev->ip_blocks[i].status.valid)
			continue;
		if (adev->ip_blocks[i].version->funcs->get_clockgating_state)
			adev->ip_blocks[i].version->funcs->get_clockgating_state((void *)adev, flags);
	}
}

/**
 * amdgpu_device_ip_wait_for_idle - wait for idle
 *
 * @adev: amdgpu_device pointer
 * @block_type: Type of hardware IP (SMU, GFX, UVD, etc.)
 *
 * Waits for the request hardware IP to be idle.
 * Returns 0 for success or a negative error code on failure.
 */
int amdgpu_device_ip_wait_for_idle(struct amdgpu_device *adev,
				   enum amd_ip_block_type block_type)
{
	int i, r;

	for (i = 0; i < adev->num_ip_blocks; i++) {
		if (!adev->ip_blocks[i].status.valid)
			continue;
		if (adev->ip_blocks[i].version->type == block_type) {
			r = adev->ip_blocks[i].version->funcs->wait_for_idle((void *)adev);
			if (r)
				return r;
			break;
		}
	}
	return 0;

}

/**
 * amdgpu_device_ip_is_idle - is the hardware IP idle
 *
 * @adev: amdgpu_device pointer
 * @block_type: Type of hardware IP (SMU, GFX, UVD, etc.)
 *
 * Check if the hardware IP is idle or not.
 * Returns true if it the IP is idle, false if not.
 */
bool amdgpu_device_ip_is_idle(struct amdgpu_device *adev,
			      enum amd_ip_block_type block_type)
{
	int i;

	for (i = 0; i < adev->num_ip_blocks; i++) {
		if (!adev->ip_blocks[i].status.valid)
			continue;
		if (adev->ip_blocks[i].version->type == block_type)
			return adev->ip_blocks[i].version->funcs->is_idle((void *)adev);
	}
	return true;

}

/**
 * amdgpu_device_ip_get_ip_block - get a hw IP pointer
 *
 * @adev: amdgpu_device pointer
 * @type: Type of hardware IP (SMU, GFX, UVD, etc.)
 *
 * Returns a pointer to the hardware IP block structure
 * if it exists for the asic, otherwise NULL.
 */
struct amdgpu_ip_block *
amdgpu_device_ip_get_ip_block(struct amdgpu_device *adev,
			      enum amd_ip_block_type type)
{
	int i;

	for (i = 0; i < adev->num_ip_blocks; i++)
		if (adev->ip_blocks[i].version->type == type)
			return &adev->ip_blocks[i];

	return NULL;
}

/**
 * amdgpu_device_ip_block_version_cmp
 *
 * @adev: amdgpu_device pointer
 * @type: enum amd_ip_block_type
 * @major: major version
 * @minor: minor version
 *
 * return 0 if equal or greater
 * return 1 if smaller or the ip_block doesn't exist
 */
int amdgpu_device_ip_block_version_cmp(struct amdgpu_device *adev,
				       enum amd_ip_block_type type,
				       u32 major, u32 minor)
{
	struct amdgpu_ip_block *ip_block = amdgpu_device_ip_get_ip_block(adev, type);

	if (ip_block && ((ip_block->version->major > major) ||
			((ip_block->version->major == major) &&
			(ip_block->version->minor >= minor))))
		return 0;

	return 1;
}

/**
 * amdgpu_device_ip_block_add
 *
 * @adev: amdgpu_device pointer
 * @ip_block_version: pointer to the IP to add
 *
 * Adds the IP block driver information to the collection of IPs
 * on the asic.
 */
int amdgpu_device_ip_block_add(struct amdgpu_device *adev,
			       const struct amdgpu_ip_block_version *ip_block_version)
{
	if (!ip_block_version)
		return -EINVAL;

	DRM_INFO("add ip block number %d <%s>\n", adev->num_ip_blocks,
		  ip_block_version->funcs->name);

	adev->ip_blocks[adev->num_ip_blocks++].version = ip_block_version;

	return 0;
}

/**
 * amdgpu_device_enable_virtual_display - enable virtual display feature
 *
 * @adev: amdgpu_device pointer
 *
 * Enabled the virtual display feature if the user has enabled it via
 * the module parameter virtual_display.  This feature provides a virtual
 * display hardware on headless boards or in virtualized environments.
 * This function parses and validates the configuration string specified by
 * the user and configues the virtual display configuration (number of
 * virtual connectors, crtcs, etc.) specified.
 */
static void amdgpu_device_enable_virtual_display(struct amdgpu_device *adev)
{
	adev->enable_virtual_display = false;

	if (amdgpu_virtual_display) {
		struct drm_device *ddev = adev->ddev;
		const char *pci_address_name = pci_name(ddev->pdev);
		char *pciaddstr, *pciaddstr_tmp, *pciaddname_tmp, *pciaddname;

		pciaddstr = kstrdup(amdgpu_virtual_display, GFP_KERNEL);
		pciaddstr_tmp = pciaddstr;
		while ((pciaddname_tmp = strsep(&pciaddstr_tmp, ";"))) {
			pciaddname = strsep(&pciaddname_tmp, ",");
			if (!strcmp("all", pciaddname)
			    || !strcmp(pci_address_name, pciaddname)) {
				long num_crtc;
				int res = -1;

				adev->enable_virtual_display = true;

				if (pciaddname_tmp)
					res = kstrtol(pciaddname_tmp, 10,
						      &num_crtc);

				if (!res) {
					if (num_crtc < 1)
						num_crtc = 1;
					if (num_crtc > 6)
						num_crtc = 6;
					adev->mode_info.num_crtc = num_crtc;
				} else {
					adev->mode_info.num_crtc = 1;
				}
				break;
			}
		}

		DRM_INFO("virtual display string:%s, %s:virtual_display:%d, num_crtc:%d\n",
			 amdgpu_virtual_display, pci_address_name,
			 adev->enable_virtual_display, adev->mode_info.num_crtc);

		kfree(pciaddstr);
	}
}

/**
 * amdgpu_device_parse_gpu_info_fw - parse gpu info firmware
 *
 * @adev: amdgpu_device pointer
 *
 * Parses the asic configuration parameters specified in the gpu info
 * firmware and makes them availale to the driver for use in configuring
 * the asic.
 * Returns 0 on success, -EINVAL on failure.
 */
static int amdgpu_device_parse_gpu_info_fw(struct amdgpu_device *adev)
{
	const char *chip_name;
	char fw_name[30];
	int err;
	const struct gpu_info_firmware_header_v1_0 *hdr;

	adev->firmware.gpu_info_fw = NULL;

	switch (adev->asic_type) {
	case CHIP_TOPAZ:
	case CHIP_TONGA:
	case CHIP_FIJI:
	case CHIP_POLARIS10:
	case CHIP_POLARIS11:
	case CHIP_POLARIS12:
	case CHIP_VEGAM:
	case CHIP_CARRIZO:
	case CHIP_STONEY:
#ifdef CONFIG_DRM_AMDGPU_SI
	case CHIP_VERDE:
	case CHIP_TAHITI:
	case CHIP_PITCAIRN:
	case CHIP_OLAND:
	case CHIP_HAINAN:
#endif
#ifdef CONFIG_DRM_AMDGPU_CIK
	case CHIP_BONAIRE:
	case CHIP_HAWAII:
	case CHIP_KAVERI:
	case CHIP_KABINI:
	case CHIP_MULLINS:
#endif
	case CHIP_VEGA20:
	default:
		return 0;
	case CHIP_VEGA10:
		chip_name = "vega10";
		break;
	case CHIP_VEGA12:
		chip_name = "vega12";
		break;
	case CHIP_RAVEN:
		if (adev->rev_id >= 8)
			chip_name = "raven2";
		else if (adev->pdev->device == 0x15d8)
			chip_name = "picasso";
		else
			chip_name = "raven";
		break;
	}

	snprintf(fw_name, sizeof(fw_name), "amdgpu/%s_gpu_info.bin", chip_name);
	err = request_firmware(&adev->firmware.gpu_info_fw, fw_name, adev->dev);
	if (err) {
		dev_err(adev->dev,
			"Failed to load gpu_info firmware \"%s\"\n",
			fw_name);
		goto out;
	}
	err = amdgpu_ucode_validate(adev->firmware.gpu_info_fw);
	if (err) {
		dev_err(adev->dev,
			"Failed to validate gpu_info firmware \"%s\"\n",
			fw_name);
		goto out;
	}

	hdr = (const struct gpu_info_firmware_header_v1_0 *)adev->firmware.gpu_info_fw->data;
	amdgpu_ucode_print_gpu_info_hdr(&hdr->header);

	switch (hdr->version_major) {
	case 1:
	{
		const struct gpu_info_firmware_v1_0 *gpu_info_fw =
			(const struct gpu_info_firmware_v1_0 *)(adev->firmware.gpu_info_fw->data +
								le32_to_cpu(hdr->header.ucode_array_offset_bytes));

		adev->gfx.config.max_shader_engines = le32_to_cpu(gpu_info_fw->gc_num_se);
		adev->gfx.config.max_cu_per_sh = le32_to_cpu(gpu_info_fw->gc_num_cu_per_sh);
		adev->gfx.config.max_sh_per_se = le32_to_cpu(gpu_info_fw->gc_num_sh_per_se);
		adev->gfx.config.max_backends_per_se = le32_to_cpu(gpu_info_fw->gc_num_rb_per_se);
		adev->gfx.config.max_texture_channel_caches =
			le32_to_cpu(gpu_info_fw->gc_num_tccs);
		adev->gfx.config.max_gprs = le32_to_cpu(gpu_info_fw->gc_num_gprs);
		adev->gfx.config.max_gs_threads = le32_to_cpu(gpu_info_fw->gc_num_max_gs_thds);
		adev->gfx.config.gs_vgt_table_depth = le32_to_cpu(gpu_info_fw->gc_gs_table_depth);
		adev->gfx.config.gs_prim_buffer_depth = le32_to_cpu(gpu_info_fw->gc_gsprim_buff_depth);
		adev->gfx.config.double_offchip_lds_buf =
			le32_to_cpu(gpu_info_fw->gc_double_offchip_lds_buffer);
		adev->gfx.cu_info.wave_front_size = le32_to_cpu(gpu_info_fw->gc_wave_size);
		adev->gfx.cu_info.max_waves_per_simd =
			le32_to_cpu(gpu_info_fw->gc_max_waves_per_simd);
		adev->gfx.cu_info.max_scratch_slots_per_cu =
			le32_to_cpu(gpu_info_fw->gc_max_scratch_slots_per_cu);
		adev->gfx.cu_info.lds_size = le32_to_cpu(gpu_info_fw->gc_lds_size);
		break;
	}
	default:
		dev_err(adev->dev,
			"Unsupported gpu_info table %d\n", hdr->header.ucode_version);
		err = -EINVAL;
		goto out;
	}
out:
	return err;
}

/**
 * amdgpu_device_ip_early_init - run early init for hardware IPs
 *
 * @adev: amdgpu_device pointer
 *
 * Early initialization pass for hardware IPs.  The hardware IPs that make
 * up each asic are discovered each IP's early_init callback is run.  This
 * is the first stage in initializing the asic.
 * Returns 0 on success, negative error code on failure.
 */
static int amdgpu_device_ip_early_init(struct amdgpu_device *adev)
{
	int i, r;

	amdgpu_device_enable_virtual_display(adev);

	switch (adev->asic_type) {
	case CHIP_TOPAZ:
	case CHIP_TONGA:
	case CHIP_FIJI:
	case CHIP_POLARIS10:
	case CHIP_POLARIS11:
	case CHIP_POLARIS12:
	case CHIP_VEGAM:
	case CHIP_CARRIZO:
	case CHIP_STONEY:
		if (adev->asic_type == CHIP_CARRIZO || adev->asic_type == CHIP_STONEY)
			adev->family = AMDGPU_FAMILY_CZ;
		else
			adev->family = AMDGPU_FAMILY_VI;

		r = vi_set_ip_blocks(adev);
		if (r)
			return r;
		break;
#ifdef CONFIG_DRM_AMDGPU_SI
	case CHIP_VERDE:
	case CHIP_TAHITI:
	case CHIP_PITCAIRN:
	case CHIP_OLAND:
	case CHIP_HAINAN:
		adev->family = AMDGPU_FAMILY_SI;
		r = si_set_ip_blocks(adev);
		if (r)
			return r;
		break;
#endif
#ifdef CONFIG_DRM_AMDGPU_CIK
	case CHIP_BONAIRE:
	case CHIP_HAWAII:
	case CHIP_KAVERI:
	case CHIP_KABINI:
	case CHIP_MULLINS:
		if ((adev->asic_type == CHIP_BONAIRE) || (adev->asic_type == CHIP_HAWAII))
			adev->family = AMDGPU_FAMILY_CI;
		else
			adev->family = AMDGPU_FAMILY_KV;

		r = cik_set_ip_blocks(adev);
		if (r)
			return r;
		break;
#endif
	case CHIP_VEGA10:
	case CHIP_VEGA12:
	case CHIP_VEGA20:
	case CHIP_RAVEN:
		if (adev->asic_type == CHIP_RAVEN)
			adev->family = AMDGPU_FAMILY_RV;
		else
			adev->family = AMDGPU_FAMILY_AI;

		r = soc15_set_ip_blocks(adev);
		if (r)
			return r;
		break;
	default:
		/* FIXME: not supported yet */
		return -EINVAL;
	}

	r = amdgpu_device_parse_gpu_info_fw(adev);
	if (r)
		return r;

	amdgpu_amdkfd_device_probe(adev);

	if (amdgpu_sriov_vf(adev)) {
		r = amdgpu_virt_request_full_gpu(adev, true);
		if (r)
			return -EAGAIN;

		/* query the reg access mode at the very beginning */
		amdgpu_virt_init_reg_access_mode(adev);
	}

	adev->pm.pp_feature = amdgpu_pp_feature_mask;
	if (amdgpu_sriov_vf(adev))
		adev->pm.pp_feature &= ~PP_GFXOFF_MASK;

	/* Read BIOS */
	if (!amdgpu_get_bios(adev))
		return -EINVAL;

	r = amdgpu_atombios_init(adev);
	if (r) {
		dev_err(adev->dev, "amdgpu_atombios_init failed\n");
		amdgpu_vf_error_put(adev, AMDGIM_ERROR_VF_ATOMBIOS_INIT_FAIL, 0, 0);
		return r;
	}

	for (i = 0; i < adev->num_ip_blocks; i++) {
		if ((amdgpu_ip_block_mask & (1 << i)) == 0) {
			DRM_ERROR("disabled ip block: %d <%s>\n",
				  i, adev->ip_blocks[i].version->funcs->name);
			adev->ip_blocks[i].status.valid = false;
		} else {
			if (adev->ip_blocks[i].version->funcs->early_init) {
				r = adev->ip_blocks[i].version->funcs->early_init((void *)adev);
				if (r == -ENOENT) {
					adev->ip_blocks[i].status.valid = false;
				} else if (r) {
					DRM_ERROR("early_init of IP block <%s> failed %d\n",
						  adev->ip_blocks[i].version->funcs->name, r);
					return r;
				} else {
					adev->ip_blocks[i].status.valid = true;
				}
			} else {
				adev->ip_blocks[i].status.valid = true;
			}
		}
	}

	adev->cg_flags &= amdgpu_cg_mask;
	adev->pg_flags &= amdgpu_pg_mask;

	return 0;
}

static int amdgpu_device_ip_hw_init_phase1(struct amdgpu_device *adev)
{
	int i, r;

	for (i = 0; i < adev->num_ip_blocks; i++) {
		if (!adev->ip_blocks[i].status.sw)
			continue;
		if (adev->ip_blocks[i].status.hw)
			continue;
		if (adev->ip_blocks[i].version->type == AMD_IP_BLOCK_TYPE_COMMON ||
		    (amdgpu_sriov_vf(adev) && (adev->ip_blocks[i].version->type == AMD_IP_BLOCK_TYPE_PSP)) ||
		    adev->ip_blocks[i].version->type == AMD_IP_BLOCK_TYPE_IH) {
			r = adev->ip_blocks[i].version->funcs->hw_init(adev);
			if (r) {
				DRM_ERROR("hw_init of IP block <%s> failed %d\n",
					  adev->ip_blocks[i].version->funcs->name, r);
				return r;
			}
			adev->ip_blocks[i].status.hw = true;
		}
	}

	return 0;
}

static int amdgpu_device_ip_hw_init_phase2(struct amdgpu_device *adev)
{
	int i, r;

	for (i = 0; i < adev->num_ip_blocks; i++) {
		if (!adev->ip_blocks[i].status.sw)
			continue;
		if (adev->ip_blocks[i].status.hw)
			continue;
		r = adev->ip_blocks[i].version->funcs->hw_init(adev);
		if (r) {
			DRM_ERROR("hw_init of IP block <%s> failed %d\n",
				  adev->ip_blocks[i].version->funcs->name, r);
			return r;
		}
		adev->ip_blocks[i].status.hw = true;
	}

	return 0;
}

static int amdgpu_device_fw_loading(struct amdgpu_device *adev)
{
	int r = 0;
	int i;
	uint32_t smu_version;

	if (adev->asic_type >= CHIP_VEGA10) {
		for (i = 0; i < adev->num_ip_blocks; i++) {
			if (adev->ip_blocks[i].version->type == AMD_IP_BLOCK_TYPE_PSP) {
				if (adev->in_gpu_reset || adev->in_suspend) {
					if (amdgpu_sriov_vf(adev) && adev->in_gpu_reset)
						break; /* sriov gpu reset, psp need to do hw_init before IH because of hw limit */
					r = adev->ip_blocks[i].version->funcs->resume(adev);
					if (r) {
						DRM_ERROR("resume of IP block <%s> failed %d\n",
							  adev->ip_blocks[i].version->funcs->name, r);
						return r;
					}
				} else {
					r = adev->ip_blocks[i].version->funcs->hw_init(adev);
					if (r) {
						DRM_ERROR("hw_init of IP block <%s> failed %d\n",
						  adev->ip_blocks[i].version->funcs->name, r);
						return r;
					}
				}
				adev->ip_blocks[i].status.hw = true;
			}
		}
	}
	r = amdgpu_pm_load_smu_firmware(adev, &smu_version);

	return r;
}

/**
 * amdgpu_device_ip_init - run init for hardware IPs
 *
 * @adev: amdgpu_device pointer
 *
 * Main initialization pass for hardware IPs.  The list of all the hardware
 * IPs that make up the asic is walked and the sw_init and hw_init callbacks
 * are run.  sw_init initializes the software state associated with each IP
 * and hw_init initializes the hardware associated with each IP.
 * Returns 0 on success, negative error code on failure.
 */
static int amdgpu_device_ip_init(struct amdgpu_device *adev)
{
	int i, r;

	r = amdgpu_ras_init(adev);
	if (r)
		return r;

	for (i = 0; i < adev->num_ip_blocks; i++) {
		if (!adev->ip_blocks[i].status.valid)
			continue;
		r = adev->ip_blocks[i].version->funcs->sw_init((void *)adev);
		if (r) {
			DRM_ERROR("sw_init of IP block <%s> failed %d\n",
				  adev->ip_blocks[i].version->funcs->name, r);
			goto init_failed;
		}
		adev->ip_blocks[i].status.sw = true;

		/* need to do gmc hw init early so we can allocate gpu mem */
		if (adev->ip_blocks[i].version->type == AMD_IP_BLOCK_TYPE_GMC) {
			r = amdgpu_device_vram_scratch_init(adev);
			if (r) {
				DRM_ERROR("amdgpu_vram_scratch_init failed %d\n", r);
				goto init_failed;
			}
			r = adev->ip_blocks[i].version->funcs->hw_init((void *)adev);
			if (r) {
				DRM_ERROR("hw_init %d failed %d\n", i, r);
				goto init_failed;
			}
			r = amdgpu_device_wb_init(adev);
			if (r) {
				DRM_ERROR("amdgpu_device_wb_init failed %d\n", r);
				goto init_failed;
			}
			adev->ip_blocks[i].status.hw = true;

			/* right after GMC hw init, we create CSA */
			if (amdgpu_sriov_vf(adev)) {
				r = amdgpu_allocate_static_csa(adev, &adev->virt.csa_obj,
								AMDGPU_GEM_DOMAIN_VRAM,
								AMDGPU_CSA_SIZE);
				if (r) {
					DRM_ERROR("allocate CSA failed %d\n", r);
					goto init_failed;
				}
			}
		}
	}

	r = amdgpu_ib_pool_init(adev);
	if (r) {
		dev_err(adev->dev, "IB initialization failed (%d).\n", r);
		amdgpu_vf_error_put(adev, AMDGIM_ERROR_VF_IB_INIT_FAIL, 0, r);
		goto init_failed;
	}

	r = amdgpu_ucode_create_bo(adev); /* create ucode bo when sw_init complete*/
	if (r)
		goto init_failed;

	r = amdgpu_device_ip_hw_init_phase1(adev);
	if (r)
		goto init_failed;

	r = amdgpu_device_fw_loading(adev);
	if (r)
		goto init_failed;

	r = amdgpu_device_ip_hw_init_phase2(adev);
	if (r)
		goto init_failed;

	if (adev->gmc.xgmi.num_physical_nodes > 1)
		amdgpu_xgmi_add_device(adev);
	amdgpu_amdkfd_device_init(adev);

init_failed:
	if (amdgpu_sriov_vf(adev)) {
		if (!r)
			amdgpu_virt_init_data_exchange(adev);
		amdgpu_virt_release_full_gpu(adev, true);
	}

	return r;
}

/**
 * amdgpu_device_fill_reset_magic - writes reset magic to gart pointer
 *
 * @adev: amdgpu_device pointer
 *
 * Writes a reset magic value to the gart pointer in VRAM.  The driver calls
 * this function before a GPU reset.  If the value is retained after a
 * GPU reset, VRAM has not been lost.  Some GPU resets may destry VRAM contents.
 */
static void amdgpu_device_fill_reset_magic(struct amdgpu_device *adev)
{
	memcpy(adev->reset_magic, adev->gart.ptr, AMDGPU_RESET_MAGIC_NUM);
}

/**
 * amdgpu_device_check_vram_lost - check if vram is valid
 *
 * @adev: amdgpu_device pointer
 *
 * Checks the reset magic value written to the gart pointer in VRAM.
 * The driver calls this after a GPU reset to see if the contents of
 * VRAM is lost or now.
 * returns true if vram is lost, false if not.
 */
static bool amdgpu_device_check_vram_lost(struct amdgpu_device *adev)
{
	return !!memcmp(adev->gart.ptr, adev->reset_magic,
			AMDGPU_RESET_MAGIC_NUM);
}

/**
 * amdgpu_device_set_cg_state - set clockgating for amdgpu device
 *
 * @adev: amdgpu_device pointer
 *
 * The list of all the hardware IPs that make up the asic is walked and the
 * set_clockgating_state callbacks are run.
 * Late initialization pass enabling clockgating for hardware IPs.
 * Fini or suspend, pass disabling clockgating for hardware IPs.
 * Returns 0 on success, negative error code on failure.
 */

static int amdgpu_device_set_cg_state(struct amdgpu_device *adev,
						enum amd_clockgating_state state)
{
	int i, j, r;

	if (amdgpu_emu_mode == 1)
		return 0;

	for (j = 0; j < adev->num_ip_blocks; j++) {
		i = state == AMD_CG_STATE_GATE ? j : adev->num_ip_blocks - j - 1;
		if (!adev->ip_blocks[i].status.late_initialized)
			continue;
		/* skip CG for VCE/UVD, it's handled specially */
		if (adev->ip_blocks[i].version->type != AMD_IP_BLOCK_TYPE_UVD &&
		    adev->ip_blocks[i].version->type != AMD_IP_BLOCK_TYPE_VCE &&
		    adev->ip_blocks[i].version->type != AMD_IP_BLOCK_TYPE_VCN &&
		    adev->ip_blocks[i].version->funcs->set_clockgating_state) {
			/* enable clockgating to save power */
			r = adev->ip_blocks[i].version->funcs->set_clockgating_state((void *)adev,
										     state);
			if (r) {
				DRM_ERROR("set_clockgating_state(gate) of IP block <%s> failed %d\n",
					  adev->ip_blocks[i].version->funcs->name, r);
				return r;
			}
		}
	}

	return 0;
}

static int amdgpu_device_set_pg_state(struct amdgpu_device *adev, enum amd_powergating_state state)
{
	int i, j, r;

	if (amdgpu_emu_mode == 1)
		return 0;

	for (j = 0; j < adev->num_ip_blocks; j++) {
		i = state == AMD_PG_STATE_GATE ? j : adev->num_ip_blocks - j - 1;
		if (!adev->ip_blocks[i].status.late_initialized)
			continue;
		/* skip CG for VCE/UVD, it's handled specially */
		if (adev->ip_blocks[i].version->type != AMD_IP_BLOCK_TYPE_UVD &&
		    adev->ip_blocks[i].version->type != AMD_IP_BLOCK_TYPE_VCE &&
		    adev->ip_blocks[i].version->type != AMD_IP_BLOCK_TYPE_VCN &&
		    adev->ip_blocks[i].version->funcs->set_powergating_state) {
			/* enable powergating to save power */
			r = adev->ip_blocks[i].version->funcs->set_powergating_state((void *)adev,
											state);
			if (r) {
				DRM_ERROR("set_powergating_state(gate) of IP block <%s> failed %d\n",
					  adev->ip_blocks[i].version->funcs->name, r);
				return r;
			}
		}
	}
	return 0;
}

static int amdgpu_device_enable_mgpu_fan_boost(void)
{
	struct amdgpu_gpu_instance *gpu_ins;
	struct amdgpu_device *adev;
	int i, ret = 0;

	mutex_lock(&mgpu_info.mutex);

	/*
	 * MGPU fan boost feature should be enabled
	 * only when there are two or more dGPUs in
	 * the system
	 */
	if (mgpu_info.num_dgpu < 2)
		goto out;

	for (i = 0; i < mgpu_info.num_dgpu; i++) {
		gpu_ins = &(mgpu_info.gpu_ins[i]);
		adev = gpu_ins->adev;
		if (!(adev->flags & AMD_IS_APU) &&
		    !gpu_ins->mgpu_fan_enabled &&
		    adev->powerplay.pp_funcs &&
		    adev->powerplay.pp_funcs->enable_mgpu_fan_boost) {
			ret = amdgpu_dpm_enable_mgpu_fan_boost(adev);
			if (ret)
				break;

			gpu_ins->mgpu_fan_enabled = 1;
		}
	}

out:
	mutex_unlock(&mgpu_info.mutex);

	return ret;
}

/**
 * amdgpu_device_ip_late_init - run late init for hardware IPs
 *
 * @adev: amdgpu_device pointer
 *
 * Late initialization pass for hardware IPs.  The list of all the hardware
 * IPs that make up the asic is walked and the late_init callbacks are run.
 * late_init covers any special initialization that an IP requires
 * after all of the have been initialized or something that needs to happen
 * late in the init process.
 * Returns 0 on success, negative error code on failure.
 */
static int amdgpu_device_ip_late_init(struct amdgpu_device *adev)
{
	int i = 0, r;

	for (i = 0; i < adev->num_ip_blocks; i++) {
		if (!adev->ip_blocks[i].status.hw)
			continue;
		if (adev->ip_blocks[i].version->funcs->late_init) {
			r = adev->ip_blocks[i].version->funcs->late_init((void *)adev);
			if (r) {
				DRM_ERROR("late_init of IP block <%s> failed %d\n",
					  adev->ip_blocks[i].version->funcs->name, r);
				return r;
			}
		}
		adev->ip_blocks[i].status.late_initialized = true;
	}

	amdgpu_device_set_cg_state(adev, AMD_CG_STATE_GATE);
	amdgpu_device_set_pg_state(adev, AMD_PG_STATE_GATE);

	amdgpu_device_fill_reset_magic(adev);

	r = amdgpu_device_enable_mgpu_fan_boost();
	if (r)
		DRM_ERROR("enable mgpu fan boost failed (%d).\n", r);

	/* set to low pstate by default */
	amdgpu_xgmi_set_pstate(adev, 0);

	return 0;
}

/**
 * amdgpu_device_ip_fini - run fini for hardware IPs
 *
 * @adev: amdgpu_device pointer
 *
 * Main teardown pass for hardware IPs.  The list of all the hardware
 * IPs that make up the asic is walked and the hw_fini and sw_fini callbacks
 * are run.  hw_fini tears down the hardware associated with each IP
 * and sw_fini tears down any software state associated with each IP.
 * Returns 0 on success, negative error code on failure.
 */
static int amdgpu_device_ip_fini(struct amdgpu_device *adev)
{
	int i, r;

	amdgpu_ras_pre_fini(adev);

	if (adev->gmc.xgmi.num_physical_nodes > 1)
		amdgpu_xgmi_remove_device(adev);

	amdgpu_amdkfd_device_fini(adev);

	amdgpu_device_set_pg_state(adev, AMD_PG_STATE_UNGATE);
	amdgpu_device_set_cg_state(adev, AMD_CG_STATE_UNGATE);

	/* need to disable SMC first */
	for (i = 0; i < adev->num_ip_blocks; i++) {
		if (!adev->ip_blocks[i].status.hw)
			continue;
		if (adev->ip_blocks[i].version->type == AMD_IP_BLOCK_TYPE_SMC) {
			r = adev->ip_blocks[i].version->funcs->hw_fini((void *)adev);
			/* XXX handle errors */
			if (r) {
				DRM_DEBUG("hw_fini of IP block <%s> failed %d\n",
					  adev->ip_blocks[i].version->funcs->name, r);
			}
			adev->ip_blocks[i].status.hw = false;
			break;
		}
	}

	for (i = adev->num_ip_blocks - 1; i >= 0; i--) {
		if (!adev->ip_blocks[i].status.hw)
			continue;

		r = adev->ip_blocks[i].version->funcs->hw_fini((void *)adev);
		/* XXX handle errors */
		if (r) {
			DRM_DEBUG("hw_fini of IP block <%s> failed %d\n",
				  adev->ip_blocks[i].version->funcs->name, r);
		}

		adev->ip_blocks[i].status.hw = false;
	}


	for (i = adev->num_ip_blocks - 1; i >= 0; i--) {
		if (!adev->ip_blocks[i].status.sw)
			continue;

		if (adev->ip_blocks[i].version->type == AMD_IP_BLOCK_TYPE_GMC) {
			amdgpu_ucode_free_bo(adev);
			amdgpu_free_static_csa(&adev->virt.csa_obj);
			amdgpu_device_wb_fini(adev);
			amdgpu_device_vram_scratch_fini(adev);
			amdgpu_ib_pool_fini(adev);
		}

		r = adev->ip_blocks[i].version->funcs->sw_fini((void *)adev);
		/* XXX handle errors */
		if (r) {
			DRM_DEBUG("sw_fini of IP block <%s> failed %d\n",
				  adev->ip_blocks[i].version->funcs->name, r);
		}
		adev->ip_blocks[i].status.sw = false;
		adev->ip_blocks[i].status.valid = false;
	}

	for (i = adev->num_ip_blocks - 1; i >= 0; i--) {
		if (!adev->ip_blocks[i].status.late_initialized)
			continue;
		if (adev->ip_blocks[i].version->funcs->late_fini)
			adev->ip_blocks[i].version->funcs->late_fini((void *)adev);
		adev->ip_blocks[i].status.late_initialized = false;
	}

	amdgpu_ras_fini(adev);

	if (amdgpu_sriov_vf(adev))
		if (amdgpu_virt_release_full_gpu(adev, false))
			DRM_ERROR("failed to release exclusive mode on fini\n");

	return 0;
}

/**
 * amdgpu_device_delayed_init_work_handler - work handler for IB tests
 *
 * @work: work_struct.
 */
static void amdgpu_device_delayed_init_work_handler(struct work_struct *work)
{
	struct amdgpu_device *adev =
		container_of(work, struct amdgpu_device, delayed_init_work.work);
	int r;

	r = amdgpu_ib_ring_tests(adev);
	if (r)
		DRM_ERROR("ib ring test failed (%d).\n", r);
}

static void amdgpu_device_delay_enable_gfx_off(struct work_struct *work)
{
	struct amdgpu_device *adev =
		container_of(work, struct amdgpu_device, gfx.gfx_off_delay_work.work);

	mutex_lock(&adev->gfx.gfx_off_mutex);
	if (!adev->gfx.gfx_off_state && !adev->gfx.gfx_off_req_count) {
		if (!amdgpu_dpm_set_powergating_by_smu(adev, AMD_IP_BLOCK_TYPE_GFX, true))
			adev->gfx.gfx_off_state = true;
	}
	mutex_unlock(&adev->gfx.gfx_off_mutex);
}

/**
 * amdgpu_device_ip_suspend_phase1 - run suspend for hardware IPs (phase 1)
 *
 * @adev: amdgpu_device pointer
 *
 * Main suspend function for hardware IPs.  The list of all the hardware
 * IPs that make up the asic is walked, clockgating is disabled and the
 * suspend callbacks are run.  suspend puts the hardware and software state
 * in each IP into a state suitable for suspend.
 * Returns 0 on success, negative error code on failure.
 */
static int amdgpu_device_ip_suspend_phase1(struct amdgpu_device *adev)
{
	int i, r;

	amdgpu_device_set_pg_state(adev, AMD_PG_STATE_UNGATE);
	amdgpu_device_set_cg_state(adev, AMD_CG_STATE_UNGATE);

	for (i = adev->num_ip_blocks - 1; i >= 0; i--) {
		if (!adev->ip_blocks[i].status.valid)
			continue;
		/* displays are handled separately */
		if (adev->ip_blocks[i].version->type == AMD_IP_BLOCK_TYPE_DCE) {
			/* XXX handle errors */
			r = adev->ip_blocks[i].version->funcs->suspend(adev);
			/* XXX handle errors */
			if (r) {
				DRM_ERROR("suspend of IP block <%s> failed %d\n",
					  adev->ip_blocks[i].version->funcs->name, r);
			}
		}
	}

	return 0;
}

/**
 * amdgpu_device_ip_suspend_phase2 - run suspend for hardware IPs (phase 2)
 *
 * @adev: amdgpu_device pointer
 *
 * Main suspend function for hardware IPs.  The list of all the hardware
 * IPs that make up the asic is walked, clockgating is disabled and the
 * suspend callbacks are run.  suspend puts the hardware and software state
 * in each IP into a state suitable for suspend.
 * Returns 0 on success, negative error code on failure.
 */
static int amdgpu_device_ip_suspend_phase2(struct amdgpu_device *adev)
{
	int i, r;

	for (i = adev->num_ip_blocks - 1; i >= 0; i--) {
		if (!adev->ip_blocks[i].status.valid)
			continue;
		/* displays are handled in phase1 */
		if (adev->ip_blocks[i].version->type == AMD_IP_BLOCK_TYPE_DCE)
			continue;
		/* XXX handle errors */
		r = adev->ip_blocks[i].version->funcs->suspend(adev);
		/* XXX handle errors */
		if (r) {
			DRM_ERROR("suspend of IP block <%s> failed %d\n",
				  adev->ip_blocks[i].version->funcs->name, r);
		}
	}

	return 0;
}

/**
 * amdgpu_device_ip_suspend - run suspend for hardware IPs
 *
 * @adev: amdgpu_device pointer
 *
 * Main suspend function for hardware IPs.  The list of all the hardware
 * IPs that make up the asic is walked, clockgating is disabled and the
 * suspend callbacks are run.  suspend puts the hardware and software state
 * in each IP into a state suitable for suspend.
 * Returns 0 on success, negative error code on failure.
 */
int amdgpu_device_ip_suspend(struct amdgpu_device *adev)
{
	int r;

	if (amdgpu_sriov_vf(adev))
		amdgpu_virt_request_full_gpu(adev, false);

	r = amdgpu_device_ip_suspend_phase1(adev);
	if (r)
		return r;
	r = amdgpu_device_ip_suspend_phase2(adev);

	if (amdgpu_sriov_vf(adev))
		amdgpu_virt_release_full_gpu(adev, false);

	return r;
}

static int amdgpu_device_ip_reinit_early_sriov(struct amdgpu_device *adev)
{
	int i, r;

	static enum amd_ip_block_type ip_order[] = {
		AMD_IP_BLOCK_TYPE_GMC,
		AMD_IP_BLOCK_TYPE_COMMON,
		AMD_IP_BLOCK_TYPE_PSP,
		AMD_IP_BLOCK_TYPE_IH,
	};

	for (i = 0; i < ARRAY_SIZE(ip_order); i++) {
		int j;
		struct amdgpu_ip_block *block;

		for (j = 0; j < adev->num_ip_blocks; j++) {
			block = &adev->ip_blocks[j];

			if (block->version->type != ip_order[i] ||
				!block->status.valid)
				continue;

			r = block->version->funcs->hw_init(adev);
			DRM_INFO("RE-INIT-early: %s %s\n", block->version->funcs->name, r?"failed":"succeeded");
			if (r)
				return r;
		}
	}

	return 0;
}

static int amdgpu_device_ip_reinit_late_sriov(struct amdgpu_device *adev)
{
	int i, r;

	static enum amd_ip_block_type ip_order[] = {
		AMD_IP_BLOCK_TYPE_SMC,
		AMD_IP_BLOCK_TYPE_DCE,
		AMD_IP_BLOCK_TYPE_GFX,
		AMD_IP_BLOCK_TYPE_SDMA,
		AMD_IP_BLOCK_TYPE_UVD,
		AMD_IP_BLOCK_TYPE_VCE
	};

	for (i = 0; i < ARRAY_SIZE(ip_order); i++) {
		int j;
		struct amdgpu_ip_block *block;

		for (j = 0; j < adev->num_ip_blocks; j++) {
			block = &adev->ip_blocks[j];

			if (block->version->type != ip_order[i] ||
				!block->status.valid)
				continue;

			r = block->version->funcs->hw_init(adev);
			DRM_INFO("RE-INIT-late: %s %s\n", block->version->funcs->name, r?"failed":"succeeded");
			if (r)
				return r;
		}
	}

	return 0;
}

/**
 * amdgpu_device_ip_resume_phase1 - run resume for hardware IPs
 *
 * @adev: amdgpu_device pointer
 *
 * First resume function for hardware IPs.  The list of all the hardware
 * IPs that make up the asic is walked and the resume callbacks are run for
 * COMMON, GMC, and IH.  resume puts the hardware into a functional state
 * after a suspend and updates the software state as necessary.  This
 * function is also used for restoring the GPU after a GPU reset.
 * Returns 0 on success, negative error code on failure.
 */
static int amdgpu_device_ip_resume_phase1(struct amdgpu_device *adev)
{
	int i, r;

	for (i = 0; i < adev->num_ip_blocks; i++) {
		if (!adev->ip_blocks[i].status.valid)
			continue;
		if (adev->ip_blocks[i].version->type == AMD_IP_BLOCK_TYPE_COMMON ||
		    adev->ip_blocks[i].version->type == AMD_IP_BLOCK_TYPE_GMC ||
		    adev->ip_blocks[i].version->type == AMD_IP_BLOCK_TYPE_IH) {
			r = adev->ip_blocks[i].version->funcs->resume(adev);
			if (r) {
				DRM_ERROR("resume of IP block <%s> failed %d\n",
					  adev->ip_blocks[i].version->funcs->name, r);
				return r;
			}
		}
	}

	return 0;
}

/**
 * amdgpu_device_ip_resume_phase2 - run resume for hardware IPs
 *
 * @adev: amdgpu_device pointer
 *
 * First resume function for hardware IPs.  The list of all the hardware
 * IPs that make up the asic is walked and the resume callbacks are run for
 * all blocks except COMMON, GMC, and IH.  resume puts the hardware into a
 * functional state after a suspend and updates the software state as
 * necessary.  This function is also used for restoring the GPU after a GPU
 * reset.
 * Returns 0 on success, negative error code on failure.
 */
static int amdgpu_device_ip_resume_phase2(struct amdgpu_device *adev)
{
	int i, r;

	for (i = 0; i < adev->num_ip_blocks; i++) {
		if (!adev->ip_blocks[i].status.valid)
			continue;
		if (adev->ip_blocks[i].version->type == AMD_IP_BLOCK_TYPE_COMMON ||
		    adev->ip_blocks[i].version->type == AMD_IP_BLOCK_TYPE_GMC ||
		    adev->ip_blocks[i].version->type == AMD_IP_BLOCK_TYPE_IH ||
		    adev->ip_blocks[i].version->type == AMD_IP_BLOCK_TYPE_PSP)
			continue;
		r = adev->ip_blocks[i].version->funcs->resume(adev);
		if (r) {
			DRM_ERROR("resume of IP block <%s> failed %d\n",
				  adev->ip_blocks[i].version->funcs->name, r);
			return r;
		}
	}

	return 0;
}

/**
 * amdgpu_device_ip_resume - run resume for hardware IPs
 *
 * @adev: amdgpu_device pointer
 *
 * Main resume function for hardware IPs.  The hardware IPs
 * are split into two resume functions because they are
 * are also used in in recovering from a GPU reset and some additional
 * steps need to be take between them.  In this case (S3/S4) they are
 * run sequentially.
 * Returns 0 on success, negative error code on failure.
 */
static int amdgpu_device_ip_resume(struct amdgpu_device *adev)
{
	int r;

	r = amdgpu_device_ip_resume_phase1(adev);
	if (r)
		return r;

	r = amdgpu_device_fw_loading(adev);
	if (r)
		return r;

	r = amdgpu_device_ip_resume_phase2(adev);

	return r;
}

/**
 * amdgpu_device_detect_sriov_bios - determine if the board supports SR-IOV
 *
 * @adev: amdgpu_device pointer
 *
 * Query the VBIOS data tables to determine if the board supports SR-IOV.
 */
static void amdgpu_device_detect_sriov_bios(struct amdgpu_device *adev)
{
	if (amdgpu_sriov_vf(adev)) {
		if (adev->is_atom_fw) {
			if (amdgpu_atomfirmware_gpu_supports_virtualization(adev))
				adev->virt.caps |= AMDGPU_SRIOV_CAPS_SRIOV_VBIOS;
		} else {
			if (amdgpu_atombios_has_gpu_virtualization_table(adev))
				adev->virt.caps |= AMDGPU_SRIOV_CAPS_SRIOV_VBIOS;
		}

		if (!(adev->virt.caps & AMDGPU_SRIOV_CAPS_SRIOV_VBIOS))
			amdgpu_vf_error_put(adev, AMDGIM_ERROR_VF_NO_VBIOS, 0, 0);
	}
}

/**
 * amdgpu_device_asic_has_dc_support - determine if DC supports the asic
 *
 * @asic_type: AMD asic type
 *
 * Check if there is DC (new modesetting infrastructre) support for an asic.
 * returns true if DC has support, false if not.
 */
bool amdgpu_device_asic_has_dc_support(enum amd_asic_type asic_type)
{
	switch (asic_type) {
#if defined(CONFIG_DRM_AMD_DC)
	case CHIP_BONAIRE:
	case CHIP_KAVERI:
	case CHIP_KABINI:
	case CHIP_MULLINS:
		/*
		 * We have systems in the wild with these ASICs that require
		 * LVDS and VGA support which is not supported with DC.
		 *
		 * Fallback to the non-DC driver here by default so as not to
		 * cause regressions.
		 */
		return amdgpu_dc > 0;
	case CHIP_HAWAII:
	case CHIP_CARRIZO:
	case CHIP_STONEY:
	case CHIP_POLARIS10:
	case CHIP_POLARIS11:
	case CHIP_POLARIS12:
	case CHIP_VEGAM:
	case CHIP_TONGA:
	case CHIP_FIJI:
	case CHIP_VEGA10:
	case CHIP_VEGA12:
	case CHIP_VEGA20:
#if defined(CONFIG_DRM_AMD_DC_DCN1_0)
	case CHIP_RAVEN:
#endif
		return amdgpu_dc != 0;
#endif
	default:
		return false;
	}
}

/**
 * amdgpu_device_has_dc_support - check if dc is supported
 *
 * @adev: amdgpu_device_pointer
 *
 * Returns true for supported, false for not supported
 */
bool amdgpu_device_has_dc_support(struct amdgpu_device *adev)
{
	if (amdgpu_sriov_vf(adev))
		return false;

	return amdgpu_device_asic_has_dc_support(adev->asic_type);
}


static void amdgpu_device_xgmi_reset_func(struct work_struct *__work)
{
	struct amdgpu_device *adev =
		container_of(__work, struct amdgpu_device, xgmi_reset_work);

	adev->asic_reset_res =  amdgpu_asic_reset(adev);
	if (adev->asic_reset_res)
		DRM_WARN("ASIC reset failed with error, %d for drm dev, %s",
			 adev->asic_reset_res, adev->ddev->unique);
}


/**
 * amdgpu_device_init - initialize the driver
 *
 * @adev: amdgpu_device pointer
 * @ddev: drm dev pointer
 * @pdev: pci dev pointer
 * @flags: driver flags
 *
 * Initializes the driver info and hw (all asics).
 * Returns 0 for success or an error on failure.
 * Called at driver startup.
 */
int amdgpu_device_init(struct amdgpu_device *adev,
		       struct drm_device *ddev,
		       struct pci_dev *pdev,
		       uint32_t flags)
{
	int r, i;
	bool runtime = false;
	u32 max_MBps;

	adev->shutdown = false;
	adev->dev = &pdev->dev;
	adev->ddev = ddev;
	adev->pdev = pdev;
	adev->flags = flags;
	adev->asic_type = flags & AMD_ASIC_MASK;
	adev->usec_timeout = AMDGPU_MAX_USEC_TIMEOUT;
	if (amdgpu_emu_mode == 1)
		adev->usec_timeout *= 2;
	adev->gmc.gart_size = 512 * 1024 * 1024;
	adev->accel_working = false;
	adev->num_rings = 0;
	adev->mman.buffer_funcs = NULL;
	adev->mman.buffer_funcs_ring = NULL;
	adev->vm_manager.vm_pte_funcs = NULL;
	adev->vm_manager.vm_pte_num_rqs = 0;
	adev->gmc.gmc_funcs = NULL;
	adev->fence_context = dma_fence_context_alloc(AMDGPU_MAX_RINGS);
	bitmap_zero(adev->gfx.pipe_reserve_bitmap, AMDGPU_MAX_COMPUTE_QUEUES);

	adev->smc_rreg = &amdgpu_invalid_rreg;
	adev->smc_wreg = &amdgpu_invalid_wreg;
	adev->pcie_rreg = &amdgpu_invalid_rreg;
	adev->pcie_wreg = &amdgpu_invalid_wreg;
	adev->pciep_rreg = &amdgpu_invalid_rreg;
	adev->pciep_wreg = &amdgpu_invalid_wreg;
	adev->uvd_ctx_rreg = &amdgpu_invalid_rreg;
	adev->uvd_ctx_wreg = &amdgpu_invalid_wreg;
	adev->didt_rreg = &amdgpu_invalid_rreg;
	adev->didt_wreg = &amdgpu_invalid_wreg;
	adev->gc_cac_rreg = &amdgpu_invalid_rreg;
	adev->gc_cac_wreg = &amdgpu_invalid_wreg;
	adev->audio_endpt_rreg = &amdgpu_block_invalid_rreg;
	adev->audio_endpt_wreg = &amdgpu_block_invalid_wreg;

	DRM_INFO("initializing kernel modesetting (%s 0x%04X:0x%04X 0x%04X:0x%04X 0x%02X).\n",
		 amdgpu_asic_name[adev->asic_type], pdev->vendor, pdev->device,
		 pdev->subsystem_vendor, pdev->subsystem_device, pdev->revision);

	/* mutex initialization are all done here so we
	 * can recall function without having locking issues */
	atomic_set(&adev->irq.ih.lock, 0);
	mutex_init(&adev->firmware.mutex);
	mutex_init(&adev->pm.mutex);
	mutex_init(&adev->gfx.gpu_clock_mutex);
	mutex_init(&adev->srbm_mutex);
	mutex_init(&adev->gfx.pipe_reserve_mutex);
	mutex_init(&adev->gfx.gfx_off_mutex);
	mutex_init(&adev->grbm_idx_mutex);
	mutex_init(&adev->mn_lock);
	mutex_init(&adev->virt.vf_errors.lock);
	hash_init(adev->mn_hash);
	mutex_init(&adev->lock_reset);
	mutex_init(&adev->virt.dpm_mutex);

	r = amdgpu_device_check_arguments(adev);
	if (r)
		return r;

	spin_lock_init(&adev->mmio_idx_lock);
	spin_lock_init(&adev->smc_idx_lock);
	spin_lock_init(&adev->pcie_idx_lock);
	spin_lock_init(&adev->uvd_ctx_idx_lock);
	spin_lock_init(&adev->didt_idx_lock);
	spin_lock_init(&adev->gc_cac_idx_lock);
	spin_lock_init(&adev->se_cac_idx_lock);
	spin_lock_init(&adev->audio_endpt_idx_lock);
	spin_lock_init(&adev->mm_stats.lock);

	INIT_LIST_HEAD(&adev->shadow_list);
	mutex_init(&adev->shadow_list_lock);

	INIT_LIST_HEAD(&adev->ring_lru_list);
	spin_lock_init(&adev->ring_lru_list_lock);

	INIT_DELAYED_WORK(&adev->delayed_init_work,
			  amdgpu_device_delayed_init_work_handler);
	INIT_DELAYED_WORK(&adev->gfx.gfx_off_delay_work,
			  amdgpu_device_delay_enable_gfx_off);

	INIT_WORK(&adev->xgmi_reset_work, amdgpu_device_xgmi_reset_func);

	adev->gfx.gfx_off_req_count = 1;
	adev->pm.ac_power = power_supply_is_system_supplied() > 0 ? true : false;

	/* Registers mapping */
	/* TODO: block userspace mapping of io register */
	if (adev->asic_type >= CHIP_BONAIRE) {
		adev->rmmio_base = pci_resource_start(adev->pdev, 5);
		adev->rmmio_size = pci_resource_len(adev->pdev, 5);
	} else {
		adev->rmmio_base = pci_resource_start(adev->pdev, 2);
		adev->rmmio_size = pci_resource_len(adev->pdev, 2);
	}

	adev->rmmio = ioremap(adev->rmmio_base, adev->rmmio_size);
	if (adev->rmmio == NULL) {
		return -ENOMEM;
	}
	DRM_INFO("register mmio base: 0x%08X\n", (uint32_t)adev->rmmio_base);
	DRM_INFO("register mmio size: %u\n", (unsigned)adev->rmmio_size);

	/* io port mapping */
	for (i = 0; i < DEVICE_COUNT_RESOURCE; i++) {
		if (pci_resource_flags(adev->pdev, i) & IORESOURCE_IO) {
			adev->rio_mem_size = pci_resource_len(adev->pdev, i);
			adev->rio_mem = pci_iomap(adev->pdev, i, adev->rio_mem_size);
			break;
		}
	}
	if (adev->rio_mem == NULL)
		DRM_INFO("PCI I/O BAR is not found.\n");

	amdgpu_device_get_pcie_info(adev);

	/* early init functions */
	r = amdgpu_device_ip_early_init(adev);
	if (r)
		return r;

	/* doorbell bar mapping and doorbell index init*/
	amdgpu_device_doorbell_init(adev);

	/* if we have > 1 VGA cards, then disable the amdgpu VGA resources */
	/* this will fail for cards that aren't VGA class devices, just
	 * ignore it */
	vga_client_register(adev->pdev, adev, NULL, amdgpu_device_vga_set_decode);

	if (amdgpu_device_is_px(ddev))
		runtime = true;
	if (!pci_is_thunderbolt_attached(adev->pdev))
		vga_switcheroo_register_client(adev->pdev,
					       &amdgpu_switcheroo_ops, runtime);
	if (runtime)
		vga_switcheroo_init_domain_pm_ops(adev->dev, &adev->vga_pm_domain);

	if (amdgpu_emu_mode == 1) {
		/* post the asic on emulation mode */
		emu_soc_asic_init(adev);
		goto fence_driver_init;
	}

	/* detect if we are with an SRIOV vbios */
	amdgpu_device_detect_sriov_bios(adev);

	/* check if we need to reset the asic
	 *  E.g., driver was not cleanly unloaded previously, etc.
	 */
	if (!amdgpu_sriov_vf(adev) && amdgpu_asic_need_reset_on_init(adev)) {
		r = amdgpu_asic_reset(adev);
		if (r) {
			dev_err(adev->dev, "asic reset on init failed\n");
			goto failed;
		}
	}

	/* Post card if necessary */
	if (amdgpu_device_need_post(adev)) {
		if (!adev->bios) {
			dev_err(adev->dev, "no vBIOS found\n");
			r = -EINVAL;
			goto failed;
		}
		DRM_INFO("GPU posting now...\n");
		r = amdgpu_atom_asic_init(adev->mode_info.atom_context);
		if (r) {
			dev_err(adev->dev, "gpu post error!\n");
			goto failed;
		}
	}

	if (adev->is_atom_fw) {
		/* Initialize clocks */
		r = amdgpu_atomfirmware_get_clock_info(adev);
		if (r) {
			dev_err(adev->dev, "amdgpu_atomfirmware_get_clock_info failed\n");
			amdgpu_vf_error_put(adev, AMDGIM_ERROR_VF_ATOMBIOS_GET_CLOCK_FAIL, 0, 0);
			goto failed;
		}
	} else {
		/* Initialize clocks */
		r = amdgpu_atombios_get_clock_info(adev);
		if (r) {
			dev_err(adev->dev, "amdgpu_atombios_get_clock_info failed\n");
			amdgpu_vf_error_put(adev, AMDGIM_ERROR_VF_ATOMBIOS_GET_CLOCK_FAIL, 0, 0);
			goto failed;
		}
		/* init i2c buses */
		if (!amdgpu_device_has_dc_support(adev))
			amdgpu_atombios_i2c_init(adev);
	}

fence_driver_init:
	/* Fence driver */
	r = amdgpu_fence_driver_init(adev);
	if (r) {
		dev_err(adev->dev, "amdgpu_fence_driver_init failed\n");
		amdgpu_vf_error_put(adev, AMDGIM_ERROR_VF_FENCE_INIT_FAIL, 0, 0);
		goto failed;
	}

	/* init the mode config */
	drm_mode_config_init(adev->ddev);

	r = amdgpu_device_ip_init(adev);
	if (r) {
		/* failed in exclusive mode due to timeout */
		if (amdgpu_sriov_vf(adev) &&
		    !amdgpu_sriov_runtime(adev) &&
		    amdgpu_virt_mmio_blocked(adev) &&
		    !amdgpu_virt_wait_reset(adev)) {
			dev_err(adev->dev, "VF exclusive mode timeout\n");
			/* Don't send request since VF is inactive. */
			adev->virt.caps &= ~AMDGPU_SRIOV_CAPS_RUNTIME;
			adev->virt.ops = NULL;
			r = -EAGAIN;
			goto failed;
		}
		dev_err(adev->dev, "amdgpu_device_ip_init failed\n");
		amdgpu_vf_error_put(adev, AMDGIM_ERROR_VF_AMDGPU_INIT_FAIL, 0, 0);
		if (amdgpu_virt_request_full_gpu(adev, false))
			amdgpu_virt_release_full_gpu(adev, false);
		goto failed;
	}

	adev->accel_working = true;

	amdgpu_vm_check_compute_bug(adev);

	/* Initialize the buffer migration limit. */
	if (amdgpu_moverate >= 0)
		max_MBps = amdgpu_moverate;
	else
		max_MBps = 8; /* Allow 8 MB/s. */
	/* Get a log2 for easy divisions. */
	adev->mm_stats.log2_max_MBps = ilog2(max(1u, max_MBps));

	amdgpu_fbdev_init(adev);

	r = amdgpu_pm_sysfs_init(adev);
	if (r)
		DRM_ERROR("registering pm debugfs failed (%d).\n", r);

	r = amdgpu_ucode_sysfs_init(adev);
	if (r)
		DRM_ERROR("Creating firmware sysfs failed (%d).\n", r);

	r = amdgpu_debugfs_gem_init(adev);
	if (r)
		DRM_ERROR("registering gem debugfs failed (%d).\n", r);

	r = amdgpu_debugfs_regs_init(adev);
	if (r)
		DRM_ERROR("registering register debugfs failed (%d).\n", r);

	r = amdgpu_debugfs_firmware_init(adev);
	if (r)
		DRM_ERROR("registering firmware debugfs failed (%d).\n", r);

	r = amdgpu_debugfs_init(adev);
	if (r)
		DRM_ERROR("Creating debugfs files failed (%d).\n", r);

	if ((amdgpu_testing & 1)) {
		if (adev->accel_working)
			amdgpu_test_moves(adev);
		else
			DRM_INFO("amdgpu: acceleration disabled, skipping move tests\n");
	}
	if (amdgpu_benchmarking) {
		if (adev->accel_working)
			amdgpu_benchmark(adev, amdgpu_benchmarking);
		else
			DRM_INFO("amdgpu: acceleration disabled, skipping benchmarks\n");
	}

	/* enable clockgating, etc. after ib tests, etc. since some blocks require
	 * explicit gating rather than handling it automatically.
	 */
	r = amdgpu_device_ip_late_init(adev);
	if (r) {
		dev_err(adev->dev, "amdgpu_device_ip_late_init failed\n");
		amdgpu_vf_error_put(adev, AMDGIM_ERROR_VF_AMDGPU_LATE_INIT_FAIL, 0, r);
		goto failed;
	}

	/* must succeed. */
	amdgpu_ras_resume(adev);

	queue_delayed_work(system_wq, &adev->delayed_init_work,
			   msecs_to_jiffies(AMDGPU_RESUME_MS));

	r = device_create_file(adev->dev, &dev_attr_pcie_replay_count);
	if (r) {
		dev_err(adev->dev, "Could not create pcie_replay_count");
		return r;
	}

	return 0;

failed:
	amdgpu_vf_error_trans_all(adev);
	if (runtime)
		vga_switcheroo_fini_domain_pm_ops(adev->dev);

	return r;
}

/**
 * amdgpu_device_fini - tear down the driver
 *
 * @adev: amdgpu_device pointer
 *
 * Tear down the driver info (all asics).
 * Called at driver shutdown.
 */
void amdgpu_device_fini(struct amdgpu_device *adev)
{
	int r;

	DRM_INFO("amdgpu: finishing device.\n");
	adev->shutdown = true;
	/* disable all interrupts */
	amdgpu_irq_disable_all(adev);
	if (adev->mode_info.mode_config_initialized){
		if (!amdgpu_device_has_dc_support(adev))
			drm_helper_force_disable_all(adev->ddev);
		else
			drm_atomic_helper_shutdown(adev->ddev);
	}
	amdgpu_fence_driver_fini(adev);
	amdgpu_pm_sysfs_fini(adev);
	amdgpu_fbdev_fini(adev);
	r = amdgpu_device_ip_fini(adev);
	if (adev->firmware.gpu_info_fw) {
		release_firmware(adev->firmware.gpu_info_fw);
		adev->firmware.gpu_info_fw = NULL;
	}
	adev->accel_working = false;
	cancel_delayed_work_sync(&adev->delayed_init_work);
	/* free i2c buses */
	if (!amdgpu_device_has_dc_support(adev))
		amdgpu_i2c_fini(adev);

	if (amdgpu_emu_mode != 1)
		amdgpu_atombios_fini(adev);

	kfree(adev->bios);
	adev->bios = NULL;
	if (!pci_is_thunderbolt_attached(adev->pdev))
		vga_switcheroo_unregister_client(adev->pdev);
	if (adev->flags & AMD_IS_PX)
		vga_switcheroo_fini_domain_pm_ops(adev->dev);
	vga_client_register(adev->pdev, NULL, NULL, NULL);
	if (adev->rio_mem)
		pci_iounmap(adev->pdev, adev->rio_mem);
	adev->rio_mem = NULL;
	iounmap(adev->rmmio);
	adev->rmmio = NULL;
	amdgpu_device_doorbell_fini(adev);
	amdgpu_debugfs_regs_cleanup(adev);
	device_remove_file(adev->dev, &dev_attr_pcie_replay_count);
	amdgpu_ucode_sysfs_fini(adev);
}


/*
 * Suspend & resume.
 */
/**
 * amdgpu_device_suspend - initiate device suspend
 *
 * @dev: drm dev pointer
 * @suspend: suspend state
 * @fbcon : notify the fbdev of suspend
 *
 * Puts the hw in the suspend state (all asics).
 * Returns 0 for success or an error on failure.
 * Called at driver suspend.
 */
int amdgpu_device_suspend(struct drm_device *dev, bool suspend, bool fbcon)
{
	struct amdgpu_device *adev;
	struct drm_crtc *crtc;
	struct drm_connector *connector;
	int r;

	if (dev == NULL || dev->dev_private == NULL) {
		return -ENODEV;
	}

	adev = dev->dev_private;

	if (dev->switch_power_state == DRM_SWITCH_POWER_OFF)
		return 0;

	adev->in_suspend = true;
	drm_kms_helper_poll_disable(dev);

	if (fbcon)
		amdgpu_fbdev_set_suspend(adev, 1);

	cancel_delayed_work_sync(&adev->delayed_init_work);

	if (!amdgpu_device_has_dc_support(adev)) {
		/* turn off display hw */
		drm_modeset_lock_all(dev);
		list_for_each_entry(connector, &dev->mode_config.connector_list, head) {
			drm_helper_connector_dpms(connector, DRM_MODE_DPMS_OFF);
		}
		drm_modeset_unlock_all(dev);
			/* unpin the front buffers and cursors */
		list_for_each_entry(crtc, &dev->mode_config.crtc_list, head) {
			struct amdgpu_crtc *amdgpu_crtc = to_amdgpu_crtc(crtc);
			struct drm_framebuffer *fb = crtc->primary->fb;
			struct amdgpu_bo *robj;

			if (amdgpu_crtc->cursor_bo && !adev->enable_virtual_display) {
				struct amdgpu_bo *aobj = gem_to_amdgpu_bo(amdgpu_crtc->cursor_bo);
				r = amdgpu_bo_reserve(aobj, true);
				if (r == 0) {
					amdgpu_bo_unpin(aobj);
					amdgpu_bo_unreserve(aobj);
				}
			}

			if (fb == NULL || fb->obj[0] == NULL) {
				continue;
			}
			robj = gem_to_amdgpu_bo(fb->obj[0]);
			/* don't unpin kernel fb objects */
			if (!amdgpu_fbdev_robj_is_fb(adev, robj)) {
				r = amdgpu_bo_reserve(robj, true);
				if (r == 0) {
					amdgpu_bo_unpin(robj);
					amdgpu_bo_unreserve(robj);
				}
			}
		}
	}

	amdgpu_amdkfd_suspend(adev);

	amdgpu_ras_suspend(adev);

	r = amdgpu_device_ip_suspend_phase1(adev);

	/* evict vram memory */
	amdgpu_bo_evict_vram(adev);

	amdgpu_fence_driver_suspend(adev);

	r = amdgpu_device_ip_suspend_phase2(adev);

	/* evict remaining vram memory
	 * This second call to evict vram is to evict the gart page table
	 * using the CPU.
	 */
	amdgpu_bo_evict_vram(adev);

	pci_save_state(dev->pdev);
	if (suspend) {
		/* Shut down the device */
		pci_disable_device(dev->pdev);
		pci_set_power_state(dev->pdev, PCI_D3hot);
	} else {
		r = amdgpu_asic_reset(adev);
		if (r)
			DRM_ERROR("amdgpu asic reset failed\n");
	}

	return 0;
}

/**
 * amdgpu_device_resume - initiate device resume
 *
 * @dev: drm dev pointer
 * @resume: resume state
 * @fbcon : notify the fbdev of resume
 *
 * Bring the hw back to operating state (all asics).
 * Returns 0 for success or an error on failure.
 * Called at driver resume.
 */
int amdgpu_device_resume(struct drm_device *dev, bool resume, bool fbcon)
{
	struct drm_connector *connector;
	struct amdgpu_device *adev = dev->dev_private;
	struct drm_crtc *crtc;
	int r = 0;

	if (dev->switch_power_state == DRM_SWITCH_POWER_OFF)
		return 0;

	if (resume) {
		pci_set_power_state(dev->pdev, PCI_D0);
		pci_restore_state(dev->pdev);
		r = pci_enable_device(dev->pdev);
		if (r)
			return r;
	}

	/* post card */
	if (amdgpu_device_need_post(adev)) {
		r = amdgpu_atom_asic_init(adev->mode_info.atom_context);
		if (r)
			DRM_ERROR("amdgpu asic init failed\n");
	}

	r = amdgpu_device_ip_resume(adev);
	if (r) {
		DRM_ERROR("amdgpu_device_ip_resume failed (%d).\n", r);
		return r;
	}
	amdgpu_fence_driver_resume(adev);


	r = amdgpu_device_ip_late_init(adev);
	if (r)
		return r;

	queue_delayed_work(system_wq, &adev->delayed_init_work,
			   msecs_to_jiffies(AMDGPU_RESUME_MS));

	if (!amdgpu_device_has_dc_support(adev)) {
		/* pin cursors */
		list_for_each_entry(crtc, &dev->mode_config.crtc_list, head) {
			struct amdgpu_crtc *amdgpu_crtc = to_amdgpu_crtc(crtc);

			if (amdgpu_crtc->cursor_bo && !adev->enable_virtual_display) {
				struct amdgpu_bo *aobj = gem_to_amdgpu_bo(amdgpu_crtc->cursor_bo);
				r = amdgpu_bo_reserve(aobj, true);
				if (r == 0) {
					r = amdgpu_bo_pin(aobj, AMDGPU_GEM_DOMAIN_VRAM);
					if (r != 0)
						DRM_ERROR("Failed to pin cursor BO (%d)\n", r);
					amdgpu_crtc->cursor_addr = amdgpu_bo_gpu_offset(aobj);
					amdgpu_bo_unreserve(aobj);
				}
			}
		}
	}
	r = amdgpu_amdkfd_resume(adev);
	if (r)
		return r;

	/* Make sure IB tests flushed */
	flush_delayed_work(&adev->delayed_init_work);

	/* blat the mode back in */
	if (fbcon) {
		if (!amdgpu_device_has_dc_support(adev)) {
			/* pre DCE11 */
			drm_helper_resume_force_mode(dev);

			/* turn on display hw */
			drm_modeset_lock_all(dev);
			list_for_each_entry(connector, &dev->mode_config.connector_list, head) {
				drm_helper_connector_dpms(connector, DRM_MODE_DPMS_ON);
			}
			drm_modeset_unlock_all(dev);
		}
		amdgpu_fbdev_set_suspend(adev, 0);
	}

	drm_kms_helper_poll_enable(dev);

	amdgpu_ras_resume(adev);

	/*
	 * Most of the connector probing functions try to acquire runtime pm
	 * refs to ensure that the GPU is powered on when connector polling is
	 * performed. Since we're calling this from a runtime PM callback,
	 * trying to acquire rpm refs will cause us to deadlock.
	 *
	 * Since we're guaranteed to be holding the rpm lock, it's safe to
	 * temporarily disable the rpm helpers so this doesn't deadlock us.
	 */
#ifdef CONFIG_PM
	dev->dev->power.disable_depth++;
#endif
	if (!amdgpu_device_has_dc_support(adev))
		drm_helper_hpd_irq_event(dev);
	else
		drm_kms_helper_hotplug_event(dev);
#ifdef CONFIG_PM
	dev->dev->power.disable_depth--;
#endif
	adev->in_suspend = false;

	return 0;
}

/**
 * amdgpu_device_ip_check_soft_reset - did soft reset succeed
 *
 * @adev: amdgpu_device pointer
 *
 * The list of all the hardware IPs that make up the asic is walked and
 * the check_soft_reset callbacks are run.  check_soft_reset determines
 * if the asic is still hung or not.
 * Returns true if any of the IPs are still in a hung state, false if not.
 */
static bool amdgpu_device_ip_check_soft_reset(struct amdgpu_device *adev)
{
	int i;
	bool asic_hang = false;

	if (amdgpu_sriov_vf(adev))
		return true;

	if (amdgpu_asic_need_full_reset(adev))
		return true;

	for (i = 0; i < adev->num_ip_blocks; i++) {
		if (!adev->ip_blocks[i].status.valid)
			continue;
		if (adev->ip_blocks[i].version->funcs->check_soft_reset)
			adev->ip_blocks[i].status.hang =
				adev->ip_blocks[i].version->funcs->check_soft_reset(adev);
		if (adev->ip_blocks[i].status.hang) {
			DRM_INFO("IP block:%s is hung!\n", adev->ip_blocks[i].version->funcs->name);
			asic_hang = true;
		}
	}
	return asic_hang;
}

/**
 * amdgpu_device_ip_pre_soft_reset - prepare for soft reset
 *
 * @adev: amdgpu_device pointer
 *
 * The list of all the hardware IPs that make up the asic is walked and the
 * pre_soft_reset callbacks are run if the block is hung.  pre_soft_reset
 * handles any IP specific hardware or software state changes that are
 * necessary for a soft reset to succeed.
 * Returns 0 on success, negative error code on failure.
 */
static int amdgpu_device_ip_pre_soft_reset(struct amdgpu_device *adev)
{
	int i, r = 0;

	for (i = 0; i < adev->num_ip_blocks; i++) {
		if (!adev->ip_blocks[i].status.valid)
			continue;
		if (adev->ip_blocks[i].status.hang &&
		    adev->ip_blocks[i].version->funcs->pre_soft_reset) {
			r = adev->ip_blocks[i].version->funcs->pre_soft_reset(adev);
			if (r)
				return r;
		}
	}

	return 0;
}

/**
 * amdgpu_device_ip_need_full_reset - check if a full asic reset is needed
 *
 * @adev: amdgpu_device pointer
 *
 * Some hardware IPs cannot be soft reset.  If they are hung, a full gpu
 * reset is necessary to recover.
 * Returns true if a full asic reset is required, false if not.
 */
static bool amdgpu_device_ip_need_full_reset(struct amdgpu_device *adev)
{
	int i;

	if (amdgpu_asic_need_full_reset(adev))
		return true;

	for (i = 0; i < adev->num_ip_blocks; i++) {
		if (!adev->ip_blocks[i].status.valid)
			continue;
		if ((adev->ip_blocks[i].version->type == AMD_IP_BLOCK_TYPE_GMC) ||
		    (adev->ip_blocks[i].version->type == AMD_IP_BLOCK_TYPE_SMC) ||
		    (adev->ip_blocks[i].version->type == AMD_IP_BLOCK_TYPE_ACP) ||
		    (adev->ip_blocks[i].version->type == AMD_IP_BLOCK_TYPE_DCE) ||
		     adev->ip_blocks[i].version->type == AMD_IP_BLOCK_TYPE_PSP) {
			if (adev->ip_blocks[i].status.hang) {
				DRM_INFO("Some block need full reset!\n");
				return true;
			}
		}
	}
	return false;
}

/**
 * amdgpu_device_ip_soft_reset - do a soft reset
 *
 * @adev: amdgpu_device pointer
 *
 * The list of all the hardware IPs that make up the asic is walked and the
 * soft_reset callbacks are run if the block is hung.  soft_reset handles any
 * IP specific hardware or software state changes that are necessary to soft
 * reset the IP.
 * Returns 0 on success, negative error code on failure.
 */
static int amdgpu_device_ip_soft_reset(struct amdgpu_device *adev)
{
	int i, r = 0;

	for (i = 0; i < adev->num_ip_blocks; i++) {
		if (!adev->ip_blocks[i].status.valid)
			continue;
		if (adev->ip_blocks[i].status.hang &&
		    adev->ip_blocks[i].version->funcs->soft_reset) {
			r = adev->ip_blocks[i].version->funcs->soft_reset(adev);
			if (r)
				return r;
		}
	}

	return 0;
}

/**
 * amdgpu_device_ip_post_soft_reset - clean up from soft reset
 *
 * @adev: amdgpu_device pointer
 *
 * The list of all the hardware IPs that make up the asic is walked and the
 * post_soft_reset callbacks are run if the asic was hung.  post_soft_reset
 * handles any IP specific hardware or software state changes that are
 * necessary after the IP has been soft reset.
 * Returns 0 on success, negative error code on failure.
 */
static int amdgpu_device_ip_post_soft_reset(struct amdgpu_device *adev)
{
	int i, r = 0;

	for (i = 0; i < adev->num_ip_blocks; i++) {
		if (!adev->ip_blocks[i].status.valid)
			continue;
		if (adev->ip_blocks[i].status.hang &&
		    adev->ip_blocks[i].version->funcs->post_soft_reset)
			r = adev->ip_blocks[i].version->funcs->post_soft_reset(adev);
		if (r)
			return r;
	}

	return 0;
}

/**
 * amdgpu_device_recover_vram - Recover some VRAM contents
 *
 * @adev: amdgpu_device pointer
 *
 * Restores the contents of VRAM buffers from the shadows in GTT.  Used to
 * restore things like GPUVM page tables after a GPU reset where
 * the contents of VRAM might be lost.
 *
 * Returns:
 * 0 on success, negative error code on failure.
 */
static int amdgpu_device_recover_vram(struct amdgpu_device *adev)
{
	struct dma_fence *fence = NULL, *next = NULL;
	struct amdgpu_bo *shadow;
	long r = 1, tmo;

	if (amdgpu_sriov_runtime(adev))
		tmo = msecs_to_jiffies(8000);
	else
		tmo = msecs_to_jiffies(100);

	DRM_INFO("recover vram bo from shadow start\n");
	mutex_lock(&adev->shadow_list_lock);
	list_for_each_entry(shadow, &adev->shadow_list, shadow_list) {

		/* No need to recover an evicted BO */
		if (shadow->tbo.mem.mem_type != TTM_PL_TT ||
		    shadow->tbo.mem.start == AMDGPU_BO_INVALID_OFFSET ||
		    shadow->parent->tbo.mem.mem_type != TTM_PL_VRAM)
			continue;

		r = amdgpu_bo_restore_shadow(shadow, &next);
		if (r)
			break;

		if (fence) {
			tmo = dma_fence_wait_timeout(fence, false, tmo);
			dma_fence_put(fence);
			fence = next;
			if (tmo == 0) {
				r = -ETIMEDOUT;
				break;
			} else if (tmo < 0) {
				r = tmo;
				break;
			}
		} else {
			fence = next;
		}
	}
	mutex_unlock(&adev->shadow_list_lock);

	if (fence)
		tmo = dma_fence_wait_timeout(fence, false, tmo);
	dma_fence_put(fence);

	if (r < 0 || tmo <= 0) {
		DRM_ERROR("recover vram bo from shadow failed, r is %ld, tmo is %ld\n", r, tmo);
		return -EIO;
	}

	DRM_INFO("recover vram bo from shadow done\n");
	return 0;
}


/**
 * amdgpu_device_reset_sriov - reset ASIC for SR-IOV vf
 *
 * @adev: amdgpu device pointer
 * @from_hypervisor: request from hypervisor
 *
 * do VF FLR and reinitialize Asic
 * return 0 means succeeded otherwise failed
 */
static int amdgpu_device_reset_sriov(struct amdgpu_device *adev,
				     bool from_hypervisor)
{
	int r;

	if (from_hypervisor)
		r = amdgpu_virt_request_full_gpu(adev, true);
	else
		r = amdgpu_virt_reset_gpu(adev);
	if (r)
		return r;

	amdgpu_amdkfd_pre_reset(adev);

	/* Resume IP prior to SMC */
	r = amdgpu_device_ip_reinit_early_sriov(adev);
	if (r)
		goto error;

	/* we need recover gart prior to run SMC/CP/SDMA resume */
	amdgpu_gtt_mgr_recover(&adev->mman.bdev.man[TTM_PL_TT]);

	r = amdgpu_device_fw_loading(adev);
	if (r)
		return r;

	/* now we are okay to resume SMC/CP/SDMA */
	r = amdgpu_device_ip_reinit_late_sriov(adev);
	if (r)
		goto error;

	amdgpu_irq_gpu_reset_resume_helper(adev);
	r = amdgpu_ib_ring_tests(adev);
	amdgpu_amdkfd_post_reset(adev);

error:
	amdgpu_virt_init_data_exchange(adev);
	amdgpu_virt_release_full_gpu(adev, true);
	if (!r && adev->virt.gim_feature & AMDGIM_FEATURE_GIM_FLR_VRAMLOST) {
		atomic_inc(&adev->vram_lost_counter);
		r = amdgpu_device_recover_vram(adev);
	}

	return r;
}

/**
 * amdgpu_device_should_recover_gpu - check if we should try GPU recovery
 *
 * @adev: amdgpu device pointer
 *
 * Check amdgpu_gpu_recovery and SRIOV status to see if we should try to recover
 * a hung GPU.
 */
bool amdgpu_device_should_recover_gpu(struct amdgpu_device *adev)
{
	if (!amdgpu_device_ip_check_soft_reset(adev)) {
		DRM_INFO("Timeout, but no hardware hang detected.\n");
		return false;
	}

	if (amdgpu_gpu_recovery == 0)
		goto disabled;

	if (amdgpu_sriov_vf(adev))
		return true;

	if (amdgpu_gpu_recovery == -1) {
		switch (adev->asic_type) {
		case CHIP_BONAIRE:
		case CHIP_HAWAII:
		case CHIP_TOPAZ:
		case CHIP_TONGA:
		case CHIP_FIJI:
		case CHIP_POLARIS10:
		case CHIP_POLARIS11:
		case CHIP_POLARIS12:
		case CHIP_VEGAM:
		case CHIP_VEGA20:
		case CHIP_VEGA10:
		case CHIP_VEGA12:
			break;
		default:
			goto disabled;
		}
	}

	return true;

disabled:
		DRM_INFO("GPU recovery disabled.\n");
		return false;
}


static int amdgpu_device_pre_asic_reset(struct amdgpu_device *adev,
					struct amdgpu_job *job,
					bool *need_full_reset_arg)
{
	int i, r = 0;
	bool need_full_reset  = *need_full_reset_arg;

	/* block all schedulers and reset given job's ring */
	for (i = 0; i < AMDGPU_MAX_RINGS; ++i) {
		struct amdgpu_ring *ring = adev->rings[i];

		if (!ring || !ring->sched.thread)
			continue;

		/* after all hw jobs are reset, hw fence is meaningless, so force_completion */
		amdgpu_fence_driver_force_completion(ring);
	}

	if(job)
		drm_sched_increase_karma(&job->base);

	/* Don't suspend on bare metal if we are not going to HW reset the ASIC */
	if (!amdgpu_sriov_vf(adev)) {

		if (!need_full_reset)
			need_full_reset = amdgpu_device_ip_need_full_reset(adev);

		if (!need_full_reset) {
			amdgpu_device_ip_pre_soft_reset(adev);
			r = amdgpu_device_ip_soft_reset(adev);
			amdgpu_device_ip_post_soft_reset(adev);
			if (r || amdgpu_device_ip_check_soft_reset(adev)) {
				DRM_INFO("soft reset failed, will fallback to full reset!\n");
				need_full_reset = true;
			}
		}

		if (need_full_reset)
			r = amdgpu_device_ip_suspend(adev);

		*need_full_reset_arg = need_full_reset;
	}

	return r;
}

static int amdgpu_do_asic_reset(struct amdgpu_hive_info *hive,
			       struct list_head *device_list_handle,
			       bool *need_full_reset_arg)
{
	struct amdgpu_device *tmp_adev = NULL;
	bool need_full_reset = *need_full_reset_arg, vram_lost = false;
	int r = 0;

	/*
	 * ASIC reset has to be done on all HGMI hive nodes ASAP
	 * to allow proper links negotiation in FW (within 1 sec)
	 */
	if (need_full_reset) {
		list_for_each_entry(tmp_adev, device_list_handle, gmc.xgmi.head) {
			/* For XGMI run all resets in parallel to speed up the process */
			if (tmp_adev->gmc.xgmi.num_physical_nodes > 1) {
				if (!queue_work(system_highpri_wq, &tmp_adev->xgmi_reset_work))
					r = -EALREADY;
			} else
				r = amdgpu_asic_reset(tmp_adev);

			if (r) {
				DRM_ERROR("ASIC reset failed with error, %d for drm dev, %s",
					 r, tmp_adev->ddev->unique);
				break;
			}
		}

		/* For XGMI wait for all PSP resets to complete before proceed */
		if (!r) {
			list_for_each_entry(tmp_adev, device_list_handle,
					    gmc.xgmi.head) {
				if (tmp_adev->gmc.xgmi.num_physical_nodes > 1) {
					flush_work(&tmp_adev->xgmi_reset_work);
					r = tmp_adev->asic_reset_res;
					if (r)
						break;
				}
			}

			list_for_each_entry(tmp_adev, device_list_handle,
					gmc.xgmi.head) {
				amdgpu_ras_reserve_bad_pages(tmp_adev);
			}
		}
	}


	list_for_each_entry(tmp_adev, device_list_handle, gmc.xgmi.head) {
		if (need_full_reset) {
			/* post card */
			if (amdgpu_atom_asic_init(tmp_adev->mode_info.atom_context))
				DRM_WARN("asic atom init failed!");

			if (!r) {
				dev_info(tmp_adev->dev, "GPU reset succeeded, trying to resume\n");
				r = amdgpu_device_ip_resume_phase1(tmp_adev);
				if (r)
					goto out;

				vram_lost = amdgpu_device_check_vram_lost(tmp_adev);
				if (vram_lost) {
					DRM_INFO("VRAM is lost due to GPU reset!\n");
					atomic_inc(&tmp_adev->vram_lost_counter);
				}

				r = amdgpu_gtt_mgr_recover(
					&tmp_adev->mman.bdev.man[TTM_PL_TT]);
				if (r)
					goto out;

				r = amdgpu_device_fw_loading(tmp_adev);
				if (r)
					return r;

				r = amdgpu_device_ip_resume_phase2(tmp_adev);
				if (r)
					goto out;

				if (vram_lost)
					amdgpu_device_fill_reset_magic(tmp_adev);

				r = amdgpu_device_ip_late_init(tmp_adev);
				if (r)
					goto out;

				/* must succeed. */
				amdgpu_ras_resume(tmp_adev);

				/* Update PSP FW topology after reset */
				if (hive && tmp_adev->gmc.xgmi.num_physical_nodes > 1)
					r = amdgpu_xgmi_update_topology(hive, tmp_adev);
			}
		}


out:
		if (!r) {
			amdgpu_irq_gpu_reset_resume_helper(tmp_adev);
			r = amdgpu_ib_ring_tests(tmp_adev);
			if (r) {
				dev_err(tmp_adev->dev, "ib ring test failed (%d).\n", r);
				r = amdgpu_device_ip_suspend(tmp_adev);
				need_full_reset = true;
				r = -EAGAIN;
				goto end;
			}
		}

		if (!r)
			r = amdgpu_device_recover_vram(tmp_adev);
		else
			tmp_adev->asic_reset_res = r;
	}

end:
	*need_full_reset_arg = need_full_reset;
	return r;
}

static bool amdgpu_device_lock_adev(struct amdgpu_device *adev, bool trylock)
{
	if (trylock) {
		if (!mutex_trylock(&adev->lock_reset))
			return false;
	} else
		mutex_lock(&adev->lock_reset);

	atomic_inc(&adev->gpu_reset_counter);
	adev->in_gpu_reset = 1;
	/* Block kfd: SRIOV would do it separately */
	if (!amdgpu_sriov_vf(adev))
                amdgpu_amdkfd_pre_reset(adev);

	return true;
}

static void amdgpu_device_unlock_adev(struct amdgpu_device *adev)
{
	/*unlock kfd: SRIOV would do it separately */
	if (!amdgpu_sriov_vf(adev))
                amdgpu_amdkfd_post_reset(adev);
	amdgpu_vf_error_trans_all(adev);
	adev->in_gpu_reset = 0;
	mutex_unlock(&adev->lock_reset);
}


/**
 * amdgpu_device_gpu_recover - reset the asic and recover scheduler
 *
 * @adev: amdgpu device pointer
 * @job: which job trigger hang
 *
 * Attempt to reset the GPU if it has hung (all asics).
 * Attempt to do soft-reset or full-reset and reinitialize Asic
 * Returns 0 for success or an error on failure.
 */

int amdgpu_device_gpu_recover(struct amdgpu_device *adev,
			      struct amdgpu_job *job)
{
	struct list_head device_list, *device_list_handle =  NULL;
	bool need_full_reset, job_signaled;
	struct amdgpu_hive_info *hive = NULL;
	struct amdgpu_device *tmp_adev = NULL;
	int i, r = 0;

	need_full_reset = job_signaled = false;
	INIT_LIST_HEAD(&device_list);

	dev_info(adev->dev, "GPU reset begin!\n");

<<<<<<< HEAD
=======
	cancel_delayed_work_sync(&adev->delayed_init_work);

>>>>>>> 0e343b08
	hive = amdgpu_get_xgmi_hive(adev, false);

	/*
	 * Here we trylock to avoid chain of resets executing from
	 * either trigger by jobs on different adevs in XGMI hive or jobs on
	 * different schedulers for same device while this TO handler is running.
	 * We always reset all schedulers for device and all devices for XGMI
	 * hive so that should take care of them too.
	 */

	if (hive && !mutex_trylock(&hive->reset_lock)) {
		DRM_INFO("Bailing on TDR for s_job:%llx, hive: %llx as another already in progress",
			 job->base.id, hive->hive_id);
		return 0;
	}

	/* Start with adev pre asic reset first for soft reset check.*/
	if (!amdgpu_device_lock_adev(adev, !hive)) {
		DRM_INFO("Bailing on TDR for s_job:%llx, as another already in progress",
					 job->base.id);
		return 0;
	}

	/* Build list of devices to reset */
	if  (adev->gmc.xgmi.num_physical_nodes > 1) {
		if (!hive) {
			amdgpu_device_unlock_adev(adev);
			return -ENODEV;
		}

		/*
		 * In case we are in XGMI hive mode device reset is done for all the
		 * nodes in the hive to retrain all XGMI links and hence the reset
		 * sequence is executed in loop on all nodes.
		 */
		device_list_handle = &hive->device_list;
	} else {
		list_add_tail(&adev->gmc.xgmi.head, &device_list);
		device_list_handle = &device_list;
	}

	/* block all schedulers and reset given job's ring */
	list_for_each_entry(tmp_adev, device_list_handle, gmc.xgmi.head) {
		for (i = 0; i < AMDGPU_MAX_RINGS; ++i) {
			struct amdgpu_ring *ring = tmp_adev->rings[i];

			if (!ring || !ring->sched.thread)
				continue;

			drm_sched_stop(&ring->sched, &job->base);
		}
	}


	/*
	 * Must check guilty signal here since after this point all old
	 * HW fences are force signaled.
	 *
	 * job->base holds a reference to parent fence
	 */
	if (job && job->base.s_fence->parent &&
	    dma_fence_is_signaled(job->base.s_fence->parent))
		job_signaled = true;

	if (!amdgpu_device_ip_need_full_reset(adev))
		device_list_handle = &device_list;

	if (job_signaled) {
		dev_info(adev->dev, "Guilty job already signaled, skipping HW reset");
		goto skip_hw_reset;
	}


	/* Guilty job will be freed after this*/
	r = amdgpu_device_pre_asic_reset(adev,
					 job,
					 &need_full_reset);
	if (r) {
		/*TODO Should we stop ?*/
		DRM_ERROR("GPU pre asic reset failed with err, %d for drm dev, %s ",
			  r, adev->ddev->unique);
		adev->asic_reset_res = r;
	}

retry:	/* Rest of adevs pre asic reset from XGMI hive. */
	list_for_each_entry(tmp_adev, device_list_handle, gmc.xgmi.head) {

		if (tmp_adev == adev)
			continue;

		amdgpu_device_lock_adev(tmp_adev, false);
		r = amdgpu_device_pre_asic_reset(tmp_adev,
						 NULL,
						 &need_full_reset);
		/*TODO Should we stop ?*/
		if (r) {
			DRM_ERROR("GPU pre asic reset failed with err, %d for drm dev, %s ",
				  r, tmp_adev->ddev->unique);
			tmp_adev->asic_reset_res = r;
		}
	}

	/* Actual ASIC resets if needed.*/
	/* TODO Implement XGMI hive reset logic for SRIOV */
	if (amdgpu_sriov_vf(adev)) {
		r = amdgpu_device_reset_sriov(adev, job ? false : true);
		if (r)
			adev->asic_reset_res = r;
	} else {
		r  = amdgpu_do_asic_reset(hive, device_list_handle, &need_full_reset);
		if (r && r == -EAGAIN)
			goto retry;
	}

skip_hw_reset:

	/* Post ASIC reset for all devs .*/
	list_for_each_entry(tmp_adev, device_list_handle, gmc.xgmi.head) {
		for (i = 0; i < AMDGPU_MAX_RINGS; ++i) {
			struct amdgpu_ring *ring = tmp_adev->rings[i];

			if (!ring || !ring->sched.thread)
				continue;

			/* No point to resubmit jobs if we didn't HW reset*/
			if (!tmp_adev->asic_reset_res && !job_signaled)
				drm_sched_resubmit_jobs(&ring->sched);

			drm_sched_start(&ring->sched, !tmp_adev->asic_reset_res);
		}

		if (!amdgpu_device_has_dc_support(tmp_adev) && !job_signaled) {
			drm_helper_resume_force_mode(tmp_adev->ddev);
		}

		tmp_adev->asic_reset_res = 0;

		if (r) {
			/* bad news, how to tell it to userspace ? */
			dev_info(tmp_adev->dev, "GPU reset(%d) failed\n", atomic_read(&adev->gpu_reset_counter));
			amdgpu_vf_error_put(tmp_adev, AMDGIM_ERROR_VF_GPU_RESET_FAIL, 0, r);
		} else {
			dev_info(tmp_adev->dev, "GPU reset(%d) succeeded!\n", atomic_read(&adev->gpu_reset_counter));
		}

		amdgpu_device_unlock_adev(tmp_adev);
	}

	if (hive)
		mutex_unlock(&hive->reset_lock);

	if (r)
		dev_info(adev->dev, "GPU reset end with ret = %d\n", r);
	return r;
}

/**
 * amdgpu_device_get_pcie_info - fence pcie info about the PCIE slot
 *
 * @adev: amdgpu_device pointer
 *
 * Fetchs and stores in the driver the PCIE capabilities (gen speed
 * and lanes) of the slot the device is in. Handles APUs and
 * virtualized environments where PCIE config space may not be available.
 */
static void amdgpu_device_get_pcie_info(struct amdgpu_device *adev)
{
	struct pci_dev *pdev;
	enum pci_bus_speed speed_cap, platform_speed_cap;
	enum pcie_link_width platform_link_width;

	if (amdgpu_pcie_gen_cap)
		adev->pm.pcie_gen_mask = amdgpu_pcie_gen_cap;

	if (amdgpu_pcie_lane_cap)
		adev->pm.pcie_mlw_mask = amdgpu_pcie_lane_cap;

	/* covers APUs as well */
	if (pci_is_root_bus(adev->pdev->bus)) {
		if (adev->pm.pcie_gen_mask == 0)
			adev->pm.pcie_gen_mask = AMDGPU_DEFAULT_PCIE_GEN_MASK;
		if (adev->pm.pcie_mlw_mask == 0)
			adev->pm.pcie_mlw_mask = AMDGPU_DEFAULT_PCIE_MLW_MASK;
		return;
	}

	if (adev->pm.pcie_gen_mask && adev->pm.pcie_mlw_mask)
		return;

	pcie_bandwidth_available(adev->pdev, NULL,
				 &platform_speed_cap, &platform_link_width);

	if (adev->pm.pcie_gen_mask == 0) {
		/* asic caps */
		pdev = adev->pdev;
		speed_cap = pcie_get_speed_cap(pdev);
		if (speed_cap == PCI_SPEED_UNKNOWN) {
			adev->pm.pcie_gen_mask |= (CAIL_ASIC_PCIE_LINK_SPEED_SUPPORT_GEN1 |
						  CAIL_ASIC_PCIE_LINK_SPEED_SUPPORT_GEN2 |
						  CAIL_ASIC_PCIE_LINK_SPEED_SUPPORT_GEN3);
		} else {
			if (speed_cap == PCIE_SPEED_16_0GT)
				adev->pm.pcie_gen_mask |= (CAIL_ASIC_PCIE_LINK_SPEED_SUPPORT_GEN1 |
							  CAIL_ASIC_PCIE_LINK_SPEED_SUPPORT_GEN2 |
							  CAIL_ASIC_PCIE_LINK_SPEED_SUPPORT_GEN3 |
							  CAIL_ASIC_PCIE_LINK_SPEED_SUPPORT_GEN4);
			else if (speed_cap == PCIE_SPEED_8_0GT)
				adev->pm.pcie_gen_mask |= (CAIL_ASIC_PCIE_LINK_SPEED_SUPPORT_GEN1 |
							  CAIL_ASIC_PCIE_LINK_SPEED_SUPPORT_GEN2 |
							  CAIL_ASIC_PCIE_LINK_SPEED_SUPPORT_GEN3);
			else if (speed_cap == PCIE_SPEED_5_0GT)
				adev->pm.pcie_gen_mask |= (CAIL_ASIC_PCIE_LINK_SPEED_SUPPORT_GEN1 |
							  CAIL_ASIC_PCIE_LINK_SPEED_SUPPORT_GEN2);
			else
				adev->pm.pcie_gen_mask |= CAIL_ASIC_PCIE_LINK_SPEED_SUPPORT_GEN1;
		}
		/* platform caps */
		if (platform_speed_cap == PCI_SPEED_UNKNOWN) {
			adev->pm.pcie_gen_mask |= (CAIL_PCIE_LINK_SPEED_SUPPORT_GEN1 |
						   CAIL_PCIE_LINK_SPEED_SUPPORT_GEN2);
		} else {
			if (platform_speed_cap == PCIE_SPEED_16_0GT)
				adev->pm.pcie_gen_mask |= (CAIL_PCIE_LINK_SPEED_SUPPORT_GEN1 |
							   CAIL_PCIE_LINK_SPEED_SUPPORT_GEN2 |
							   CAIL_PCIE_LINK_SPEED_SUPPORT_GEN3 |
							   CAIL_PCIE_LINK_SPEED_SUPPORT_GEN4);
			else if (platform_speed_cap == PCIE_SPEED_8_0GT)
				adev->pm.pcie_gen_mask |= (CAIL_PCIE_LINK_SPEED_SUPPORT_GEN1 |
							   CAIL_PCIE_LINK_SPEED_SUPPORT_GEN2 |
							   CAIL_PCIE_LINK_SPEED_SUPPORT_GEN3);
			else if (platform_speed_cap == PCIE_SPEED_5_0GT)
				adev->pm.pcie_gen_mask |= (CAIL_PCIE_LINK_SPEED_SUPPORT_GEN1 |
							   CAIL_PCIE_LINK_SPEED_SUPPORT_GEN2);
			else
				adev->pm.pcie_gen_mask |= CAIL_PCIE_LINK_SPEED_SUPPORT_GEN1;

		}
	}
	if (adev->pm.pcie_mlw_mask == 0) {
		if (platform_link_width == PCIE_LNK_WIDTH_UNKNOWN) {
			adev->pm.pcie_mlw_mask |= AMDGPU_DEFAULT_PCIE_MLW_MASK;
		} else {
			switch (platform_link_width) {
			case PCIE_LNK_X32:
				adev->pm.pcie_mlw_mask = (CAIL_PCIE_LINK_WIDTH_SUPPORT_X32 |
							  CAIL_PCIE_LINK_WIDTH_SUPPORT_X16 |
							  CAIL_PCIE_LINK_WIDTH_SUPPORT_X12 |
							  CAIL_PCIE_LINK_WIDTH_SUPPORT_X8 |
							  CAIL_PCIE_LINK_WIDTH_SUPPORT_X4 |
							  CAIL_PCIE_LINK_WIDTH_SUPPORT_X2 |
							  CAIL_PCIE_LINK_WIDTH_SUPPORT_X1);
				break;
			case PCIE_LNK_X16:
				adev->pm.pcie_mlw_mask = (CAIL_PCIE_LINK_WIDTH_SUPPORT_X16 |
							  CAIL_PCIE_LINK_WIDTH_SUPPORT_X12 |
							  CAIL_PCIE_LINK_WIDTH_SUPPORT_X8 |
							  CAIL_PCIE_LINK_WIDTH_SUPPORT_X4 |
							  CAIL_PCIE_LINK_WIDTH_SUPPORT_X2 |
							  CAIL_PCIE_LINK_WIDTH_SUPPORT_X1);
				break;
			case PCIE_LNK_X12:
				adev->pm.pcie_mlw_mask = (CAIL_PCIE_LINK_WIDTH_SUPPORT_X12 |
							  CAIL_PCIE_LINK_WIDTH_SUPPORT_X8 |
							  CAIL_PCIE_LINK_WIDTH_SUPPORT_X4 |
							  CAIL_PCIE_LINK_WIDTH_SUPPORT_X2 |
							  CAIL_PCIE_LINK_WIDTH_SUPPORT_X1);
				break;
			case PCIE_LNK_X8:
				adev->pm.pcie_mlw_mask = (CAIL_PCIE_LINK_WIDTH_SUPPORT_X8 |
							  CAIL_PCIE_LINK_WIDTH_SUPPORT_X4 |
							  CAIL_PCIE_LINK_WIDTH_SUPPORT_X2 |
							  CAIL_PCIE_LINK_WIDTH_SUPPORT_X1);
				break;
			case PCIE_LNK_X4:
				adev->pm.pcie_mlw_mask = (CAIL_PCIE_LINK_WIDTH_SUPPORT_X4 |
							  CAIL_PCIE_LINK_WIDTH_SUPPORT_X2 |
							  CAIL_PCIE_LINK_WIDTH_SUPPORT_X1);
				break;
			case PCIE_LNK_X2:
				adev->pm.pcie_mlw_mask = (CAIL_PCIE_LINK_WIDTH_SUPPORT_X2 |
							  CAIL_PCIE_LINK_WIDTH_SUPPORT_X1);
				break;
			case PCIE_LNK_X1:
				adev->pm.pcie_mlw_mask = CAIL_PCIE_LINK_WIDTH_SUPPORT_X1;
				break;
			default:
				break;
			}
		}
	}
}
<|MERGE_RESOLUTION|>--- conflicted
+++ resolved
@@ -3590,11 +3590,8 @@
 
 	dev_info(adev->dev, "GPU reset begin!\n");
 
-<<<<<<< HEAD
-=======
 	cancel_delayed_work_sync(&adev->delayed_init_work);
 
->>>>>>> 0e343b08
 	hive = amdgpu_get_xgmi_hive(adev, false);
 
 	/*
