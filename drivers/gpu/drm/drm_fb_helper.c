/*
 * Copyright (c) 2006-2009 Red Hat Inc.
 * Copyright (c) 2006-2008 Intel Corporation
 * Copyright (c) 2007 Dave Airlie <airlied@linux.ie>
 *
 * DRM framebuffer helper functions
 *
 * Permission to use, copy, modify, distribute, and sell this software and its
 * documentation for any purpose is hereby granted without fee, provided that
 * the above copyright notice appear in all copies and that both that copyright
 * notice and this permission notice appear in supporting documentation, and
 * that the name of the copyright holders not be used in advertising or
 * publicity pertaining to distribution of the software without specific,
 * written prior permission.  The copyright holders make no representations
 * about the suitability of this software for any purpose.  It is provided "as
 * is" without express or implied warranty.
 *
 * THE COPYRIGHT HOLDERS DISCLAIM ALL WARRANTIES WITH REGARD TO THIS SOFTWARE,
 * INCLUDING ALL IMPLIED WARRANTIES OF MERCHANTABILITY AND FITNESS, IN NO
 * EVENT SHALL THE COPYRIGHT HOLDERS BE LIABLE FOR ANY SPECIAL, INDIRECT OR
 * CONSEQUENTIAL DAMAGES OR ANY DAMAGES WHATSOEVER RESULTING FROM LOSS OF USE,
 * DATA OR PROFITS, WHETHER IN AN ACTION OF CONTRACT, NEGLIGENCE OR OTHER
 * TORTIOUS ACTION, ARISING OUT OF OR IN CONNECTION WITH THE USE OR PERFORMANCE
 * OF THIS SOFTWARE.
 *
 * Authors:
 *      Dave Airlie <airlied@linux.ie>
 *      Jesse Barnes <jesse.barnes@intel.com>
 */
#define pr_fmt(fmt) KBUILD_MODNAME ": " fmt

#include <linux/console.h>
#include <linux/dma-buf.h>
#include <linux/kernel.h>
#include <linux/module.h>
#include <linux/slab.h>
#include <linux/sysrq.h>
#include <linux/vmalloc.h>

#include <drm/drm_atomic.h>
<<<<<<< HEAD
#include <drm/drm_atomic_helper.h>
=======
>>>>>>> 0e343b08
#include <drm/drm_crtc.h>
#include <drm/drm_crtc_helper.h>
#include <drm/drm_drv.h>
#include <drm/drm_fb_helper.h>
#include <drm/drm_fourcc.h>
#include <drm/drm_print.h>
#include <drm/drm_vblank.h>

<<<<<<< HEAD
#include "drm_crtc_helper_internal.h"
#include "drm_crtc_internal.h"
=======
>>>>>>> 0e343b08
#include "drm_internal.h"

static bool drm_fbdev_emulation = true;
module_param_named(fbdev_emulation, drm_fbdev_emulation, bool, 0600);
MODULE_PARM_DESC(fbdev_emulation,
		 "Enable legacy fbdev emulation [default=true]");

static int drm_fbdev_overalloc = CONFIG_DRM_FBDEV_OVERALLOC;
module_param(drm_fbdev_overalloc, int, 0444);
MODULE_PARM_DESC(drm_fbdev_overalloc,
		 "Overallocation of the fbdev buffer (%) [default="
		 __MODULE_STRING(CONFIG_DRM_FBDEV_OVERALLOC) "]");

/*
 * In order to keep user-space compatibility, we want in certain use-cases
 * to keep leaking the fbdev physical address to the user-space program
 * handling the fbdev buffer.
 * This is a bad habit essentially kept into closed source opengl driver
 * that should really be moved into open-source upstream projects instead
 * of using legacy physical addresses in user space to communicate with
 * other out-of-tree kernel modules.
 *
 * This module_param *should* be removed as soon as possible and be
 * considered as a broken and legacy behaviour from a modern fbdev device.
 */
#if IS_ENABLED(CONFIG_DRM_FBDEV_LEAK_PHYS_SMEM)
static bool drm_leak_fbdev_smem = false;
module_param_unsafe(drm_leak_fbdev_smem, bool, 0600);
MODULE_PARM_DESC(drm_leak_fbdev_smem,
		 "Allow unsafe leaking fbdev physical smem address [default=false]");
#endif

static LIST_HEAD(kernel_fb_helper_list);
static DEFINE_MUTEX(kernel_fb_helper_lock);

/**
 * DOC: fbdev helpers
 *
 * The fb helper functions are useful to provide an fbdev on top of a drm kernel
 * mode setting driver. They can be used mostly independently from the crtc
 * helper functions used by many drivers to implement the kernel mode setting
 * interfaces.
 *
 * Drivers that support a dumb buffer with a virtual address and mmap support,
 * should try out the generic fbdev emulation using drm_fbdev_generic_setup().
 *
 * Setup fbdev emulation by calling drm_fb_helper_fbdev_setup() and tear it
 * down by calling drm_fb_helper_fbdev_teardown().
 *
 * At runtime drivers should restore the fbdev console by using
 * drm_fb_helper_lastclose() as their &drm_driver.lastclose callback.
 * They should also notify the fb helper code from updates to the output
 * configuration by using drm_fb_helper_output_poll_changed() as their
 * &drm_mode_config_funcs.output_poll_changed callback.
 *
 * For suspend/resume consider using drm_mode_config_helper_suspend() and
 * drm_mode_config_helper_resume() which takes care of fbdev as well.
 *
 * All other functions exported by the fb helper library can be used to
 * implement the fbdev driver interface by the driver.
 *
 * It is possible, though perhaps somewhat tricky, to implement race-free
 * hotplug detection using the fbdev helpers. The drm_fb_helper_prepare()
 * helper must be called first to initialize the minimum required to make
 * hotplug detection work. Drivers also need to make sure to properly set up
 * the &drm_mode_config.funcs member. After calling drm_kms_helper_poll_init()
 * it is safe to enable interrupts and start processing hotplug events. At the
 * same time, drivers should initialize all modeset objects such as CRTCs,
 * encoders and connectors. To finish up the fbdev helper initialization, the
 * drm_fb_helper_init() function is called. To probe for all attached displays
 * and set up an initial configuration using the detected hardware, drivers
 * should call drm_fb_helper_initial_config().
 *
 * If &drm_framebuffer_funcs.dirty is set, the
 * drm_fb_helper_{cfb,sys}_{write,fillrect,copyarea,imageblit} functions will
 * accumulate changes and schedule &drm_fb_helper.dirty_work to run right
 * away. This worker then calls the dirty() function ensuring that it will
 * always run in process context since the fb_*() function could be running in
 * atomic context. If drm_fb_helper_deferred_io() is used as the deferred_io
 * callback it will also schedule dirty_work with the damage collected from the
 * mmap page writes. Drivers can use drm_fb_helper_defio_init() to setup
 * deferred I/O (coupled with drm_fb_helper_fbdev_teardown()).
 */

static void drm_fb_helper_restore_lut_atomic(struct drm_crtc *crtc)
{
	uint16_t *r_base, *g_base, *b_base;

	if (crtc->funcs->gamma_set == NULL)
		return;

	r_base = crtc->gamma_store;
	g_base = r_base + crtc->gamma_size;
	b_base = g_base + crtc->gamma_size;

	crtc->funcs->gamma_set(crtc, r_base, g_base, b_base,
			       crtc->gamma_size, NULL);
}

/**
 * drm_fb_helper_debug_enter - implementation for &fb_ops.fb_debug_enter
 * @info: fbdev registered by the helper
 */
int drm_fb_helper_debug_enter(struct fb_info *info)
{
	struct drm_fb_helper *helper = info->par;
	const struct drm_crtc_helper_funcs *funcs;
	struct drm_mode_set *mode_set;

	list_for_each_entry(helper, &kernel_fb_helper_list, kernel_fb_list) {
		mutex_lock(&helper->client.modeset_mutex);
		drm_client_for_each_modeset(mode_set, &helper->client) {
			if (!mode_set->crtc->enabled)
				continue;

			funcs =	mode_set->crtc->helper_private;
			if (funcs->mode_set_base_atomic == NULL)
				continue;

			if (drm_drv_uses_atomic_modeset(mode_set->crtc->dev))
				continue;

			funcs->mode_set_base_atomic(mode_set->crtc,
						    mode_set->fb,
						    mode_set->x,
						    mode_set->y,
						    ENTER_ATOMIC_MODE_SET);
		}
		mutex_unlock(&helper->client.modeset_mutex);
	}

	return 0;
}
EXPORT_SYMBOL(drm_fb_helper_debug_enter);

/**
 * drm_fb_helper_debug_leave - implementation for &fb_ops.fb_debug_leave
 * @info: fbdev registered by the helper
 */
int drm_fb_helper_debug_leave(struct fb_info *info)
{
	struct drm_fb_helper *helper = info->par;
	struct drm_client_dev *client = &helper->client;
	struct drm_crtc *crtc;
	const struct drm_crtc_helper_funcs *funcs;
	struct drm_mode_set *mode_set;
	struct drm_framebuffer *fb;

	mutex_lock(&client->modeset_mutex);
	drm_client_for_each_modeset(mode_set, client) {
		crtc = mode_set->crtc;
		if (drm_drv_uses_atomic_modeset(crtc->dev))
			continue;

		funcs = crtc->helper_private;
		fb = crtc->primary->fb;

		if (!crtc->enabled)
			continue;

		if (!fb) {
			DRM_ERROR("no fb to restore??\n");
			continue;
		}

		if (funcs->mode_set_base_atomic == NULL)
			continue;

		drm_fb_helper_restore_lut_atomic(mode_set->crtc);
		funcs->mode_set_base_atomic(mode_set->crtc, fb, crtc->x,
					    crtc->y, LEAVE_ATOMIC_MODE_SET);
	}
	mutex_unlock(&client->modeset_mutex);

	return 0;
}
EXPORT_SYMBOL(drm_fb_helper_debug_leave);

<<<<<<< HEAD
/* Check if the plane can hw rotate to match panel orientation */
static bool drm_fb_helper_panel_rotation(struct drm_mode_set *modeset,
					 unsigned int *rotation)
{
	struct drm_connector *connector = modeset->connectors[0];
	struct drm_plane *plane = modeset->crtc->primary;
	u64 valid_mask = 0;
	unsigned int i;

	if (!modeset->num_connectors)
		return false;

	switch (connector->display_info.panel_orientation) {
	case DRM_MODE_PANEL_ORIENTATION_BOTTOM_UP:
		*rotation = DRM_MODE_ROTATE_180;
		break;
	case DRM_MODE_PANEL_ORIENTATION_LEFT_UP:
		*rotation = DRM_MODE_ROTATE_90;
		break;
	case DRM_MODE_PANEL_ORIENTATION_RIGHT_UP:
		*rotation = DRM_MODE_ROTATE_270;
		break;
	default:
		*rotation = DRM_MODE_ROTATE_0;
	}

	/*
	 * TODO: support 90 / 270 degree hardware rotation,
	 * depending on the hardware this may require the framebuffer
	 * to be in a specific tiling format.
	 */
	if (*rotation != DRM_MODE_ROTATE_180 || !plane->rotation_property)
		return false;

	for (i = 0; i < plane->rotation_property->num_values; i++)
		valid_mask |= (1ULL << plane->rotation_property->values[i]);

	if (!(*rotation & valid_mask))
		return false;

	return true;
}

static int restore_fbdev_mode_atomic(struct drm_fb_helper *fb_helper, bool active)
{
	struct drm_device *dev = fb_helper->dev;
	struct drm_plane_state *plane_state;
	struct drm_plane *plane;
	struct drm_atomic_state *state;
	int i, ret;
	struct drm_modeset_acquire_ctx ctx;

	drm_modeset_acquire_init(&ctx, 0);

	state = drm_atomic_state_alloc(dev);
	if (!state) {
		ret = -ENOMEM;
		goto out_ctx;
	}

	state->acquire_ctx = &ctx;
retry:
	drm_for_each_plane(plane, dev) {
		plane_state = drm_atomic_get_plane_state(state, plane);
		if (IS_ERR(plane_state)) {
			ret = PTR_ERR(plane_state);
			goto out_state;
		}

		plane_state->rotation = DRM_MODE_ROTATE_0;

		/* disable non-primary: */
		if (plane->type == DRM_PLANE_TYPE_PRIMARY)
			continue;

		ret = __drm_atomic_helper_disable_plane(plane, plane_state);
		if (ret != 0)
			goto out_state;
	}

	for (i = 0; i < fb_helper->crtc_count; i++) {
		struct drm_mode_set *mode_set = &fb_helper->crtc_info[i].mode_set;
		struct drm_plane *primary = mode_set->crtc->primary;
		unsigned int rotation;

		if (drm_fb_helper_panel_rotation(mode_set, &rotation)) {
			/* Cannot fail as we've already gotten the plane state above */
			plane_state = drm_atomic_get_new_plane_state(state, primary);
			plane_state->rotation = rotation;
		}

		ret = __drm_atomic_helper_set_config(mode_set, state);
		if (ret != 0)
			goto out_state;

		/*
		 * __drm_atomic_helper_set_config() sets active when a
		 * mode is set, unconditionally clear it if we force DPMS off
		 */
		if (!active) {
			struct drm_crtc *crtc = mode_set->crtc;
			struct drm_crtc_state *crtc_state = drm_atomic_get_new_crtc_state(state, crtc);

			crtc_state->active = false;
		}
	}

	ret = drm_atomic_commit(state);

out_state:
	if (ret == -EDEADLK)
		goto backoff;

	drm_atomic_state_put(state);
out_ctx:
	drm_modeset_drop_locks(&ctx);
	drm_modeset_acquire_fini(&ctx);

	return ret;

backoff:
	drm_atomic_state_clear(state);
	drm_modeset_backoff(&ctx);

	goto retry;
}

static int restore_fbdev_mode_legacy(struct drm_fb_helper *fb_helper)
{
	struct drm_device *dev = fb_helper->dev;
	struct drm_plane *plane;
	int i, ret = 0;

	drm_modeset_lock_all(fb_helper->dev);
	drm_for_each_plane(plane, dev) {
		if (plane->type != DRM_PLANE_TYPE_PRIMARY)
			drm_plane_force_disable(plane);

		if (plane->rotation_property)
			drm_mode_plane_set_obj_prop(plane,
						    plane->rotation_property,
						    DRM_MODE_ROTATE_0);
	}

	for (i = 0; i < fb_helper->crtc_count; i++) {
		struct drm_mode_set *mode_set = &fb_helper->crtc_info[i].mode_set;
		struct drm_crtc *crtc = mode_set->crtc;

		if (crtc->funcs->cursor_set2) {
			ret = crtc->funcs->cursor_set2(crtc, NULL, 0, 0, 0, 0, 0);
			if (ret)
				goto out;
		} else if (crtc->funcs->cursor_set) {
			ret = crtc->funcs->cursor_set(crtc, NULL, 0, 0, 0);
			if (ret)
				goto out;
		}

		ret = drm_mode_set_config_internal(mode_set);
		if (ret)
			goto out;
	}
out:
	drm_modeset_unlock_all(fb_helper->dev);

	return ret;
}

static int restore_fbdev_mode_force(struct drm_fb_helper *fb_helper)
{
	struct drm_device *dev = fb_helper->dev;

	if (drm_drv_uses_atomic_modeset(dev))
		return restore_fbdev_mode_atomic(fb_helper, true);
	else
		return restore_fbdev_mode_legacy(fb_helper);
}

static int restore_fbdev_mode(struct drm_fb_helper *fb_helper)
{
	struct drm_device *dev = fb_helper->dev;
	int ret;

	if (!drm_master_internal_acquire(dev))
		return -EBUSY;

	ret = restore_fbdev_mode_force(fb_helper);

	drm_master_internal_release(dev);

	return ret;
}

=======
>>>>>>> 0e343b08
/**
 * drm_fb_helper_restore_fbdev_mode_unlocked - restore fbdev configuration
 * @fb_helper: driver-allocated fbdev helper, can be NULL
 *
 * This should be called from driver's drm &drm_driver.lastclose callback
 * when implementing an fbcon on top of kms using this helper. This ensures that
 * the user isn't greeted with a black screen when e.g. X dies.
 *
 * RETURNS:
 * Zero if everything went ok, negative error code otherwise.
 */
int drm_fb_helper_restore_fbdev_mode_unlocked(struct drm_fb_helper *fb_helper)
{
	bool do_delayed;
	int ret;

	if (!drm_fbdev_emulation || !fb_helper)
		return -ENODEV;

	if (READ_ONCE(fb_helper->deferred_setup))
		return 0;

	mutex_lock(&fb_helper->lock);
	/*
	 * TODO:
	 * We should bail out here if there is a master by dropping _force.
	 * Currently these igt tests fail if we do that:
	 * - kms_fbcon_fbt@psr
	 * - kms_fbcon_fbt@psr-suspend
	 *
	 * So first these tests need to be fixed so they drop master or don't
	 * have an fd open.
	 */
<<<<<<< HEAD
	ret = restore_fbdev_mode_force(fb_helper);
=======
	ret = drm_client_modeset_commit_force(&fb_helper->client);
>>>>>>> 0e343b08

	do_delayed = fb_helper->delayed_hotplug;
	if (do_delayed)
		fb_helper->delayed_hotplug = false;
	mutex_unlock(&fb_helper->lock);

	if (do_delayed)
		drm_fb_helper_hotplug_event(fb_helper);

	return ret;
}
EXPORT_SYMBOL(drm_fb_helper_restore_fbdev_mode_unlocked);

#ifdef CONFIG_MAGIC_SYSRQ
/*
 * restore fbcon display for all kms driver's using this helper, used for sysrq
 * and panic handling.
 */
static bool drm_fb_helper_force_kernel_mode(void)
{
	bool ret, error = false;
	struct drm_fb_helper *helper;

	if (list_empty(&kernel_fb_helper_list))
		return false;

	list_for_each_entry(helper, &kernel_fb_helper_list, kernel_fb_list) {
		struct drm_device *dev = helper->dev;

		if (dev->switch_power_state == DRM_SWITCH_POWER_OFF)
			continue;

		mutex_lock(&helper->lock);
<<<<<<< HEAD
		ret = restore_fbdev_mode_force(helper);
=======
		ret = drm_client_modeset_commit_force(&helper->client);
>>>>>>> 0e343b08
		if (ret)
			error = true;
		mutex_unlock(&helper->lock);
	}
	return error;
}

static void drm_fb_helper_restore_work_fn(struct work_struct *ignored)
{
	bool ret;

	ret = drm_fb_helper_force_kernel_mode();
	if (ret == true)
		DRM_ERROR("Failed to restore crtc configuration\n");
}
static DECLARE_WORK(drm_fb_helper_restore_work, drm_fb_helper_restore_work_fn);

static void drm_fb_helper_sysrq(int dummy1)
{
	schedule_work(&drm_fb_helper_restore_work);
}

static struct sysrq_key_op sysrq_drm_fb_helper_restore_op = {
	.handler = drm_fb_helper_sysrq,
	.help_msg = "force-fb(V)",
	.action_msg = "Restore framebuffer console",
};
#else
static struct sysrq_key_op sysrq_drm_fb_helper_restore_op = { };
#endif

static void drm_fb_helper_dpms(struct fb_info *info, int dpms_mode)
{
	struct drm_fb_helper *fb_helper = info->par;
	struct drm_device *dev = fb_helper->dev;

	mutex_lock(&fb_helper->lock);
<<<<<<< HEAD
	if (!drm_master_internal_acquire(dev))
		goto unlock;

	if (drm_drv_uses_atomic_modeset(dev))
		restore_fbdev_mode_atomic(fb_helper, dpms_mode == DRM_MODE_DPMS_ON);
	else
		dpms_legacy(fb_helper, dpms_mode);

	drm_master_internal_release(dev);
unlock:
=======
	drm_client_modeset_dpms(&fb_helper->client, dpms_mode);
>>>>>>> 0e343b08
	mutex_unlock(&fb_helper->lock);
}

/**
 * drm_fb_helper_blank - implementation for &fb_ops.fb_blank
 * @blank: desired blanking state
 * @info: fbdev registered by the helper
 */
int drm_fb_helper_blank(int blank, struct fb_info *info)
{
	if (oops_in_progress)
		return -EBUSY;

	switch (blank) {
	/* Display: On; HSync: On, VSync: On */
	case FB_BLANK_UNBLANK:
		drm_fb_helper_dpms(info, DRM_MODE_DPMS_ON);
		break;
	/* Display: Off; HSync: On, VSync: On */
	case FB_BLANK_NORMAL:
		drm_fb_helper_dpms(info, DRM_MODE_DPMS_STANDBY);
		break;
	/* Display: Off; HSync: Off, VSync: On */
	case FB_BLANK_HSYNC_SUSPEND:
		drm_fb_helper_dpms(info, DRM_MODE_DPMS_STANDBY);
		break;
	/* Display: Off; HSync: On, VSync: Off */
	case FB_BLANK_VSYNC_SUSPEND:
		drm_fb_helper_dpms(info, DRM_MODE_DPMS_SUSPEND);
		break;
	/* Display: Off; HSync: Off, VSync: Off */
	case FB_BLANK_POWERDOWN:
		drm_fb_helper_dpms(info, DRM_MODE_DPMS_OFF);
		break;
	}
	return 0;
}
EXPORT_SYMBOL(drm_fb_helper_blank);

static void drm_fb_helper_resume_worker(struct work_struct *work)
{
	struct drm_fb_helper *helper = container_of(work, struct drm_fb_helper,
						    resume_work);

	console_lock();
	fb_set_suspend(helper->fbdev, 0);
	console_unlock();
}

static void drm_fb_helper_dirty_blit_real(struct drm_fb_helper *fb_helper,
					  struct drm_clip_rect *clip)
{
	struct drm_framebuffer *fb = fb_helper->fb;
	unsigned int cpp = fb->format->cpp[0];
	size_t offset = clip->y1 * fb->pitches[0] + clip->x1 * cpp;
	void *src = fb_helper->fbdev->screen_buffer + offset;
	void *dst = fb_helper->buffer->vaddr + offset;
	size_t len = (clip->x2 - clip->x1) * cpp;
	unsigned int y;

	for (y = clip->y1; y < clip->y2; y++) {
		memcpy(dst, src, len);
		src += fb->pitches[0];
		dst += fb->pitches[0];
	}
}

static void drm_fb_helper_dirty_work(struct work_struct *work)
{
	struct drm_fb_helper *helper = container_of(work, struct drm_fb_helper,
						    dirty_work);
	struct drm_clip_rect *clip = &helper->dirty_clip;
	struct drm_clip_rect clip_copy;
	unsigned long flags;

	spin_lock_irqsave(&helper->dirty_lock, flags);
	clip_copy = *clip;
	clip->x1 = clip->y1 = ~0;
	clip->x2 = clip->y2 = 0;
	spin_unlock_irqrestore(&helper->dirty_lock, flags);

	/* call dirty callback only when it has been really touched */
	if (clip_copy.x1 < clip_copy.x2 && clip_copy.y1 < clip_copy.y2) {
		/* Generic fbdev uses a shadow buffer */
		if (helper->buffer)
			drm_fb_helper_dirty_blit_real(helper, &clip_copy);
		helper->fb->funcs->dirty(helper->fb, NULL, 0, 0, &clip_copy, 1);
	}
}

/**
 * drm_fb_helper_prepare - setup a drm_fb_helper structure
 * @dev: DRM device
 * @helper: driver-allocated fbdev helper structure to set up
 * @funcs: pointer to structure of functions associate with this helper
 *
 * Sets up the bare minimum to make the framebuffer helper usable. This is
 * useful to implement race-free initialization of the polling helpers.
 */
void drm_fb_helper_prepare(struct drm_device *dev, struct drm_fb_helper *helper,
			   const struct drm_fb_helper_funcs *funcs)
{
	INIT_LIST_HEAD(&helper->kernel_fb_list);
	spin_lock_init(&helper->dirty_lock);
	INIT_WORK(&helper->resume_work, drm_fb_helper_resume_worker);
	INIT_WORK(&helper->dirty_work, drm_fb_helper_dirty_work);
	helper->dirty_clip.x1 = helper->dirty_clip.y1 = ~0;
	mutex_init(&helper->lock);
	helper->funcs = funcs;
	helper->dev = dev;
}
EXPORT_SYMBOL(drm_fb_helper_prepare);

/**
 * drm_fb_helper_init - initialize a &struct drm_fb_helper
 * @dev: drm device
 * @fb_helper: driver-allocated fbdev helper structure to initialize
 * @max_conn_count: max connector count (not used)
 *
 * This allocates the structures for the fbdev helper with the given limits.
 * Note that this won't yet touch the hardware (through the driver interfaces)
 * nor register the fbdev. This is only done in drm_fb_helper_initial_config()
 * to allow driver writes more control over the exact init sequence.
 *
 * Drivers must call drm_fb_helper_prepare() before calling this function.
 *
 * RETURNS:
 * Zero if everything went ok, nonzero otherwise.
 */
int drm_fb_helper_init(struct drm_device *dev,
		       struct drm_fb_helper *fb_helper,
		       int max_conn_count)
{
	int ret;

	if (!drm_fbdev_emulation) {
		dev->fb_helper = fb_helper;
		return 0;
	}

<<<<<<< HEAD
	if (!max_conn_count)
		return -EINVAL;

	fb_helper->crtc_info = kcalloc(config->num_crtc, sizeof(struct drm_fb_helper_crtc), GFP_KERNEL);
	if (!fb_helper->crtc_info)
		return -ENOMEM;

	fb_helper->crtc_count = config->num_crtc;
	fb_helper->connector_info = kcalloc(dev->mode_config.num_connector, sizeof(struct drm_fb_helper_connector *), GFP_KERNEL);
	if (!fb_helper->connector_info) {
		kfree(fb_helper->crtc_info);
		return -ENOMEM;
	}
	fb_helper->connector_info_alloc_count = dev->mode_config.num_connector;
	fb_helper->connector_count = 0;

	for (i = 0; i < fb_helper->crtc_count; i++) {
		fb_helper->crtc_info[i].mode_set.connectors =
			kcalloc(max_conn_count,
				sizeof(struct drm_connector *),
				GFP_KERNEL);

		if (!fb_helper->crtc_info[i].mode_set.connectors)
			goto out_free;
		fb_helper->crtc_info[i].mode_set.num_connectors = 0;
	}

	i = 0;
	drm_for_each_crtc(crtc, dev) {
		fb_helper->crtc_info[i].mode_set.crtc = crtc;
		i++;
=======
	/*
	 * If this is not the generic fbdev client, initialize a drm_client
	 * without callbacks so we can use the modesets.
	 */
	if (!fb_helper->client.funcs) {
		ret = drm_client_init(dev, &fb_helper->client, "drm_fb_helper", NULL);
		if (ret)
			return ret;
>>>>>>> 0e343b08
	}

	dev->fb_helper = fb_helper;

	return 0;
}
EXPORT_SYMBOL(drm_fb_helper_init);

/**
 * drm_fb_helper_alloc_fbi - allocate fb_info and some of its members
 * @fb_helper: driver-allocated fbdev helper
 *
 * A helper to alloc fb_info and the members cmap and apertures. Called
 * by the driver within the fb_probe fb_helper callback function. Drivers do not
 * need to release the allocated fb_info structure themselves, this is
 * automatically done when calling drm_fb_helper_fini().
 *
 * RETURNS:
 * fb_info pointer if things went okay, pointer containing error code
 * otherwise
 */
struct fb_info *drm_fb_helper_alloc_fbi(struct drm_fb_helper *fb_helper)
{
	struct device *dev = fb_helper->dev->dev;
	struct fb_info *info;
	int ret;

	info = framebuffer_alloc(0, dev);
	if (!info)
		return ERR_PTR(-ENOMEM);

	ret = fb_alloc_cmap(&info->cmap, 256, 0);
	if (ret)
		goto err_release;

	info->apertures = alloc_apertures(1);
	if (!info->apertures) {
		ret = -ENOMEM;
		goto err_free_cmap;
	}

	fb_helper->fbdev = info;
	info->skip_vt_switch = true;

	return info;

err_free_cmap:
	fb_dealloc_cmap(&info->cmap);
err_release:
	framebuffer_release(info);
	return ERR_PTR(ret);
}
EXPORT_SYMBOL(drm_fb_helper_alloc_fbi);

/**
 * drm_fb_helper_unregister_fbi - unregister fb_info framebuffer device
 * @fb_helper: driver-allocated fbdev helper, can be NULL
 *
 * A wrapper around unregister_framebuffer, to release the fb_info
 * framebuffer device. This must be called before releasing all resources for
 * @fb_helper by calling drm_fb_helper_fini().
 */
void drm_fb_helper_unregister_fbi(struct drm_fb_helper *fb_helper)
{
	if (fb_helper && fb_helper->fbdev)
		unregister_framebuffer(fb_helper->fbdev);
}
EXPORT_SYMBOL(drm_fb_helper_unregister_fbi);

/**
 * drm_fb_helper_fini - finialize a &struct drm_fb_helper
 * @fb_helper: driver-allocated fbdev helper, can be NULL
 *
 * This cleans up all remaining resources associated with @fb_helper. Must be
 * called after drm_fb_helper_unlink_fbi() was called.
 */
void drm_fb_helper_fini(struct drm_fb_helper *fb_helper)
{
	struct fb_info *info;

	if (!fb_helper)
		return;

	fb_helper->dev->fb_helper = NULL;

	if (!drm_fbdev_emulation)
		return;

	cancel_work_sync(&fb_helper->resume_work);
	cancel_work_sync(&fb_helper->dirty_work);

	info = fb_helper->fbdev;
	if (info) {
		if (info->cmap.len)
			fb_dealloc_cmap(&info->cmap);
		framebuffer_release(info);
	}
	fb_helper->fbdev = NULL;

	mutex_lock(&kernel_fb_helper_lock);
	if (!list_empty(&fb_helper->kernel_fb_list)) {
		list_del(&fb_helper->kernel_fb_list);
		if (list_empty(&kernel_fb_helper_list))
			unregister_sysrq_key('v', &sysrq_drm_fb_helper_restore_op);
	}
	mutex_unlock(&kernel_fb_helper_lock);

	mutex_destroy(&fb_helper->lock);

	if (!fb_helper->client.funcs)
		drm_client_release(&fb_helper->client);
}
EXPORT_SYMBOL(drm_fb_helper_fini);

/**
 * drm_fb_helper_unlink_fbi - wrapper around unlink_framebuffer
 * @fb_helper: driver-allocated fbdev helper, can be NULL
 *
 * A wrapper around unlink_framebuffer implemented by fbdev core
 */
void drm_fb_helper_unlink_fbi(struct drm_fb_helper *fb_helper)
{
	if (fb_helper && fb_helper->fbdev)
		unlink_framebuffer(fb_helper->fbdev);
}
EXPORT_SYMBOL(drm_fb_helper_unlink_fbi);

static void drm_fb_helper_dirty(struct fb_info *info, u32 x, u32 y,
				u32 width, u32 height)
{
	struct drm_fb_helper *helper = info->par;
	struct drm_clip_rect *clip = &helper->dirty_clip;
	unsigned long flags;

	if (!helper->fb->funcs->dirty)
		return;

	spin_lock_irqsave(&helper->dirty_lock, flags);
	clip->x1 = min_t(u32, clip->x1, x);
	clip->y1 = min_t(u32, clip->y1, y);
	clip->x2 = max_t(u32, clip->x2, x + width);
	clip->y2 = max_t(u32, clip->y2, y + height);
	spin_unlock_irqrestore(&helper->dirty_lock, flags);

	schedule_work(&helper->dirty_work);
}

/**
 * drm_fb_helper_deferred_io() - fbdev deferred_io callback function
 * @info: fb_info struct pointer
 * @pagelist: list of dirty mmap framebuffer pages
 *
 * This function is used as the &fb_deferred_io.deferred_io
 * callback function for flushing the fbdev mmap writes.
 */
void drm_fb_helper_deferred_io(struct fb_info *info,
			       struct list_head *pagelist)
{
	unsigned long start, end, min, max;
	struct page *page;
	u32 y1, y2;

	min = ULONG_MAX;
	max = 0;
	list_for_each_entry(page, pagelist, lru) {
		start = page->index << PAGE_SHIFT;
		end = start + PAGE_SIZE - 1;
		min = min(min, start);
		max = max(max, end);
	}

	if (min < max) {
		y1 = min / info->fix.line_length;
		y2 = min_t(u32, DIV_ROUND_UP(max, info->fix.line_length),
			   info->var.yres);
		drm_fb_helper_dirty(info, 0, y1, info->var.xres, y2 - y1);
	}
}
EXPORT_SYMBOL(drm_fb_helper_deferred_io);

/**
 * drm_fb_helper_defio_init - fbdev deferred I/O initialization
 * @fb_helper: driver-allocated fbdev helper
 *
 * This function allocates &fb_deferred_io, sets callback to
 * drm_fb_helper_deferred_io(), delay to 50ms and calls fb_deferred_io_init().
 * It should be called from the &drm_fb_helper_funcs->fb_probe callback.
 * drm_fb_helper_fbdev_teardown() cleans up deferred I/O.
 *
 * NOTE: A copy of &fb_ops is made and assigned to &info->fbops. This is done
 * because fb_deferred_io_cleanup() clears &fbops->fb_mmap and would thereby
 * affect other instances of that &fb_ops.
 *
 * Returns:
 * 0 on success or a negative error code on failure.
 */
int drm_fb_helper_defio_init(struct drm_fb_helper *fb_helper)
{
	struct fb_info *info = fb_helper->fbdev;
	struct fb_deferred_io *fbdefio;
	struct fb_ops *fbops;

	fbdefio = kzalloc(sizeof(*fbdefio), GFP_KERNEL);
	fbops = kzalloc(sizeof(*fbops), GFP_KERNEL);
	if (!fbdefio || !fbops) {
		kfree(fbdefio);
		kfree(fbops);
		return -ENOMEM;
	}

	info->fbdefio = fbdefio;
	fbdefio->delay = msecs_to_jiffies(50);
	fbdefio->deferred_io = drm_fb_helper_deferred_io;

	*fbops = *info->fbops;
	info->fbops = fbops;

	fb_deferred_io_init(info);

	return 0;
}
EXPORT_SYMBOL(drm_fb_helper_defio_init);

/**
 * drm_fb_helper_sys_read - wrapper around fb_sys_read
 * @info: fb_info struct pointer
 * @buf: userspace buffer to read from framebuffer memory
 * @count: number of bytes to read from framebuffer memory
 * @ppos: read offset within framebuffer memory
 *
 * A wrapper around fb_sys_read implemented by fbdev core
 */
ssize_t drm_fb_helper_sys_read(struct fb_info *info, char __user *buf,
			       size_t count, loff_t *ppos)
{
	return fb_sys_read(info, buf, count, ppos);
}
EXPORT_SYMBOL(drm_fb_helper_sys_read);

/**
 * drm_fb_helper_sys_write - wrapper around fb_sys_write
 * @info: fb_info struct pointer
 * @buf: userspace buffer to write to framebuffer memory
 * @count: number of bytes to write to framebuffer memory
 * @ppos: write offset within framebuffer memory
 *
 * A wrapper around fb_sys_write implemented by fbdev core
 */
ssize_t drm_fb_helper_sys_write(struct fb_info *info, const char __user *buf,
				size_t count, loff_t *ppos)
{
	ssize_t ret;

	ret = fb_sys_write(info, buf, count, ppos);
	if (ret > 0)
		drm_fb_helper_dirty(info, 0, 0, info->var.xres,
				    info->var.yres);

	return ret;
}
EXPORT_SYMBOL(drm_fb_helper_sys_write);

/**
 * drm_fb_helper_sys_fillrect - wrapper around sys_fillrect
 * @info: fbdev registered by the helper
 * @rect: info about rectangle to fill
 *
 * A wrapper around sys_fillrect implemented by fbdev core
 */
void drm_fb_helper_sys_fillrect(struct fb_info *info,
				const struct fb_fillrect *rect)
{
	sys_fillrect(info, rect);
	drm_fb_helper_dirty(info, rect->dx, rect->dy,
			    rect->width, rect->height);
}
EXPORT_SYMBOL(drm_fb_helper_sys_fillrect);

/**
 * drm_fb_helper_sys_copyarea - wrapper around sys_copyarea
 * @info: fbdev registered by the helper
 * @area: info about area to copy
 *
 * A wrapper around sys_copyarea implemented by fbdev core
 */
void drm_fb_helper_sys_copyarea(struct fb_info *info,
				const struct fb_copyarea *area)
{
	sys_copyarea(info, area);
	drm_fb_helper_dirty(info, area->dx, area->dy,
			    area->width, area->height);
}
EXPORT_SYMBOL(drm_fb_helper_sys_copyarea);

/**
 * drm_fb_helper_sys_imageblit - wrapper around sys_imageblit
 * @info: fbdev registered by the helper
 * @image: info about image to blit
 *
 * A wrapper around sys_imageblit implemented by fbdev core
 */
void drm_fb_helper_sys_imageblit(struct fb_info *info,
				 const struct fb_image *image)
{
	sys_imageblit(info, image);
	drm_fb_helper_dirty(info, image->dx, image->dy,
			    image->width, image->height);
}
EXPORT_SYMBOL(drm_fb_helper_sys_imageblit);

/**
 * drm_fb_helper_cfb_fillrect - wrapper around cfb_fillrect
 * @info: fbdev registered by the helper
 * @rect: info about rectangle to fill
 *
 * A wrapper around cfb_fillrect implemented by fbdev core
 */
void drm_fb_helper_cfb_fillrect(struct fb_info *info,
				const struct fb_fillrect *rect)
{
	cfb_fillrect(info, rect);
	drm_fb_helper_dirty(info, rect->dx, rect->dy,
			    rect->width, rect->height);
}
EXPORT_SYMBOL(drm_fb_helper_cfb_fillrect);

/**
 * drm_fb_helper_cfb_copyarea - wrapper around cfb_copyarea
 * @info: fbdev registered by the helper
 * @area: info about area to copy
 *
 * A wrapper around cfb_copyarea implemented by fbdev core
 */
void drm_fb_helper_cfb_copyarea(struct fb_info *info,
				const struct fb_copyarea *area)
{
	cfb_copyarea(info, area);
	drm_fb_helper_dirty(info, area->dx, area->dy,
			    area->width, area->height);
}
EXPORT_SYMBOL(drm_fb_helper_cfb_copyarea);

/**
 * drm_fb_helper_cfb_imageblit - wrapper around cfb_imageblit
 * @info: fbdev registered by the helper
 * @image: info about image to blit
 *
 * A wrapper around cfb_imageblit implemented by fbdev core
 */
void drm_fb_helper_cfb_imageblit(struct fb_info *info,
				 const struct fb_image *image)
{
	cfb_imageblit(info, image);
	drm_fb_helper_dirty(info, image->dx, image->dy,
			    image->width, image->height);
}
EXPORT_SYMBOL(drm_fb_helper_cfb_imageblit);

/**
 * drm_fb_helper_set_suspend - wrapper around fb_set_suspend
 * @fb_helper: driver-allocated fbdev helper, can be NULL
 * @suspend: whether to suspend or resume
 *
 * A wrapper around fb_set_suspend implemented by fbdev core.
 * Use drm_fb_helper_set_suspend_unlocked() if you don't need to take
 * the lock yourself
 */
void drm_fb_helper_set_suspend(struct drm_fb_helper *fb_helper, bool suspend)
{
	if (fb_helper && fb_helper->fbdev)
		fb_set_suspend(fb_helper->fbdev, suspend);
}
EXPORT_SYMBOL(drm_fb_helper_set_suspend);

/**
 * drm_fb_helper_set_suspend_unlocked - wrapper around fb_set_suspend that also
 *                                      takes the console lock
 * @fb_helper: driver-allocated fbdev helper, can be NULL
 * @suspend: whether to suspend or resume
 *
 * A wrapper around fb_set_suspend() that takes the console lock. If the lock
 * isn't available on resume, a worker is tasked with waiting for the lock
 * to become available. The console lock can be pretty contented on resume
 * due to all the printk activity.
 *
 * This function can be called multiple times with the same state since
 * &fb_info.state is checked to see if fbdev is running or not before locking.
 *
 * Use drm_fb_helper_set_suspend() if you need to take the lock yourself.
 */
void drm_fb_helper_set_suspend_unlocked(struct drm_fb_helper *fb_helper,
					bool suspend)
{
	if (!fb_helper || !fb_helper->fbdev)
		return;

	/* make sure there's no pending/ongoing resume */
	flush_work(&fb_helper->resume_work);

	if (suspend) {
		if (fb_helper->fbdev->state != FBINFO_STATE_RUNNING)
			return;

		console_lock();

	} else {
		if (fb_helper->fbdev->state == FBINFO_STATE_RUNNING)
			return;

		if (!console_trylock()) {
			schedule_work(&fb_helper->resume_work);
			return;
		}
	}

	fb_set_suspend(fb_helper->fbdev, suspend);
	console_unlock();
}
EXPORT_SYMBOL(drm_fb_helper_set_suspend_unlocked);

static int setcmap_pseudo_palette(struct fb_cmap *cmap, struct fb_info *info)
{
	u32 *palette = (u32 *)info->pseudo_palette;
	int i;

	if (cmap->start + cmap->len > 16)
		return -EINVAL;

	for (i = 0; i < cmap->len; ++i) {
		u16 red = cmap->red[i];
		u16 green = cmap->green[i];
		u16 blue = cmap->blue[i];
		u32 value;

		red >>= 16 - info->var.red.length;
		green >>= 16 - info->var.green.length;
		blue >>= 16 - info->var.blue.length;
		value = (red << info->var.red.offset) |
			(green << info->var.green.offset) |
			(blue << info->var.blue.offset);
		if (info->var.transp.length > 0) {
			u32 mask = (1 << info->var.transp.length) - 1;

			mask <<= info->var.transp.offset;
			value |= mask;
		}
		palette[cmap->start + i] = value;
	}

	return 0;
}

static int setcmap_legacy(struct fb_cmap *cmap, struct fb_info *info)
{
	struct drm_fb_helper *fb_helper = info->par;
	struct drm_mode_set *modeset;
	struct drm_crtc *crtc;
	u16 *r, *g, *b;
	int ret = 0;

	drm_modeset_lock_all(fb_helper->dev);
	drm_client_for_each_modeset(modeset, &fb_helper->client) {
		crtc = modeset->crtc;
		if (!crtc->funcs->gamma_set || !crtc->gamma_size)
			return -EINVAL;

		if (cmap->start + cmap->len > crtc->gamma_size)
			return -EINVAL;

		r = crtc->gamma_store;
		g = r + crtc->gamma_size;
		b = g + crtc->gamma_size;

		memcpy(r + cmap->start, cmap->red, cmap->len * sizeof(*r));
		memcpy(g + cmap->start, cmap->green, cmap->len * sizeof(*g));
		memcpy(b + cmap->start, cmap->blue, cmap->len * sizeof(*b));

		ret = crtc->funcs->gamma_set(crtc, r, g, b,
					     crtc->gamma_size, NULL);
		if (ret)
			return ret;
	}
	drm_modeset_unlock_all(fb_helper->dev);

	return ret;
}

static struct drm_property_blob *setcmap_new_gamma_lut(struct drm_crtc *crtc,
						       struct fb_cmap *cmap)
{
	struct drm_device *dev = crtc->dev;
	struct drm_property_blob *gamma_lut;
	struct drm_color_lut *lut;
	int size = crtc->gamma_size;
	int i;

	if (!size || cmap->start + cmap->len > size)
		return ERR_PTR(-EINVAL);

	gamma_lut = drm_property_create_blob(dev, sizeof(*lut) * size, NULL);
	if (IS_ERR(gamma_lut))
		return gamma_lut;

	lut = gamma_lut->data;
	if (cmap->start || cmap->len != size) {
		u16 *r = crtc->gamma_store;
		u16 *g = r + crtc->gamma_size;
		u16 *b = g + crtc->gamma_size;

		for (i = 0; i < cmap->start; i++) {
			lut[i].red = r[i];
			lut[i].green = g[i];
			lut[i].blue = b[i];
		}
		for (i = cmap->start + cmap->len; i < size; i++) {
			lut[i].red = r[i];
			lut[i].green = g[i];
			lut[i].blue = b[i];
		}
	}

	for (i = 0; i < cmap->len; i++) {
		lut[cmap->start + i].red = cmap->red[i];
		lut[cmap->start + i].green = cmap->green[i];
		lut[cmap->start + i].blue = cmap->blue[i];
	}

	return gamma_lut;
}

static int setcmap_atomic(struct fb_cmap *cmap, struct fb_info *info)
{
	struct drm_fb_helper *fb_helper = info->par;
	struct drm_device *dev = fb_helper->dev;
	struct drm_property_blob *gamma_lut = NULL;
	struct drm_modeset_acquire_ctx ctx;
	struct drm_crtc_state *crtc_state;
	struct drm_atomic_state *state;
	struct drm_mode_set *modeset;
	struct drm_crtc *crtc;
	u16 *r, *g, *b;
	bool replaced;
	int ret = 0;

	drm_modeset_acquire_init(&ctx, 0);

	state = drm_atomic_state_alloc(dev);
	if (!state) {
		ret = -ENOMEM;
		goto out_ctx;
	}

	state->acquire_ctx = &ctx;
retry:
	drm_client_for_each_modeset(modeset, &fb_helper->client) {
		crtc = modeset->crtc;

		if (!gamma_lut)
			gamma_lut = setcmap_new_gamma_lut(crtc, cmap);
		if (IS_ERR(gamma_lut)) {
			ret = PTR_ERR(gamma_lut);
			gamma_lut = NULL;
			goto out_state;
		}

		crtc_state = drm_atomic_get_crtc_state(state, crtc);
		if (IS_ERR(crtc_state)) {
			ret = PTR_ERR(crtc_state);
			goto out_state;
		}

		replaced  = drm_property_replace_blob(&crtc_state->degamma_lut,
						      NULL);
		replaced |= drm_property_replace_blob(&crtc_state->ctm, NULL);
		replaced |= drm_property_replace_blob(&crtc_state->gamma_lut,
						      gamma_lut);
		crtc_state->color_mgmt_changed |= replaced;
	}

	ret = drm_atomic_commit(state);
	if (ret)
		goto out_state;

	drm_client_for_each_modeset(modeset, &fb_helper->client) {
		crtc = modeset->crtc;

		r = crtc->gamma_store;
		g = r + crtc->gamma_size;
		b = g + crtc->gamma_size;

		memcpy(r + cmap->start, cmap->red, cmap->len * sizeof(*r));
		memcpy(g + cmap->start, cmap->green, cmap->len * sizeof(*g));
		memcpy(b + cmap->start, cmap->blue, cmap->len * sizeof(*b));
	}

out_state:
	if (ret == -EDEADLK)
		goto backoff;

	drm_property_blob_put(gamma_lut);
	drm_atomic_state_put(state);
out_ctx:
	drm_modeset_drop_locks(&ctx);
	drm_modeset_acquire_fini(&ctx);

	return ret;

backoff:
	drm_atomic_state_clear(state);
	drm_modeset_backoff(&ctx);
	goto retry;
}

/**
 * drm_fb_helper_setcmap - implementation for &fb_ops.fb_setcmap
 * @cmap: cmap to set
 * @info: fbdev registered by the helper
 */
int drm_fb_helper_setcmap(struct fb_cmap *cmap, struct fb_info *info)
{
	struct drm_fb_helper *fb_helper = info->par;
	struct drm_device *dev = fb_helper->dev;
	int ret;

	if (oops_in_progress)
		return -EBUSY;

	mutex_lock(&fb_helper->lock);

	if (!drm_master_internal_acquire(dev)) {
		ret = -EBUSY;
		goto unlock;
	}

	mutex_lock(&fb_helper->client.modeset_mutex);
	if (info->fix.visual == FB_VISUAL_TRUECOLOR)
		ret = setcmap_pseudo_palette(cmap, info);
	else if (drm_drv_uses_atomic_modeset(fb_helper->dev))
		ret = setcmap_atomic(cmap, info);
	else
		ret = setcmap_legacy(cmap, info);
	mutex_unlock(&fb_helper->client.modeset_mutex);

	drm_master_internal_release(dev);
unlock:
	mutex_unlock(&fb_helper->lock);

	return ret;
}
EXPORT_SYMBOL(drm_fb_helper_setcmap);

/**
 * drm_fb_helper_ioctl - legacy ioctl implementation
 * @info: fbdev registered by the helper
 * @cmd: ioctl command
 * @arg: ioctl argument
 *
 * A helper to implement the standard fbdev ioctl. Only
 * FBIO_WAITFORVSYNC is implemented for now.
 */
int drm_fb_helper_ioctl(struct fb_info *info, unsigned int cmd,
			unsigned long arg)
{
	struct drm_fb_helper *fb_helper = info->par;
	struct drm_device *dev = fb_helper->dev;
<<<<<<< HEAD
	struct drm_mode_set *mode_set;
=======
>>>>>>> 0e343b08
	struct drm_crtc *crtc;
	int ret = 0;

	mutex_lock(&fb_helper->lock);
	if (!drm_master_internal_acquire(dev)) {
		ret = -EBUSY;
		goto unlock;
	}

	switch (cmd) {
	case FBIO_WAITFORVSYNC:
		/*
		 * Only consider the first CRTC.
		 *
		 * This ioctl is supposed to take the CRTC number as
		 * an argument, but in fbdev times, what that number
		 * was supposed to be was quite unclear, different
		 * drivers were passing that argument differently
		 * (some by reference, some by value), and most of the
		 * userspace applications were just hardcoding 0 as an
		 * argument.
		 *
		 * The first CRTC should be the integrated panel on
		 * most drivers, so this is the best choice we can
		 * make. If we're not smart enough here, one should
		 * just consider switch the userspace to KMS.
		 */
		crtc = fb_helper->client.modesets[0].crtc;

		/*
		 * Only wait for a vblank event if the CRTC is
		 * enabled, otherwise just don't do anythintg,
		 * not even report an error.
		 */
		ret = drm_crtc_vblank_get(crtc);
		if (!ret) {
			drm_crtc_wait_one_vblank(crtc);
			drm_crtc_vblank_put(crtc);
		}

		ret = 0;
		break;
	default:
		ret = -ENOTTY;
	}

	drm_master_internal_release(dev);
unlock:
	mutex_unlock(&fb_helper->lock);
	return ret;
}
EXPORT_SYMBOL(drm_fb_helper_ioctl);

static bool drm_fb_pixel_format_equal(const struct fb_var_screeninfo *var_1,
				      const struct fb_var_screeninfo *var_2)
{
	return var_1->bits_per_pixel == var_2->bits_per_pixel &&
	       var_1->grayscale == var_2->grayscale &&
	       var_1->red.offset == var_2->red.offset &&
	       var_1->red.length == var_2->red.length &&
	       var_1->red.msb_right == var_2->red.msb_right &&
	       var_1->green.offset == var_2->green.offset &&
	       var_1->green.length == var_2->green.length &&
	       var_1->green.msb_right == var_2->green.msb_right &&
	       var_1->blue.offset == var_2->blue.offset &&
	       var_1->blue.length == var_2->blue.length &&
	       var_1->blue.msb_right == var_2->blue.msb_right &&
	       var_1->transp.offset == var_2->transp.offset &&
	       var_1->transp.length == var_2->transp.length &&
	       var_1->transp.msb_right == var_2->transp.msb_right;
}

static void drm_fb_helper_fill_pixel_fmt(struct fb_var_screeninfo *var,
					 u8 depth)
{
	switch (depth) {
	case 8:
		var->red.offset = 0;
		var->green.offset = 0;
		var->blue.offset = 0;
		var->red.length = 8; /* 8bit DAC */
		var->green.length = 8;
		var->blue.length = 8;
		var->transp.offset = 0;
		var->transp.length = 0;
		break;
	case 15:
		var->red.offset = 10;
		var->green.offset = 5;
		var->blue.offset = 0;
		var->red.length = 5;
		var->green.length = 5;
		var->blue.length = 5;
		var->transp.offset = 15;
		var->transp.length = 1;
		break;
	case 16:
		var->red.offset = 11;
		var->green.offset = 5;
		var->blue.offset = 0;
		var->red.length = 5;
		var->green.length = 6;
		var->blue.length = 5;
		var->transp.offset = 0;
		break;
	case 24:
		var->red.offset = 16;
		var->green.offset = 8;
		var->blue.offset = 0;
		var->red.length = 8;
		var->green.length = 8;
		var->blue.length = 8;
		var->transp.offset = 0;
		var->transp.length = 0;
		break;
	case 32:
		var->red.offset = 16;
		var->green.offset = 8;
		var->blue.offset = 0;
		var->red.length = 8;
		var->green.length = 8;
		var->blue.length = 8;
		var->transp.offset = 24;
		var->transp.length = 8;
		break;
	default:
		break;
	}
}

/**
 * drm_fb_helper_check_var - implementation for &fb_ops.fb_check_var
 * @var: screeninfo to check
 * @info: fbdev registered by the helper
 */
int drm_fb_helper_check_var(struct fb_var_screeninfo *var,
			    struct fb_info *info)
{
	struct drm_fb_helper *fb_helper = info->par;
	struct drm_framebuffer *fb = fb_helper->fb;

	if (in_dbg_master())
		return -EINVAL;

	if (var->pixclock != 0) {
		DRM_DEBUG("fbdev emulation doesn't support changing the pixel clock, value of pixclock is ignored\n");
		var->pixclock = 0;
	}

	if ((drm_format_info_block_width(fb->format, 0) > 1) ||
	    (drm_format_info_block_height(fb->format, 0) > 1))
		return -EINVAL;

	/*
	 * Changes struct fb_var_screeninfo are currently not pushed back
	 * to KMS, hence fail if different settings are requested.
	 */
	if (var->bits_per_pixel != fb->format->cpp[0] * 8 ||
	    var->xres > fb->width || var->yres > fb->height ||
	    var->xres_virtual > fb->width || var->yres_virtual > fb->height) {
		DRM_DEBUG("fb requested width/height/bpp can't fit in current fb "
			  "request %dx%d-%d (virtual %dx%d) > %dx%d-%d\n",
			  var->xres, var->yres, var->bits_per_pixel,
			  var->xres_virtual, var->yres_virtual,
			  fb->width, fb->height, fb->format->cpp[0] * 8);
		return -EINVAL;
	}

	/*
	 * Workaround for SDL 1.2, which is known to be setting all pixel format
	 * fields values to zero in some cases. We treat this situation as a
	 * kind of "use some reasonable autodetected values".
	 */
	if (!var->red.offset     && !var->green.offset    &&
	    !var->blue.offset    && !var->transp.offset   &&
	    !var->red.length     && !var->green.length    &&
	    !var->blue.length    && !var->transp.length   &&
	    !var->red.msb_right  && !var->green.msb_right &&
	    !var->blue.msb_right && !var->transp.msb_right) {
		drm_fb_helper_fill_pixel_fmt(var, fb->format->depth);
	}

	/*
	 * drm fbdev emulation doesn't support changing the pixel format at all,
	 * so reject all pixel format changing requests.
	 */
	if (!drm_fb_pixel_format_equal(var, &info->var)) {
		DRM_DEBUG("fbdev emulation doesn't support changing the pixel format\n");
		return -EINVAL;
	}

	return 0;
}
EXPORT_SYMBOL(drm_fb_helper_check_var);

/**
 * drm_fb_helper_set_par - implementation for &fb_ops.fb_set_par
 * @info: fbdev registered by the helper
 *
 * This will let fbcon do the mode init and is called at initialization time by
 * the fbdev core when registering the driver, and later on through the hotplug
 * callback.
 */
int drm_fb_helper_set_par(struct fb_info *info)
{
	struct drm_fb_helper *fb_helper = info->par;
	struct fb_var_screeninfo *var = &info->var;

	if (oops_in_progress)
		return -EBUSY;

	if (var->pixclock != 0) {
		DRM_ERROR("PIXEL CLOCK SET\n");
		return -EINVAL;
	}

	drm_fb_helper_restore_fbdev_mode_unlocked(fb_helper);

	return 0;
}
EXPORT_SYMBOL(drm_fb_helper_set_par);

static void pan_set(struct drm_fb_helper *fb_helper, int x, int y)
{
	struct drm_mode_set *mode_set;

	mutex_lock(&fb_helper->client.modeset_mutex);
	drm_client_for_each_modeset(mode_set, &fb_helper->client) {
		mode_set->x = x;
		mode_set->y = y;
	}
	mutex_unlock(&fb_helper->client.modeset_mutex);
}

static int pan_display_atomic(struct fb_var_screeninfo *var,
			      struct fb_info *info)
{
	struct drm_fb_helper *fb_helper = info->par;
	int ret;

	pan_set(fb_helper, var->xoffset, var->yoffset);

	ret = drm_client_modeset_commit_force(&fb_helper->client);
	if (!ret) {
		info->var.xoffset = var->xoffset;
		info->var.yoffset = var->yoffset;
	} else
		pan_set(fb_helper, info->var.xoffset, info->var.yoffset);

	return ret;
}

static int pan_display_legacy(struct fb_var_screeninfo *var,
			      struct fb_info *info)
{
	struct drm_fb_helper *fb_helper = info->par;
	struct drm_client_dev *client = &fb_helper->client;
	struct drm_mode_set *modeset;
	int ret = 0;

	mutex_lock(&client->modeset_mutex);
	drm_modeset_lock_all(fb_helper->dev);
	drm_client_for_each_modeset(modeset, client) {
		modeset->x = var->xoffset;
		modeset->y = var->yoffset;

		if (modeset->num_connectors) {
			ret = drm_mode_set_config_internal(modeset);
			if (!ret) {
				info->var.xoffset = var->xoffset;
				info->var.yoffset = var->yoffset;
			}
		}
	}
	drm_modeset_unlock_all(fb_helper->dev);
	mutex_unlock(&client->modeset_mutex);

	return ret;
}

/**
 * drm_fb_helper_pan_display - implementation for &fb_ops.fb_pan_display
 * @var: updated screen information
 * @info: fbdev registered by the helper
 */
int drm_fb_helper_pan_display(struct fb_var_screeninfo *var,
			      struct fb_info *info)
{
	struct drm_fb_helper *fb_helper = info->par;
	struct drm_device *dev = fb_helper->dev;
	int ret;

	if (oops_in_progress)
		return -EBUSY;

	mutex_lock(&fb_helper->lock);
	if (!drm_master_internal_acquire(dev)) {
		ret = -EBUSY;
		goto unlock;
	}

	if (drm_drv_uses_atomic_modeset(dev))
		ret = pan_display_atomic(var, info);
	else
		ret = pan_display_legacy(var, info);

	drm_master_internal_release(dev);
unlock:
	mutex_unlock(&fb_helper->lock);

	return ret;
}
EXPORT_SYMBOL(drm_fb_helper_pan_display);

/*
 * Allocates the backing storage and sets up the fbdev info structure through
 * the ->fb_probe callback.
 */
static int drm_fb_helper_single_fb_probe(struct drm_fb_helper *fb_helper,
					 int preferred_bpp)
{
	struct drm_client_dev *client = &fb_helper->client;
	int ret = 0;
	int crtc_count = 0;
	struct drm_connector_list_iter conn_iter;
	struct drm_fb_helper_surface_size sizes;
	struct drm_connector *connector;
	struct drm_mode_set *mode_set;
	int best_depth = 0;

	memset(&sizes, 0, sizeof(struct drm_fb_helper_surface_size));
	sizes.surface_depth = 24;
	sizes.surface_bpp = 32;
	sizes.fb_width = (u32)-1;
	sizes.fb_height = (u32)-1;

	/*
	 * If driver picks 8 or 16 by default use that for both depth/bpp
	 * to begin with
	 */
	if (preferred_bpp != sizes.surface_bpp)
		sizes.surface_depth = sizes.surface_bpp = preferred_bpp;

	drm_connector_list_iter_begin(fb_helper->dev, &conn_iter);
	drm_client_for_each_connector_iter(connector, &conn_iter) {
		struct drm_cmdline_mode *cmdline_mode;

		cmdline_mode = &connector->cmdline_mode;

		if (cmdline_mode->bpp_specified) {
			switch (cmdline_mode->bpp) {
			case 8:
				sizes.surface_depth = sizes.surface_bpp = 8;
				break;
			case 15:
				sizes.surface_depth = 15;
				sizes.surface_bpp = 16;
				break;
			case 16:
				sizes.surface_depth = sizes.surface_bpp = 16;
				break;
			case 24:
				sizes.surface_depth = sizes.surface_bpp = 24;
				break;
			case 32:
				sizes.surface_depth = 24;
				sizes.surface_bpp = 32;
				break;
			}
			break;
		}
	}
	drm_connector_list_iter_end(&conn_iter);

	/*
	 * If we run into a situation where, for example, the primary plane
	 * supports RGBA5551 (16 bpp, depth 15) but not RGB565 (16 bpp, depth
	 * 16) we need to scale down the depth of the sizes we request.
	 */
	mutex_lock(&client->modeset_mutex);
	drm_client_for_each_modeset(mode_set, client) {
		struct drm_crtc *crtc = mode_set->crtc;
		struct drm_plane *plane = crtc->primary;
		int j;

		DRM_DEBUG("test CRTC %u primary plane\n", drm_crtc_index(crtc));

		for (j = 0; j < plane->format_count; j++) {
			const struct drm_format_info *fmt;

			fmt = drm_format_info(plane->format_types[j]);

			/*
			 * Do not consider YUV or other complicated formats
			 * for framebuffers. This means only legacy formats
			 * are supported (fmt->depth is a legacy field) but
			 * the framebuffer emulation can only deal with such
			 * formats, specifically RGB/BGA formats.
			 */
			if (fmt->depth == 0)
				continue;

			/* We found a perfect fit, great */
			if (fmt->depth == sizes.surface_depth) {
				best_depth = fmt->depth;
				break;
			}

			/* Skip depths above what we're looking for */
			if (fmt->depth > sizes.surface_depth)
				continue;

			/* Best depth found so far */
			if (fmt->depth > best_depth)
				best_depth = fmt->depth;
		}
	}
	if (sizes.surface_depth != best_depth && best_depth) {
		DRM_INFO("requested bpp %d, scaled depth down to %d",
			 sizes.surface_bpp, best_depth);
		sizes.surface_depth = best_depth;
	}

	/* first up get a count of crtcs now in use and new min/maxes width/heights */
	crtc_count = 0;
	drm_client_for_each_modeset(mode_set, client) {
		struct drm_display_mode *desired_mode;
		int x, y, j;
		/* in case of tile group, are we the last tile vert or horiz?
		 * If no tile group you are always the last one both vertically
		 * and horizontally
		 */
		bool lastv = true, lasth = true;

<<<<<<< HEAD
		mode_set = &fb_helper->crtc_info[i].mode_set;
=======
>>>>>>> 0e343b08
		desired_mode = mode_set->mode;

		if (!desired_mode)
			continue;

		crtc_count++;

		x = mode_set->x;
		y = mode_set->y;

		sizes.surface_width  = max_t(u32, desired_mode->hdisplay + x, sizes.surface_width);
		sizes.surface_height = max_t(u32, desired_mode->vdisplay + y, sizes.surface_height);

		for (j = 0; j < mode_set->num_connectors; j++) {
			struct drm_connector *connector = mode_set->connectors[j];

			if (connector->has_tile) {
				lasth = (connector->tile_h_loc == (connector->num_h_tile - 1));
				lastv = (connector->tile_v_loc == (connector->num_v_tile - 1));
				/* cloning to multiple tiles is just crazy-talk, so: */
				break;
			}
		}

		if (lasth)
			sizes.fb_width  = min_t(u32, desired_mode->hdisplay + x, sizes.fb_width);
		if (lastv)
			sizes.fb_height = min_t(u32, desired_mode->vdisplay + y, sizes.fb_height);
	}
	mutex_unlock(&client->modeset_mutex);

	if (crtc_count == 0 || sizes.fb_width == -1 || sizes.fb_height == -1) {
		DRM_INFO("Cannot find any crtc or sizes\n");

		/* First time: disable all crtc's.. */
		if (!fb_helper->deferred_setup)
<<<<<<< HEAD
			restore_fbdev_mode(fb_helper);
=======
			drm_client_modeset_commit(client);
>>>>>>> 0e343b08
		return -EAGAIN;
	}

	/* Handle our overallocation */
	sizes.surface_height *= drm_fbdev_overalloc;
	sizes.surface_height /= 100;

	/* push down into drivers */
	ret = (*fb_helper->funcs->fb_probe)(fb_helper, &sizes);
	if (ret < 0)
		return ret;

	strcpy(fb_helper->fb->comm, "[fbcon]");
	return 0;
}

static void drm_fb_helper_fill_fix(struct fb_info *info, uint32_t pitch,
				   uint32_t depth)
{
	info->fix.type = FB_TYPE_PACKED_PIXELS;
	info->fix.visual = depth == 8 ? FB_VISUAL_PSEUDOCOLOR :
		FB_VISUAL_TRUECOLOR;
	info->fix.mmio_start = 0;
	info->fix.mmio_len = 0;
	info->fix.type_aux = 0;
	info->fix.xpanstep = 1; /* doing it in hw */
	info->fix.ypanstep = 1; /* doing it in hw */
	info->fix.ywrapstep = 0;
	info->fix.accel = FB_ACCEL_NONE;

	info->fix.line_length = pitch;
}

static void drm_fb_helper_fill_var(struct fb_info *info,
				   struct drm_fb_helper *fb_helper,
				   uint32_t fb_width, uint32_t fb_height)
{
	struct drm_framebuffer *fb = fb_helper->fb;

	WARN_ON((drm_format_info_block_width(fb->format, 0) > 1) ||
		(drm_format_info_block_height(fb->format, 0) > 1));
	info->pseudo_palette = fb_helper->pseudo_palette;
	info->var.xres_virtual = fb->width;
	info->var.yres_virtual = fb->height;
	info->var.bits_per_pixel = fb->format->cpp[0] * 8;
	info->var.accel_flags = FB_ACCELF_TEXT;
	info->var.xoffset = 0;
	info->var.yoffset = 0;
	info->var.activate = FB_ACTIVATE_NOW;

	drm_fb_helper_fill_pixel_fmt(&info->var, fb->format->depth);

	info->var.xres = fb_width;
	info->var.yres = fb_height;
}

/**
 * drm_fb_helper_fill_info - initializes fbdev information
 * @info: fbdev instance to set up
 * @fb_helper: fb helper instance to use as template
 * @sizes: describes fbdev size and scanout surface size
 *
 * Sets up the variable and fixed fbdev metainformation from the given fb helper
 * instance and the drm framebuffer allocated in &drm_fb_helper.fb.
 *
 * Drivers should call this (or their equivalent setup code) from their
 * &drm_fb_helper_funcs.fb_probe callback after having allocated the fbdev
 * backing storage framebuffer.
 */
void drm_fb_helper_fill_info(struct fb_info *info,
			     struct drm_fb_helper *fb_helper,
			     struct drm_fb_helper_surface_size *sizes)
{
	struct drm_framebuffer *fb = fb_helper->fb;

	drm_fb_helper_fill_fix(info, fb->pitches[0], fb->format->depth);
	drm_fb_helper_fill_var(info, fb_helper,
			       sizes->fb_width, sizes->fb_height);

	info->par = fb_helper;
	snprintf(info->fix.id, sizeof(info->fix.id), "%sdrmfb",
		 fb_helper->dev->driver->name);

}
EXPORT_SYMBOL(drm_fb_helper_fill_info);

<<<<<<< HEAD
static int drm_fb_helper_probe_connector_modes(struct drm_fb_helper *fb_helper,
						uint32_t maxX,
						uint32_t maxY)
{
	struct drm_connector *connector;
	int i, count = 0;

	drm_fb_helper_for_each_connector(fb_helper, i) {
		connector = fb_helper->connector_info[i]->connector;
		count += connector->funcs->fill_modes(connector, maxX, maxY);
	}

	return count;
}

struct drm_display_mode *drm_has_preferred_mode(struct drm_fb_helper_connector *fb_connector, int width, int height)
{
	struct drm_display_mode *mode;

	list_for_each_entry(mode, &fb_connector->connector->modes, head) {
		if (mode->hdisplay > width ||
		    mode->vdisplay > height)
			continue;
		if (mode->type & DRM_MODE_TYPE_PREFERRED)
			return mode;
	}
	return NULL;
}
EXPORT_SYMBOL(drm_has_preferred_mode);

static bool drm_has_cmdline_mode(struct drm_fb_helper_connector *fb_connector)
{
	return fb_connector->connector->cmdline_mode.specified;
}

struct drm_display_mode *drm_pick_cmdline_mode(struct drm_fb_helper_connector *fb_helper_conn)
{
	struct drm_cmdline_mode *cmdline_mode;
	struct drm_display_mode *mode;
	bool prefer_non_interlace;

	cmdline_mode = &fb_helper_conn->connector->cmdline_mode;
	if (cmdline_mode->specified == false)
		return NULL;

	/* attempt to find a matching mode in the list of modes
	 *  we have gotten so far, if not add a CVT mode that conforms
	 */
	if (cmdline_mode->rb || cmdline_mode->margins)
		goto create_mode;

	prefer_non_interlace = !cmdline_mode->interlace;
again:
	list_for_each_entry(mode, &fb_helper_conn->connector->modes, head) {
		/* check width/height */
		if (mode->hdisplay != cmdline_mode->xres ||
		    mode->vdisplay != cmdline_mode->yres)
			continue;

		if (cmdline_mode->refresh_specified) {
			if (mode->vrefresh != cmdline_mode->refresh)
				continue;
		}

		if (cmdline_mode->interlace) {
			if (!(mode->flags & DRM_MODE_FLAG_INTERLACE))
				continue;
		} else if (prefer_non_interlace) {
			if (mode->flags & DRM_MODE_FLAG_INTERLACE)
				continue;
		}
		return mode;
	}

	if (prefer_non_interlace) {
		prefer_non_interlace = false;
		goto again;
	}

create_mode:
	mode = drm_mode_create_from_cmdline_mode(fb_helper_conn->connector->dev,
						 cmdline_mode);
	list_add(&mode->head, &fb_helper_conn->connector->modes);
	return mode;
}
EXPORT_SYMBOL(drm_pick_cmdline_mode);

static bool drm_connector_enabled(struct drm_connector *connector, bool strict)
{
	bool enable;

	if (connector->display_info.non_desktop)
		return false;

	if (strict)
		enable = connector->status == connector_status_connected;
	else
		enable = connector->status != connector_status_disconnected;

	return enable;
}

static void drm_enable_connectors(struct drm_fb_helper *fb_helper,
				  bool *enabled)
{
	bool any_enabled = false;
	struct drm_connector *connector;
	int i = 0;

	drm_fb_helper_for_each_connector(fb_helper, i) {
		connector = fb_helper->connector_info[i]->connector;
		enabled[i] = drm_connector_enabled(connector, true);
		DRM_DEBUG_KMS("connector %d enabled? %s\n", connector->base.id,
			      connector->display_info.non_desktop ? "non desktop" : enabled[i] ? "yes" : "no");

		any_enabled |= enabled[i];
	}

	if (any_enabled)
		return;

	drm_fb_helper_for_each_connector(fb_helper, i) {
		connector = fb_helper->connector_info[i]->connector;
		enabled[i] = drm_connector_enabled(connector, false);
	}
}

static bool drm_target_cloned(struct drm_fb_helper *fb_helper,
			      struct drm_display_mode **modes,
			      struct drm_fb_offset *offsets,
			      bool *enabled, int width, int height)
{
	int count, i, j;
	bool can_clone = false;
	struct drm_fb_helper_connector *fb_helper_conn;
	struct drm_display_mode *dmt_mode, *mode;

	/* only contemplate cloning in the single crtc case */
	if (fb_helper->crtc_count > 1)
		return false;

	count = 0;
	drm_fb_helper_for_each_connector(fb_helper, i) {
		if (enabled[i])
			count++;
	}

	/* only contemplate cloning if more than one connector is enabled */
	if (count <= 1)
		return false;

	/* check the command line or if nothing common pick 1024x768 */
	can_clone = true;
	drm_fb_helper_for_each_connector(fb_helper, i) {
		if (!enabled[i])
			continue;
		fb_helper_conn = fb_helper->connector_info[i];
		modes[i] = drm_pick_cmdline_mode(fb_helper_conn);
		if (!modes[i]) {
			can_clone = false;
			break;
		}
		for (j = 0; j < i; j++) {
			if (!enabled[j])
				continue;
			if (!drm_mode_match(modes[j], modes[i],
					    DRM_MODE_MATCH_TIMINGS |
					    DRM_MODE_MATCH_CLOCK |
					    DRM_MODE_MATCH_FLAGS |
					    DRM_MODE_MATCH_3D_FLAGS))
				can_clone = false;
		}
	}

	if (can_clone) {
		DRM_DEBUG_KMS("can clone using command line\n");
		return true;
	}

	/* try and find a 1024x768 mode on each connector */
	can_clone = true;
	dmt_mode = drm_mode_find_dmt(fb_helper->dev, 1024, 768, 60, false);

	drm_fb_helper_for_each_connector(fb_helper, i) {
		if (!enabled[i])
			continue;

		fb_helper_conn = fb_helper->connector_info[i];
		list_for_each_entry(mode, &fb_helper_conn->connector->modes, head) {
			if (drm_mode_match(mode, dmt_mode,
					   DRM_MODE_MATCH_TIMINGS |
					   DRM_MODE_MATCH_CLOCK |
					   DRM_MODE_MATCH_FLAGS |
					   DRM_MODE_MATCH_3D_FLAGS))
				modes[i] = mode;
		}
		if (!modes[i])
			can_clone = false;
	}

	if (can_clone) {
		DRM_DEBUG_KMS("can clone using 1024x768\n");
		return true;
	}
	DRM_INFO("kms: can't enable cloning when we probably wanted to.\n");
	return false;
}

static int drm_get_tile_offsets(struct drm_fb_helper *fb_helper,
				struct drm_display_mode **modes,
				struct drm_fb_offset *offsets,
				int idx,
				int h_idx, int v_idx)
{
	struct drm_fb_helper_connector *fb_helper_conn;
	int i;
	int hoffset = 0, voffset = 0;

	drm_fb_helper_for_each_connector(fb_helper, i) {
		fb_helper_conn = fb_helper->connector_info[i];
		if (!fb_helper_conn->connector->has_tile)
			continue;

		if (!modes[i] && (h_idx || v_idx)) {
			DRM_DEBUG_KMS("no modes for connector tiled %d %d\n", i,
				      fb_helper_conn->connector->base.id);
			continue;
		}
		if (fb_helper_conn->connector->tile_h_loc < h_idx)
			hoffset += modes[i]->hdisplay;

		if (fb_helper_conn->connector->tile_v_loc < v_idx)
			voffset += modes[i]->vdisplay;
	}
	offsets[idx].x = hoffset;
	offsets[idx].y = voffset;
	DRM_DEBUG_KMS("returned %d %d for %d %d\n", hoffset, voffset, h_idx, v_idx);
	return 0;
}

static bool drm_target_preferred(struct drm_fb_helper *fb_helper,
				 struct drm_display_mode **modes,
				 struct drm_fb_offset *offsets,
				 bool *enabled, int width, int height)
{
	struct drm_fb_helper_connector *fb_helper_conn;
	const u64 mask = BIT_ULL(fb_helper->connector_count) - 1;
	u64 conn_configured = 0;
	int tile_pass = 0;
	int i;

retry:
	drm_fb_helper_for_each_connector(fb_helper, i) {
		fb_helper_conn = fb_helper->connector_info[i];

		if (conn_configured & BIT_ULL(i))
			continue;

		if (enabled[i] == false) {
			conn_configured |= BIT_ULL(i);
			continue;
		}

		/* first pass over all the untiled connectors */
		if (tile_pass == 0 && fb_helper_conn->connector->has_tile)
			continue;

		if (tile_pass == 1) {
			if (fb_helper_conn->connector->tile_h_loc != 0 ||
			    fb_helper_conn->connector->tile_v_loc != 0)
				continue;

		} else {
			if (fb_helper_conn->connector->tile_h_loc != tile_pass - 1 &&
			    fb_helper_conn->connector->tile_v_loc != tile_pass - 1)
			/* if this tile_pass doesn't cover any of the tiles - keep going */
				continue;

			/*
			 * find the tile offsets for this pass - need to find
			 * all tiles left and above
			 */
			drm_get_tile_offsets(fb_helper, modes, offsets,
					     i, fb_helper_conn->connector->tile_h_loc, fb_helper_conn->connector->tile_v_loc);
		}
		DRM_DEBUG_KMS("looking for cmdline mode on connector %d\n",
			      fb_helper_conn->connector->base.id);

		/* got for command line mode first */
		modes[i] = drm_pick_cmdline_mode(fb_helper_conn);
		if (!modes[i]) {
			DRM_DEBUG_KMS("looking for preferred mode on connector %d %d\n",
				      fb_helper_conn->connector->base.id, fb_helper_conn->connector->tile_group ? fb_helper_conn->connector->tile_group->id : 0);
			modes[i] = drm_has_preferred_mode(fb_helper_conn, width, height);
		}
		/* No preferred modes, pick one off the list */
		if (!modes[i] && !list_empty(&fb_helper_conn->connector->modes)) {
			list_for_each_entry(modes[i], &fb_helper_conn->connector->modes, head)
				break;
		}
		DRM_DEBUG_KMS("found mode %s\n", modes[i] ? modes[i]->name :
			  "none");
		conn_configured |= BIT_ULL(i);
	}

	if ((conn_configured & mask) != mask) {
		tile_pass++;
		goto retry;
	}
	return true;
}

static bool connector_has_possible_crtc(struct drm_connector *connector,
					struct drm_crtc *crtc)
{
	struct drm_encoder *encoder;
	int i;

	drm_connector_for_each_possible_encoder(connector, encoder, i) {
		if (encoder->possible_crtcs & drm_crtc_mask(crtc))
			return true;
	}

	return false;
}

static int drm_pick_crtcs(struct drm_fb_helper *fb_helper,
			  struct drm_fb_helper_crtc **best_crtcs,
			  struct drm_display_mode **modes,
			  int n, int width, int height)
{
	int c, o;
	struct drm_connector *connector;
	int my_score, best_score, score;
	struct drm_fb_helper_crtc **crtcs, *crtc;
	struct drm_fb_helper_connector *fb_helper_conn;

	if (n == fb_helper->connector_count)
		return 0;

	fb_helper_conn = fb_helper->connector_info[n];
	connector = fb_helper_conn->connector;

	best_crtcs[n] = NULL;
	best_score = drm_pick_crtcs(fb_helper, best_crtcs, modes, n+1, width, height);
	if (modes[n] == NULL)
		return best_score;

	crtcs = kcalloc(fb_helper->connector_count,
			sizeof(struct drm_fb_helper_crtc *), GFP_KERNEL);
	if (!crtcs)
		return best_score;

	my_score = 1;
	if (connector->status == connector_status_connected)
		my_score++;
	if (drm_has_cmdline_mode(fb_helper_conn))
		my_score++;
	if (drm_has_preferred_mode(fb_helper_conn, width, height))
		my_score++;

	/*
	 * select a crtc for this connector and then attempt to configure
	 * remaining connectors
	 */
	for (c = 0; c < fb_helper->crtc_count; c++) {
		crtc = &fb_helper->crtc_info[c];

		if (!connector_has_possible_crtc(connector,
						 crtc->mode_set.crtc))
			continue;

		for (o = 0; o < n; o++)
			if (best_crtcs[o] == crtc)
				break;

		if (o < n) {
			/* ignore cloning unless only a single crtc */
			if (fb_helper->crtc_count > 1)
				continue;

			if (!drm_mode_equal(modes[o], modes[n]))
				continue;
		}

		crtcs[n] = crtc;
		memcpy(crtcs, best_crtcs, n * sizeof(struct drm_fb_helper_crtc *));
		score = my_score + drm_pick_crtcs(fb_helper, crtcs, modes, n + 1,
						  width, height);
		if (score > best_score) {
			best_score = score;
			memcpy(best_crtcs, crtcs,
			       fb_helper->connector_count *
			       sizeof(struct drm_fb_helper_crtc *));
		}
	}

	kfree(crtcs);
	return best_score;
}

static struct drm_fb_helper_crtc *
drm_fb_helper_crtc(struct drm_fb_helper *fb_helper, struct drm_crtc *crtc)
{
	int i;

	for (i = 0; i < fb_helper->crtc_count; i++)
		if (fb_helper->crtc_info[i].mode_set.crtc == crtc)
			return &fb_helper->crtc_info[i];

	return NULL;
}

/* Try to read the BIOS display configuration and use it for the initial config */
static bool drm_fb_helper_firmware_config(struct drm_fb_helper *fb_helper,
					  struct drm_fb_helper_crtc **crtcs,
					  struct drm_display_mode **modes,
					  struct drm_fb_offset *offsets,
					  bool *enabled, int width, int height)
{
	struct drm_device *dev = fb_helper->dev;
	unsigned int count = min(fb_helper->connector_count, BITS_PER_LONG);
	unsigned long conn_configured, conn_seq, mask;
	int i, j;
	bool *save_enabled;
	bool fallback = true, ret = true;
	int num_connectors_enabled = 0;
	int num_connectors_detected = 0;
	struct drm_modeset_acquire_ctx ctx;

	if (!drm_drv_uses_atomic_modeset(dev))
		return false;

	save_enabled = kcalloc(count, sizeof(bool), GFP_KERNEL);
	if (!save_enabled)
		return false;

	drm_modeset_acquire_init(&ctx, 0);

	while (drm_modeset_lock_all_ctx(dev, &ctx) != 0)
		drm_modeset_backoff(&ctx);

	memcpy(save_enabled, enabled, count);
	mask = GENMASK(count - 1, 0);
	conn_configured = 0;
retry:
	conn_seq = conn_configured;
	for (i = 0; i < count; i++) {
		struct drm_fb_helper_connector *fb_conn;
		struct drm_connector *connector;
		struct drm_encoder *encoder;
		struct drm_fb_helper_crtc *new_crtc;

		fb_conn = fb_helper->connector_info[i];
		connector = fb_conn->connector;

		if (conn_configured & BIT(i))
			continue;

		if (conn_seq == 0 && !connector->has_tile)
			continue;

		if (connector->status == connector_status_connected)
			num_connectors_detected++;

		if (!enabled[i]) {
			DRM_DEBUG_KMS("connector %s not enabled, skipping\n",
				      connector->name);
			conn_configured |= BIT(i);
			continue;
		}

		if (connector->force == DRM_FORCE_OFF) {
			DRM_DEBUG_KMS("connector %s is disabled by user, skipping\n",
				      connector->name);
			enabled[i] = false;
			continue;
		}

		encoder = connector->state->best_encoder;
		if (!encoder || WARN_ON(!connector->state->crtc)) {
			if (connector->force > DRM_FORCE_OFF)
				goto bail;

			DRM_DEBUG_KMS("connector %s has no encoder or crtc, skipping\n",
				      connector->name);
			enabled[i] = false;
			conn_configured |= BIT(i);
			continue;
		}

		num_connectors_enabled++;

		new_crtc = drm_fb_helper_crtc(fb_helper, connector->state->crtc);

		/*
		 * Make sure we're not trying to drive multiple connectors
		 * with a single CRTC, since our cloning support may not
		 * match the BIOS.
		 */
		for (j = 0; j < count; j++) {
			if (crtcs[j] == new_crtc) {
				DRM_DEBUG_KMS("fallback: cloned configuration\n");
				goto bail;
			}
		}

		DRM_DEBUG_KMS("looking for cmdline mode on connector %s\n",
			      connector->name);

		/* go for command line mode first */
		modes[i] = drm_pick_cmdline_mode(fb_conn);

		/* try for preferred next */
		if (!modes[i]) {
			DRM_DEBUG_KMS("looking for preferred mode on connector %s %d\n",
				      connector->name, connector->has_tile);
			modes[i] = drm_has_preferred_mode(fb_conn, width,
							  height);
		}

		/* No preferred mode marked by the EDID? Are there any modes? */
		if (!modes[i] && !list_empty(&connector->modes)) {
			DRM_DEBUG_KMS("using first mode listed on connector %s\n",
				      connector->name);
			modes[i] = list_first_entry(&connector->modes,
						    struct drm_display_mode,
						    head);
		}

		/* last resort: use current mode */
		if (!modes[i]) {
			/*
			 * IMPORTANT: We want to use the adjusted mode (i.e.
			 * after the panel fitter upscaling) as the initial
			 * config, not the input mode, which is what crtc->mode
			 * usually contains. But since our current
			 * code puts a mode derived from the post-pfit timings
			 * into crtc->mode this works out correctly.
			 *
			 * This is crtc->mode and not crtc->state->mode for the
			 * fastboot check to work correctly.
			 */
			DRM_DEBUG_KMS("looking for current mode on connector %s\n",
				      connector->name);
			modes[i] = &connector->state->crtc->mode;
		}
		crtcs[i] = new_crtc;

		DRM_DEBUG_KMS("connector %s on [CRTC:%d:%s]: %dx%d%s\n",
			      connector->name,
			      connector->state->crtc->base.id,
			      connector->state->crtc->name,
			      modes[i]->hdisplay, modes[i]->vdisplay,
			      modes[i]->flags & DRM_MODE_FLAG_INTERLACE ? "i" : "");

		fallback = false;
		conn_configured |= BIT(i);
	}

	if ((conn_configured & mask) != mask && conn_configured != conn_seq)
		goto retry;

	/*
	 * If the BIOS didn't enable everything it could, fall back to have the
	 * same user experiencing of lighting up as much as possible like the
	 * fbdev helper library.
	 */
	if (num_connectors_enabled != num_connectors_detected &&
	    num_connectors_enabled < dev->mode_config.num_crtc) {
		DRM_DEBUG_KMS("fallback: Not all outputs enabled\n");
		DRM_DEBUG_KMS("Enabled: %i, detected: %i\n", num_connectors_enabled,
			      num_connectors_detected);
		fallback = true;
	}

	if (fallback) {
bail:
		DRM_DEBUG_KMS("Not using firmware configuration\n");
		memcpy(enabled, save_enabled, count);
		ret = false;
	}

	drm_modeset_drop_locks(&ctx);
	drm_modeset_acquire_fini(&ctx);

	kfree(save_enabled);
	return ret;
}

static void drm_setup_crtcs(struct drm_fb_helper *fb_helper,
			    u32 width, u32 height)
{
	struct drm_device *dev = fb_helper->dev;
	struct drm_fb_helper_crtc **crtcs;
	struct drm_display_mode **modes;
	struct drm_fb_offset *offsets;
	bool *enabled;
	int i;

	DRM_DEBUG_KMS("\n");
	/* prevent concurrent modification of connector_count by hotplug */
	lockdep_assert_held(&fb_helper->lock);

	crtcs = kcalloc(fb_helper->connector_count,
			sizeof(struct drm_fb_helper_crtc *), GFP_KERNEL);
	modes = kcalloc(fb_helper->connector_count,
			sizeof(struct drm_display_mode *), GFP_KERNEL);
	offsets = kcalloc(fb_helper->connector_count,
			  sizeof(struct drm_fb_offset), GFP_KERNEL);
	enabled = kcalloc(fb_helper->connector_count,
			  sizeof(bool), GFP_KERNEL);
	if (!crtcs || !modes || !enabled || !offsets) {
		DRM_ERROR("Memory allocation failed\n");
		goto out;
	}

	mutex_lock(&fb_helper->dev->mode_config.mutex);
	if (drm_fb_helper_probe_connector_modes(fb_helper, width, height) == 0)
		DRM_DEBUG_KMS("No connectors reported connected with modes\n");
	drm_enable_connectors(fb_helper, enabled);

	if (!drm_fb_helper_firmware_config(fb_helper, crtcs, modes, offsets,
					   enabled, width, height)) {
		memset(modes, 0, fb_helper->connector_count*sizeof(modes[0]));
		memset(crtcs, 0, fb_helper->connector_count*sizeof(crtcs[0]));
		memset(offsets, 0, fb_helper->connector_count*sizeof(offsets[0]));

		if (!drm_target_cloned(fb_helper, modes, offsets,
				       enabled, width, height) &&
		    !drm_target_preferred(fb_helper, modes, offsets,
					  enabled, width, height))
			DRM_ERROR("Unable to find initial modes\n");

		DRM_DEBUG_KMS("picking CRTCs for %dx%d config\n",
			      width, height);

		drm_pick_crtcs(fb_helper, crtcs, modes, 0, width, height);
	}
	mutex_unlock(&fb_helper->dev->mode_config.mutex);

	/* need to set the modesets up here for use later */
	/* fill out the connector<->crtc mappings into the modesets */
	for (i = 0; i < fb_helper->crtc_count; i++)
		drm_fb_helper_modeset_release(fb_helper,
					      &fb_helper->crtc_info[i].mode_set);

	drm_fb_helper_for_each_connector(fb_helper, i) {
		struct drm_display_mode *mode = modes[i];
		struct drm_fb_helper_crtc *fb_crtc = crtcs[i];
		struct drm_fb_offset *offset = &offsets[i];

		if (mode && fb_crtc) {
			struct drm_mode_set *modeset = &fb_crtc->mode_set;
			struct drm_connector *connector =
				fb_helper->connector_info[i]->connector;

			DRM_DEBUG_KMS("desired mode %s set on crtc %d (%d,%d)\n",
				      mode->name, fb_crtc->mode_set.crtc->base.id, offset->x, offset->y);

			modeset->mode = drm_mode_duplicate(dev, mode);
			drm_connector_get(connector);
			modeset->connectors[modeset->num_connectors++] = connector;
			modeset->x = offset->x;
			modeset->y = offset->y;
		}
	}
out:
	kfree(crtcs);
	kfree(modes);
	kfree(offsets);
	kfree(enabled);
}

=======
>>>>>>> 0e343b08
/*
 * This is a continuation of drm_setup_crtcs() that sets up anything related
 * to the framebuffer. During initialization, drm_setup_crtcs() is called before
 * the framebuffer has been allocated (fb_helper->fb and fb_helper->fbdev).
 * So, any setup that touches those fields needs to be done here instead of in
 * drm_setup_crtcs().
 */
static void drm_setup_crtcs_fb(struct drm_fb_helper *fb_helper)
{
	struct drm_client_dev *client = &fb_helper->client;
	struct drm_connector_list_iter conn_iter;
	struct fb_info *info = fb_helper->fbdev;
	unsigned int rotation, sw_rotations = 0;
<<<<<<< HEAD
	int i;

	for (i = 0; i < fb_helper->crtc_count; i++) {
		struct drm_mode_set *modeset = &fb_helper->crtc_info[i].mode_set;

		if (!modeset->num_connectors)
			continue;

		modeset->fb = fb_helper->fb;

		if (drm_fb_helper_panel_rotation(modeset, &rotation))
			/* Rotating in hardware, fbcon should not rotate */
			sw_rotations |= DRM_MODE_ROTATE_0;
		else
			sw_rotations |= rotation;
	}
=======
	struct drm_connector *connector;
	struct drm_mode_set *modeset;

	mutex_lock(&client->modeset_mutex);
	drm_client_for_each_modeset(modeset, client) {
		if (!modeset->num_connectors)
			continue;
>>>>>>> 0e343b08

		modeset->fb = fb_helper->fb;

		if (drm_client_rotation(modeset, &rotation))
			/* Rotating in hardware, fbcon should not rotate */
			sw_rotations |= DRM_MODE_ROTATE_0;
		else
			sw_rotations |= rotation;
	}
	mutex_unlock(&client->modeset_mutex);

	drm_connector_list_iter_begin(fb_helper->dev, &conn_iter);
	drm_client_for_each_connector_iter(connector, &conn_iter) {

		/* use first connected connector for the physical dimensions */
		if (connector->status == connector_status_connected) {
			info->var.width = connector->display_info.width_mm;
			info->var.height = connector->display_info.height_mm;
			break;
		}
	}
	drm_connector_list_iter_end(&conn_iter);

	switch (sw_rotations) {
	case DRM_MODE_ROTATE_0:
		info->fbcon_rotate_hint = FB_ROTATE_UR;
		break;
	case DRM_MODE_ROTATE_90:
		info->fbcon_rotate_hint = FB_ROTATE_CCW;
		break;
	case DRM_MODE_ROTATE_180:
		info->fbcon_rotate_hint = FB_ROTATE_UD;
		break;
	case DRM_MODE_ROTATE_270:
		info->fbcon_rotate_hint = FB_ROTATE_CW;
		break;
	default:
		/*
		 * Multiple bits are set / multiple rotations requested
		 * fbcon cannot handle separate rotation settings per
		 * output, so fallback to unrotated.
		 */
		info->fbcon_rotate_hint = FB_ROTATE_UR;
	}
}

/* Note: Drops fb_helper->lock before returning. */
static int
__drm_fb_helper_initial_config_and_unlock(struct drm_fb_helper *fb_helper,
					  int bpp_sel)
{
	struct drm_device *dev = fb_helper->dev;
	struct fb_info *info;
	unsigned int width, height;
	int ret;

	width = dev->mode_config.max_width;
	height = dev->mode_config.max_height;

	drm_client_modeset_probe(&fb_helper->client, width, height);
	ret = drm_fb_helper_single_fb_probe(fb_helper, bpp_sel);
	if (ret < 0) {
		if (ret == -EAGAIN) {
			fb_helper->preferred_bpp = bpp_sel;
			fb_helper->deferred_setup = true;
			ret = 0;
		}
		mutex_unlock(&fb_helper->lock);

		return ret;
	}
	drm_setup_crtcs_fb(fb_helper);

	fb_helper->deferred_setup = false;

	info = fb_helper->fbdev;
	info->var.pixclock = 0;
	/* Shamelessly allow physical address leaking to userspace */
#if IS_ENABLED(CONFIG_DRM_FBDEV_LEAK_PHYS_SMEM)
	if (!drm_leak_fbdev_smem)
#endif
		/* don't leak any physical addresses to userspace */
		info->flags |= FBINFO_HIDE_SMEM_START;

	/* Need to drop locks to avoid recursive deadlock in
	 * register_framebuffer. This is ok because the only thing left to do is
	 * register the fbdev emulation instance in kernel_fb_helper_list. */
	mutex_unlock(&fb_helper->lock);

	ret = register_framebuffer(info);
	if (ret < 0)
		return ret;

	dev_info(dev->dev, "fb%d: %s frame buffer device\n",
		 info->node, info->fix.id);

	mutex_lock(&kernel_fb_helper_lock);
	if (list_empty(&kernel_fb_helper_list))
		register_sysrq_key('v', &sysrq_drm_fb_helper_restore_op);

	list_add(&fb_helper->kernel_fb_list, &kernel_fb_helper_list);
	mutex_unlock(&kernel_fb_helper_lock);

	return 0;
}

/**
 * drm_fb_helper_initial_config - setup a sane initial connector configuration
 * @fb_helper: fb_helper device struct
 * @bpp_sel: bpp value to use for the framebuffer configuration
 *
 * Scans the CRTCs and connectors and tries to put together an initial setup.
 * At the moment, this is a cloned configuration across all heads with
 * a new framebuffer object as the backing store.
 *
 * Note that this also registers the fbdev and so allows userspace to call into
 * the driver through the fbdev interfaces.
 *
 * This function will call down into the &drm_fb_helper_funcs.fb_probe callback
 * to let the driver allocate and initialize the fbdev info structure and the
 * drm framebuffer used to back the fbdev. drm_fb_helper_fill_info() is provided
 * as a helper to setup simple default values for the fbdev info structure.
 *
 * HANG DEBUGGING:
 *
 * When you have fbcon support built-in or already loaded, this function will do
 * a full modeset to setup the fbdev console. Due to locking misdesign in the
 * VT/fbdev subsystem that entire modeset sequence has to be done while holding
 * console_lock. Until console_unlock is called no dmesg lines will be sent out
 * to consoles, not even serial console. This means when your driver crashes,
 * you will see absolutely nothing else but a system stuck in this function,
 * with no further output. Any kind of printk() you place within your own driver
 * or in the drm core modeset code will also never show up.
 *
 * Standard debug practice is to run the fbcon setup without taking the
 * console_lock as a hack, to be able to see backtraces and crashes on the
 * serial line. This can be done by setting the fb.lockless_register_fb=1 kernel
 * cmdline option.
 *
 * The other option is to just disable fbdev emulation since very likely the
 * first modeset from userspace will crash in the same way, and is even easier
 * to debug. This can be done by setting the drm_kms_helper.fbdev_emulation=0
 * kernel cmdline option.
 *
 * RETURNS:
 * Zero if everything went ok, nonzero otherwise.
 */
int drm_fb_helper_initial_config(struct drm_fb_helper *fb_helper, int bpp_sel)
{
	int ret;

	if (!drm_fbdev_emulation)
		return 0;

	mutex_lock(&fb_helper->lock);
	ret = __drm_fb_helper_initial_config_and_unlock(fb_helper, bpp_sel);

	return ret;
}
EXPORT_SYMBOL(drm_fb_helper_initial_config);

/**
 * drm_fb_helper_hotplug_event - respond to a hotplug notification by
 *                               probing all the outputs attached to the fb
 * @fb_helper: driver-allocated fbdev helper, can be NULL
 *
 * Scan the connectors attached to the fb_helper and try to put together a
 * setup after notification of a change in output configuration.
 *
 * Called at runtime, takes the mode config locks to be able to check/change the
 * modeset configuration. Must be run from process context (which usually means
 * either the output polling work or a work item launched from the driver's
 * hotplug interrupt).
 *
 * Note that drivers may call this even before calling
 * drm_fb_helper_initial_config but only after drm_fb_helper_init. This allows
 * for a race-free fbcon setup and will make sure that the fbdev emulation will
 * not miss any hotplug events.
 *
 * RETURNS:
 * 0 on success and a non-zero error code otherwise.
 */
int drm_fb_helper_hotplug_event(struct drm_fb_helper *fb_helper)
{
	int err = 0;

	if (!drm_fbdev_emulation || !fb_helper)
		return 0;

	mutex_lock(&fb_helper->lock);
	if (fb_helper->deferred_setup) {
		err = __drm_fb_helper_initial_config_and_unlock(fb_helper,
				fb_helper->preferred_bpp);
		return err;
	}

	if (!fb_helper->fb || !drm_master_internal_acquire(fb_helper->dev)) {
		fb_helper->delayed_hotplug = true;
		mutex_unlock(&fb_helper->lock);
		return err;
	}

	drm_master_internal_release(fb_helper->dev);

	DRM_DEBUG_KMS("\n");

	drm_client_modeset_probe(&fb_helper->client, fb_helper->fb->width, fb_helper->fb->height);
	drm_setup_crtcs_fb(fb_helper);
	mutex_unlock(&fb_helper->lock);

	drm_fb_helper_set_par(fb_helper->fbdev);

	return 0;
}
EXPORT_SYMBOL(drm_fb_helper_hotplug_event);

/**
 * drm_fb_helper_fbdev_setup() - Setup fbdev emulation
 * @dev: DRM device
 * @fb_helper: fbdev helper structure to set up
 * @funcs: fbdev helper functions
 * @preferred_bpp: Preferred bits per pixel for the device.
 *                 @dev->mode_config.preferred_depth is used if this is zero.
 * @max_conn_count: Maximum number of connectors (not used)
 *
 * This function sets up fbdev emulation and registers fbdev for access by
 * userspace. If all connectors are disconnected, setup is deferred to the next
 * time drm_fb_helper_hotplug_event() is called.
 * The caller must to provide a &drm_fb_helper_funcs->fb_probe callback
 * function.
 *
 * Use drm_fb_helper_fbdev_teardown() to destroy the fbdev.
 *
 * See also: drm_fb_helper_initial_config(), drm_fbdev_generic_setup().
 *
 * Returns:
 * Zero on success or negative error code on failure.
 */
int drm_fb_helper_fbdev_setup(struct drm_device *dev,
			      struct drm_fb_helper *fb_helper,
			      const struct drm_fb_helper_funcs *funcs,
			      unsigned int preferred_bpp,
			      unsigned int max_conn_count)
{
	int ret;

	if (!preferred_bpp)
		preferred_bpp = dev->mode_config.preferred_depth;
	if (!preferred_bpp)
		preferred_bpp = 32;

	drm_fb_helper_prepare(dev, fb_helper, funcs);

	ret = drm_fb_helper_init(dev, fb_helper, 0);
	if (ret < 0) {
		DRM_DEV_ERROR(dev->dev, "fbdev: Failed to initialize (ret=%d)\n", ret);
		return ret;
	}

	if (!drm_drv_uses_atomic_modeset(dev))
		drm_helper_disable_unused_functions(dev);

	ret = drm_fb_helper_initial_config(fb_helper, preferred_bpp);
	if (ret < 0) {
		DRM_DEV_ERROR(dev->dev, "fbdev: Failed to set configuration (ret=%d)\n", ret);
		goto err_drm_fb_helper_fini;
	}

	return 0;

err_drm_fb_helper_fini:
	drm_fb_helper_fbdev_teardown(dev);

	return ret;
}
EXPORT_SYMBOL(drm_fb_helper_fbdev_setup);

/**
 * drm_fb_helper_fbdev_teardown - Tear down fbdev emulation
 * @dev: DRM device
 *
 * This function unregisters fbdev if not already done and cleans up the
 * associated resources including the &drm_framebuffer.
 * The driver is responsible for freeing the &drm_fb_helper structure which is
 * stored in &drm_device->fb_helper. Do note that this pointer has been cleared
 * when this function returns.
 *
 * In order to support device removal/unplug while file handles are still open,
 * drm_fb_helper_unregister_fbi() should be called on device removal and
 * drm_fb_helper_fbdev_teardown() in the &drm_driver->release callback when
 * file handles are closed.
 */
void drm_fb_helper_fbdev_teardown(struct drm_device *dev)
{
	struct drm_fb_helper *fb_helper = dev->fb_helper;
	struct fb_ops *fbops = NULL;

	if (!fb_helper)
		return;

	/* Unregister if it hasn't been done already */
	if (fb_helper->fbdev && fb_helper->fbdev->dev)
		drm_fb_helper_unregister_fbi(fb_helper);

	if (fb_helper->fbdev && fb_helper->fbdev->fbdefio) {
		fb_deferred_io_cleanup(fb_helper->fbdev);
		kfree(fb_helper->fbdev->fbdefio);
		fbops = fb_helper->fbdev->fbops;
	}

	drm_fb_helper_fini(fb_helper);
	kfree(fbops);

	if (fb_helper->fb)
		drm_framebuffer_remove(fb_helper->fb);
}
EXPORT_SYMBOL(drm_fb_helper_fbdev_teardown);

/**
 * drm_fb_helper_lastclose - DRM driver lastclose helper for fbdev emulation
 * @dev: DRM device
 *
 * This function can be used as the &drm_driver->lastclose callback for drivers
 * that only need to call drm_fb_helper_restore_fbdev_mode_unlocked().
 */
void drm_fb_helper_lastclose(struct drm_device *dev)
{
	drm_fb_helper_restore_fbdev_mode_unlocked(dev->fb_helper);
}
EXPORT_SYMBOL(drm_fb_helper_lastclose);

/**
 * drm_fb_helper_output_poll_changed - DRM mode config \.output_poll_changed
 *                                     helper for fbdev emulation
 * @dev: DRM device
 *
 * This function can be used as the
 * &drm_mode_config_funcs.output_poll_changed callback for drivers that only
 * need to call drm_fb_helper_hotplug_event().
 */
void drm_fb_helper_output_poll_changed(struct drm_device *dev)
{
	drm_fb_helper_hotplug_event(dev->fb_helper);
}
EXPORT_SYMBOL(drm_fb_helper_output_poll_changed);

/* @user: 1=userspace, 0=fbcon */
static int drm_fbdev_fb_open(struct fb_info *info, int user)
{
	struct drm_fb_helper *fb_helper = info->par;

	/* No need to take a ref for fbcon because it unbinds on unregister */
	if (user && !try_module_get(fb_helper->dev->driver->fops->owner))
		return -ENODEV;

	return 0;
}

static int drm_fbdev_fb_release(struct fb_info *info, int user)
{
	struct drm_fb_helper *fb_helper = info->par;

	if (user)
		module_put(fb_helper->dev->driver->fops->owner);

	return 0;
}

static void drm_fbdev_cleanup(struct drm_fb_helper *fb_helper)
{
	struct fb_info *fbi = fb_helper->fbdev;
	struct fb_ops *fbops = NULL;
	void *shadow = NULL;

	if (!fb_helper->dev)
		return;

	if (fbi && fbi->fbdefio) {
		fb_deferred_io_cleanup(fbi);
		shadow = fbi->screen_buffer;
		fbops = fbi->fbops;
	}

	drm_fb_helper_fini(fb_helper);

	if (shadow) {
		vfree(shadow);
		kfree(fbops);
	}

	drm_client_framebuffer_delete(fb_helper->buffer);
}

static void drm_fbdev_release(struct drm_fb_helper *fb_helper)
{
	drm_fbdev_cleanup(fb_helper);
	drm_client_release(&fb_helper->client);
	kfree(fb_helper);
}

/*
 * fb_ops.fb_destroy is called by the last put_fb_info() call at the end of
 * unregister_framebuffer() or fb_release().
 */
static void drm_fbdev_fb_destroy(struct fb_info *info)
{
	drm_fbdev_release(info->par);
}

static int drm_fbdev_fb_mmap(struct fb_info *info, struct vm_area_struct *vma)
{
	struct drm_fb_helper *fb_helper = info->par;

	if (fb_helper->dev->driver->gem_prime_mmap)
		return fb_helper->dev->driver->gem_prime_mmap(fb_helper->buffer->gem, vma);
	else
		return -ENODEV;
}

static struct fb_ops drm_fbdev_fb_ops = {
	.owner		= THIS_MODULE,
	DRM_FB_HELPER_DEFAULT_OPS,
	.fb_open	= drm_fbdev_fb_open,
	.fb_release	= drm_fbdev_fb_release,
	.fb_destroy	= drm_fbdev_fb_destroy,
	.fb_mmap	= drm_fbdev_fb_mmap,
	.fb_read	= drm_fb_helper_sys_read,
	.fb_write	= drm_fb_helper_sys_write,
	.fb_fillrect	= drm_fb_helper_sys_fillrect,
	.fb_copyarea	= drm_fb_helper_sys_copyarea,
	.fb_imageblit	= drm_fb_helper_sys_imageblit,
};

static struct fb_deferred_io drm_fbdev_defio = {
	.delay		= HZ / 20,
	.deferred_io	= drm_fb_helper_deferred_io,
};

/**
 * drm_fb_helper_generic_probe - Generic fbdev emulation probe helper
 * @fb_helper: fbdev helper structure
 * @sizes: describes fbdev size and scanout surface size
 *
 * This function uses the client API to create a framebuffer backed by a dumb buffer.
 *
 * The _sys_ versions are used for &fb_ops.fb_read, fb_write, fb_fillrect,
 * fb_copyarea, fb_imageblit.
 *
 * Returns:
 * Zero on success or negative error code on failure.
 */
int drm_fb_helper_generic_probe(struct drm_fb_helper *fb_helper,
				struct drm_fb_helper_surface_size *sizes)
{
	struct drm_client_dev *client = &fb_helper->client;
	struct drm_client_buffer *buffer;
	struct drm_framebuffer *fb;
	struct fb_info *fbi;
	u32 format;

	DRM_DEBUG_KMS("surface width(%d), height(%d) and bpp(%d)\n",
		      sizes->surface_width, sizes->surface_height,
		      sizes->surface_bpp);

	format = drm_mode_legacy_fb_format(sizes->surface_bpp, sizes->surface_depth);
	buffer = drm_client_framebuffer_create(client, sizes->surface_width,
					       sizes->surface_height, format);
	if (IS_ERR(buffer))
		return PTR_ERR(buffer);

	fb_helper->buffer = buffer;
	fb_helper->fb = buffer->fb;
	fb = buffer->fb;

	fbi = drm_fb_helper_alloc_fbi(fb_helper);
	if (IS_ERR(fbi))
		return PTR_ERR(fbi);

	fbi->fbops = &drm_fbdev_fb_ops;
	fbi->screen_size = fb->height * fb->pitches[0];
	fbi->fix.smem_len = fbi->screen_size;
	fbi->screen_buffer = buffer->vaddr;
	/* Shamelessly leak the physical address to user-space */
#if IS_ENABLED(CONFIG_DRM_FBDEV_LEAK_PHYS_SMEM)
	if (drm_leak_fbdev_smem && fbi->fix.smem_start == 0)
		fbi->fix.smem_start =
			page_to_phys(virt_to_page(fbi->screen_buffer));
#endif
	drm_fb_helper_fill_info(fbi, fb_helper, sizes);

	if (fb->funcs->dirty) {
		struct fb_ops *fbops;
		void *shadow;

		/*
		 * fb_deferred_io_cleanup() clears &fbops->fb_mmap so a per
		 * instance version is necessary.
		 */
		fbops = kzalloc(sizeof(*fbops), GFP_KERNEL);
		shadow = vzalloc(fbi->screen_size);
		if (!fbops || !shadow) {
			kfree(fbops);
			vfree(shadow);
			return -ENOMEM;
		}

		*fbops = *fbi->fbops;
		fbi->fbops = fbops;
		fbi->screen_buffer = shadow;
		fbi->fbdefio = &drm_fbdev_defio;

		fb_deferred_io_init(fbi);
	}

	return 0;
}
EXPORT_SYMBOL(drm_fb_helper_generic_probe);

static const struct drm_fb_helper_funcs drm_fb_helper_generic_funcs = {
	.fb_probe = drm_fb_helper_generic_probe,
};

static void drm_fbdev_client_unregister(struct drm_client_dev *client)
{
	struct drm_fb_helper *fb_helper = drm_fb_helper_from_client(client);

	if (fb_helper->fbdev)
		/* drm_fbdev_fb_destroy() takes care of cleanup */
		drm_fb_helper_unregister_fbi(fb_helper);
	else
		drm_fbdev_release(fb_helper);
}

static int drm_fbdev_client_restore(struct drm_client_dev *client)
{
	drm_fb_helper_lastclose(client->dev);

	return 0;
}

static int drm_fbdev_client_hotplug(struct drm_client_dev *client)
{
	struct drm_fb_helper *fb_helper = drm_fb_helper_from_client(client);
	struct drm_device *dev = client->dev;
	int ret;

	/* Setup is not retried if it has failed */
	if (!fb_helper->dev && fb_helper->funcs)
		return 0;

	if (dev->fb_helper)
		return drm_fb_helper_hotplug_event(dev->fb_helper);

	if (!dev->mode_config.num_connector) {
		DRM_DEV_DEBUG(dev->dev, "No connectors found, will not create framebuffer!\n");
		return 0;
	}

	drm_fb_helper_prepare(dev, fb_helper, &drm_fb_helper_generic_funcs);

	ret = drm_fb_helper_init(dev, fb_helper, 0);
	if (ret)
		goto err;

	if (!drm_drv_uses_atomic_modeset(dev))
		drm_helper_disable_unused_functions(dev);

	ret = drm_fb_helper_initial_config(fb_helper, fb_helper->preferred_bpp);
	if (ret)
		goto err_cleanup;

	return 0;

err_cleanup:
	drm_fbdev_cleanup(fb_helper);
err:
	fb_helper->dev = NULL;
	fb_helper->fbdev = NULL;

	DRM_DEV_ERROR(dev->dev, "fbdev: Failed to setup generic emulation (ret=%d)\n", ret);

	return ret;
}

static const struct drm_client_funcs drm_fbdev_client_funcs = {
	.owner		= THIS_MODULE,
	.unregister	= drm_fbdev_client_unregister,
	.restore	= drm_fbdev_client_restore,
	.hotplug	= drm_fbdev_client_hotplug,
};

/**
 * drm_fbdev_generic_setup() - Setup generic fbdev emulation
 * @dev: DRM device
 * @preferred_bpp: Preferred bits per pixel for the device.
 *                 @dev->mode_config.preferred_depth is used if this is zero.
 *
 * This function sets up generic fbdev emulation for drivers that supports
 * dumb buffers with a virtual address and that can be mmap'ed. If the driver
 * does not support these functions, it could use drm_fb_helper_fbdev_setup().
 *
 * Restore, hotplug events and teardown are all taken care of. Drivers that do
 * suspend/resume need to call drm_fb_helper_set_suspend_unlocked() themselves.
 * Simple drivers might use drm_mode_config_helper_suspend().
 *
 * Drivers that set the dirty callback on their framebuffer will get a shadow
 * fbdev buffer that is blitted onto the real buffer. This is done in order to
 * make deferred I/O work with all kinds of buffers.
 *
 * This function is safe to call even when there are no connectors present.
 * Setup will be retried on the next hotplug event.
 *
 * The fbdev is destroyed by drm_dev_unregister().
 *
 * Returns:
 * Zero on success or negative error code on failure.
 */
int drm_fbdev_generic_setup(struct drm_device *dev, unsigned int preferred_bpp)
{
	struct drm_fb_helper *fb_helper;
	int ret;

	WARN(dev->fb_helper, "fb_helper is already set!\n");

	if (!drm_fbdev_emulation)
		return 0;

	fb_helper = kzalloc(sizeof(*fb_helper), GFP_KERNEL);
	if (!fb_helper)
		return -ENOMEM;

	ret = drm_client_init(dev, &fb_helper->client, "fbdev", &drm_fbdev_client_funcs);
	if (ret) {
		kfree(fb_helper);
		DRM_DEV_ERROR(dev->dev, "Failed to register client: %d\n", ret);
		return ret;
	}

	if (!preferred_bpp)
		preferred_bpp = dev->mode_config.preferred_depth;
	if (!preferred_bpp)
		preferred_bpp = 32;
	fb_helper->preferred_bpp = preferred_bpp;

	ret = drm_fbdev_client_hotplug(&fb_helper->client);
	if (ret)
		DRM_DEV_DEBUG(dev->dev, "client hotplug ret=%d\n", ret);

	drm_client_register(&fb_helper->client);

	return 0;
}
EXPORT_SYMBOL(drm_fbdev_generic_setup);

/* The Kconfig DRM_KMS_HELPER selects FRAMEBUFFER_CONSOLE (if !EXPERT)
 * but the module doesn't depend on any fb console symbols.  At least
 * attempt to load fbcon to avoid leaving the system without a usable console.
 */
int __init drm_fb_helper_modinit(void)
{
#if defined(CONFIG_FRAMEBUFFER_CONSOLE_MODULE) && !defined(CONFIG_EXPERT)
	const char name[] = "fbcon";
	struct module *fbcon;

	mutex_lock(&module_mutex);
	fbcon = find_module(name);
	mutex_unlock(&module_mutex);

	if (!fbcon)
		request_module_nowait(name);
#endif
	return 0;
}
EXPORT_SYMBOL(drm_fb_helper_modinit);<|MERGE_RESOLUTION|>--- conflicted
+++ resolved
@@ -38,10 +38,6 @@
 #include <linux/vmalloc.h>
 
 #include <drm/drm_atomic.h>
-<<<<<<< HEAD
-#include <drm/drm_atomic_helper.h>
-=======
->>>>>>> 0e343b08
 #include <drm/drm_crtc.h>
 #include <drm/drm_crtc_helper.h>
 #include <drm/drm_drv.h>
@@ -50,11 +46,6 @@
 #include <drm/drm_print.h>
 #include <drm/drm_vblank.h>
 
-<<<<<<< HEAD
-#include "drm_crtc_helper_internal.h"
-#include "drm_crtc_internal.h"
-=======
->>>>>>> 0e343b08
 #include "drm_internal.h"
 
 static bool drm_fbdev_emulation = true;
@@ -233,202 +224,6 @@
 }
 EXPORT_SYMBOL(drm_fb_helper_debug_leave);
 
-<<<<<<< HEAD
-/* Check if the plane can hw rotate to match panel orientation */
-static bool drm_fb_helper_panel_rotation(struct drm_mode_set *modeset,
-					 unsigned int *rotation)
-{
-	struct drm_connector *connector = modeset->connectors[0];
-	struct drm_plane *plane = modeset->crtc->primary;
-	u64 valid_mask = 0;
-	unsigned int i;
-
-	if (!modeset->num_connectors)
-		return false;
-
-	switch (connector->display_info.panel_orientation) {
-	case DRM_MODE_PANEL_ORIENTATION_BOTTOM_UP:
-		*rotation = DRM_MODE_ROTATE_180;
-		break;
-	case DRM_MODE_PANEL_ORIENTATION_LEFT_UP:
-		*rotation = DRM_MODE_ROTATE_90;
-		break;
-	case DRM_MODE_PANEL_ORIENTATION_RIGHT_UP:
-		*rotation = DRM_MODE_ROTATE_270;
-		break;
-	default:
-		*rotation = DRM_MODE_ROTATE_0;
-	}
-
-	/*
-	 * TODO: support 90 / 270 degree hardware rotation,
-	 * depending on the hardware this may require the framebuffer
-	 * to be in a specific tiling format.
-	 */
-	if (*rotation != DRM_MODE_ROTATE_180 || !plane->rotation_property)
-		return false;
-
-	for (i = 0; i < plane->rotation_property->num_values; i++)
-		valid_mask |= (1ULL << plane->rotation_property->values[i]);
-
-	if (!(*rotation & valid_mask))
-		return false;
-
-	return true;
-}
-
-static int restore_fbdev_mode_atomic(struct drm_fb_helper *fb_helper, bool active)
-{
-	struct drm_device *dev = fb_helper->dev;
-	struct drm_plane_state *plane_state;
-	struct drm_plane *plane;
-	struct drm_atomic_state *state;
-	int i, ret;
-	struct drm_modeset_acquire_ctx ctx;
-
-	drm_modeset_acquire_init(&ctx, 0);
-
-	state = drm_atomic_state_alloc(dev);
-	if (!state) {
-		ret = -ENOMEM;
-		goto out_ctx;
-	}
-
-	state->acquire_ctx = &ctx;
-retry:
-	drm_for_each_plane(plane, dev) {
-		plane_state = drm_atomic_get_plane_state(state, plane);
-		if (IS_ERR(plane_state)) {
-			ret = PTR_ERR(plane_state);
-			goto out_state;
-		}
-
-		plane_state->rotation = DRM_MODE_ROTATE_0;
-
-		/* disable non-primary: */
-		if (plane->type == DRM_PLANE_TYPE_PRIMARY)
-			continue;
-
-		ret = __drm_atomic_helper_disable_plane(plane, plane_state);
-		if (ret != 0)
-			goto out_state;
-	}
-
-	for (i = 0; i < fb_helper->crtc_count; i++) {
-		struct drm_mode_set *mode_set = &fb_helper->crtc_info[i].mode_set;
-		struct drm_plane *primary = mode_set->crtc->primary;
-		unsigned int rotation;
-
-		if (drm_fb_helper_panel_rotation(mode_set, &rotation)) {
-			/* Cannot fail as we've already gotten the plane state above */
-			plane_state = drm_atomic_get_new_plane_state(state, primary);
-			plane_state->rotation = rotation;
-		}
-
-		ret = __drm_atomic_helper_set_config(mode_set, state);
-		if (ret != 0)
-			goto out_state;
-
-		/*
-		 * __drm_atomic_helper_set_config() sets active when a
-		 * mode is set, unconditionally clear it if we force DPMS off
-		 */
-		if (!active) {
-			struct drm_crtc *crtc = mode_set->crtc;
-			struct drm_crtc_state *crtc_state = drm_atomic_get_new_crtc_state(state, crtc);
-
-			crtc_state->active = false;
-		}
-	}
-
-	ret = drm_atomic_commit(state);
-
-out_state:
-	if (ret == -EDEADLK)
-		goto backoff;
-
-	drm_atomic_state_put(state);
-out_ctx:
-	drm_modeset_drop_locks(&ctx);
-	drm_modeset_acquire_fini(&ctx);
-
-	return ret;
-
-backoff:
-	drm_atomic_state_clear(state);
-	drm_modeset_backoff(&ctx);
-
-	goto retry;
-}
-
-static int restore_fbdev_mode_legacy(struct drm_fb_helper *fb_helper)
-{
-	struct drm_device *dev = fb_helper->dev;
-	struct drm_plane *plane;
-	int i, ret = 0;
-
-	drm_modeset_lock_all(fb_helper->dev);
-	drm_for_each_plane(plane, dev) {
-		if (plane->type != DRM_PLANE_TYPE_PRIMARY)
-			drm_plane_force_disable(plane);
-
-		if (plane->rotation_property)
-			drm_mode_plane_set_obj_prop(plane,
-						    plane->rotation_property,
-						    DRM_MODE_ROTATE_0);
-	}
-
-	for (i = 0; i < fb_helper->crtc_count; i++) {
-		struct drm_mode_set *mode_set = &fb_helper->crtc_info[i].mode_set;
-		struct drm_crtc *crtc = mode_set->crtc;
-
-		if (crtc->funcs->cursor_set2) {
-			ret = crtc->funcs->cursor_set2(crtc, NULL, 0, 0, 0, 0, 0);
-			if (ret)
-				goto out;
-		} else if (crtc->funcs->cursor_set) {
-			ret = crtc->funcs->cursor_set(crtc, NULL, 0, 0, 0);
-			if (ret)
-				goto out;
-		}
-
-		ret = drm_mode_set_config_internal(mode_set);
-		if (ret)
-			goto out;
-	}
-out:
-	drm_modeset_unlock_all(fb_helper->dev);
-
-	return ret;
-}
-
-static int restore_fbdev_mode_force(struct drm_fb_helper *fb_helper)
-{
-	struct drm_device *dev = fb_helper->dev;
-
-	if (drm_drv_uses_atomic_modeset(dev))
-		return restore_fbdev_mode_atomic(fb_helper, true);
-	else
-		return restore_fbdev_mode_legacy(fb_helper);
-}
-
-static int restore_fbdev_mode(struct drm_fb_helper *fb_helper)
-{
-	struct drm_device *dev = fb_helper->dev;
-	int ret;
-
-	if (!drm_master_internal_acquire(dev))
-		return -EBUSY;
-
-	ret = restore_fbdev_mode_force(fb_helper);
-
-	drm_master_internal_release(dev);
-
-	return ret;
-}
-
-=======
->>>>>>> 0e343b08
 /**
  * drm_fb_helper_restore_fbdev_mode_unlocked - restore fbdev configuration
  * @fb_helper: driver-allocated fbdev helper, can be NULL
@@ -462,11 +257,7 @@
 	 * So first these tests need to be fixed so they drop master or don't
 	 * have an fd open.
 	 */
-<<<<<<< HEAD
-	ret = restore_fbdev_mode_force(fb_helper);
-=======
 	ret = drm_client_modeset_commit_force(&fb_helper->client);
->>>>>>> 0e343b08
 
 	do_delayed = fb_helper->delayed_hotplug;
 	if (do_delayed)
@@ -500,11 +291,7 @@
 			continue;
 
 		mutex_lock(&helper->lock);
-<<<<<<< HEAD
-		ret = restore_fbdev_mode_force(helper);
-=======
 		ret = drm_client_modeset_commit_force(&helper->client);
->>>>>>> 0e343b08
 		if (ret)
 			error = true;
 		mutex_unlock(&helper->lock);
@@ -539,23 +326,9 @@
 static void drm_fb_helper_dpms(struct fb_info *info, int dpms_mode)
 {
 	struct drm_fb_helper *fb_helper = info->par;
-	struct drm_device *dev = fb_helper->dev;
 
 	mutex_lock(&fb_helper->lock);
-<<<<<<< HEAD
-	if (!drm_master_internal_acquire(dev))
-		goto unlock;
-
-	if (drm_drv_uses_atomic_modeset(dev))
-		restore_fbdev_mode_atomic(fb_helper, dpms_mode == DRM_MODE_DPMS_ON);
-	else
-		dpms_legacy(fb_helper, dpms_mode);
-
-	drm_master_internal_release(dev);
-unlock:
-=======
 	drm_client_modeset_dpms(&fb_helper->client, dpms_mode);
->>>>>>> 0e343b08
 	mutex_unlock(&fb_helper->lock);
 }
 
@@ -696,39 +469,6 @@
 		return 0;
 	}
 
-<<<<<<< HEAD
-	if (!max_conn_count)
-		return -EINVAL;
-
-	fb_helper->crtc_info = kcalloc(config->num_crtc, sizeof(struct drm_fb_helper_crtc), GFP_KERNEL);
-	if (!fb_helper->crtc_info)
-		return -ENOMEM;
-
-	fb_helper->crtc_count = config->num_crtc;
-	fb_helper->connector_info = kcalloc(dev->mode_config.num_connector, sizeof(struct drm_fb_helper_connector *), GFP_KERNEL);
-	if (!fb_helper->connector_info) {
-		kfree(fb_helper->crtc_info);
-		return -ENOMEM;
-	}
-	fb_helper->connector_info_alloc_count = dev->mode_config.num_connector;
-	fb_helper->connector_count = 0;
-
-	for (i = 0; i < fb_helper->crtc_count; i++) {
-		fb_helper->crtc_info[i].mode_set.connectors =
-			kcalloc(max_conn_count,
-				sizeof(struct drm_connector *),
-				GFP_KERNEL);
-
-		if (!fb_helper->crtc_info[i].mode_set.connectors)
-			goto out_free;
-		fb_helper->crtc_info[i].mode_set.num_connectors = 0;
-	}
-
-	i = 0;
-	drm_for_each_crtc(crtc, dev) {
-		fb_helper->crtc_info[i].mode_set.crtc = crtc;
-		i++;
-=======
 	/*
 	 * If this is not the generic fbdev client, initialize a drm_client
 	 * without callbacks so we can use the modesets.
@@ -737,7 +477,6 @@
 		ret = drm_client_init(dev, &fb_helper->client, "drm_fb_helper", NULL);
 		if (ret)
 			return ret;
->>>>>>> 0e343b08
 	}
 
 	dev->fb_helper = fb_helper;
@@ -1403,10 +1142,6 @@
 {
 	struct drm_fb_helper *fb_helper = info->par;
 	struct drm_device *dev = fb_helper->dev;
-<<<<<<< HEAD
-	struct drm_mode_set *mode_set;
-=======
->>>>>>> 0e343b08
 	struct drm_crtc *crtc;
 	int ret = 0;
 
@@ -1841,10 +1576,6 @@
 		 */
 		bool lastv = true, lasth = true;
 
-<<<<<<< HEAD
-		mode_set = &fb_helper->crtc_info[i].mode_set;
-=======
->>>>>>> 0e343b08
 		desired_mode = mode_set->mode;
 
 		if (!desired_mode)
@@ -1881,11 +1612,7 @@
 
 		/* First time: disable all crtc's.. */
 		if (!fb_helper->deferred_setup)
-<<<<<<< HEAD
-			restore_fbdev_mode(fb_helper);
-=======
 			drm_client_modeset_commit(client);
->>>>>>> 0e343b08
 		return -EAGAIN;
 	}
 
@@ -1972,683 +1699,6 @@
 }
 EXPORT_SYMBOL(drm_fb_helper_fill_info);
 
-<<<<<<< HEAD
-static int drm_fb_helper_probe_connector_modes(struct drm_fb_helper *fb_helper,
-						uint32_t maxX,
-						uint32_t maxY)
-{
-	struct drm_connector *connector;
-	int i, count = 0;
-
-	drm_fb_helper_for_each_connector(fb_helper, i) {
-		connector = fb_helper->connector_info[i]->connector;
-		count += connector->funcs->fill_modes(connector, maxX, maxY);
-	}
-
-	return count;
-}
-
-struct drm_display_mode *drm_has_preferred_mode(struct drm_fb_helper_connector *fb_connector, int width, int height)
-{
-	struct drm_display_mode *mode;
-
-	list_for_each_entry(mode, &fb_connector->connector->modes, head) {
-		if (mode->hdisplay > width ||
-		    mode->vdisplay > height)
-			continue;
-		if (mode->type & DRM_MODE_TYPE_PREFERRED)
-			return mode;
-	}
-	return NULL;
-}
-EXPORT_SYMBOL(drm_has_preferred_mode);
-
-static bool drm_has_cmdline_mode(struct drm_fb_helper_connector *fb_connector)
-{
-	return fb_connector->connector->cmdline_mode.specified;
-}
-
-struct drm_display_mode *drm_pick_cmdline_mode(struct drm_fb_helper_connector *fb_helper_conn)
-{
-	struct drm_cmdline_mode *cmdline_mode;
-	struct drm_display_mode *mode;
-	bool prefer_non_interlace;
-
-	cmdline_mode = &fb_helper_conn->connector->cmdline_mode;
-	if (cmdline_mode->specified == false)
-		return NULL;
-
-	/* attempt to find a matching mode in the list of modes
-	 *  we have gotten so far, if not add a CVT mode that conforms
-	 */
-	if (cmdline_mode->rb || cmdline_mode->margins)
-		goto create_mode;
-
-	prefer_non_interlace = !cmdline_mode->interlace;
-again:
-	list_for_each_entry(mode, &fb_helper_conn->connector->modes, head) {
-		/* check width/height */
-		if (mode->hdisplay != cmdline_mode->xres ||
-		    mode->vdisplay != cmdline_mode->yres)
-			continue;
-
-		if (cmdline_mode->refresh_specified) {
-			if (mode->vrefresh != cmdline_mode->refresh)
-				continue;
-		}
-
-		if (cmdline_mode->interlace) {
-			if (!(mode->flags & DRM_MODE_FLAG_INTERLACE))
-				continue;
-		} else if (prefer_non_interlace) {
-			if (mode->flags & DRM_MODE_FLAG_INTERLACE)
-				continue;
-		}
-		return mode;
-	}
-
-	if (prefer_non_interlace) {
-		prefer_non_interlace = false;
-		goto again;
-	}
-
-create_mode:
-	mode = drm_mode_create_from_cmdline_mode(fb_helper_conn->connector->dev,
-						 cmdline_mode);
-	list_add(&mode->head, &fb_helper_conn->connector->modes);
-	return mode;
-}
-EXPORT_SYMBOL(drm_pick_cmdline_mode);
-
-static bool drm_connector_enabled(struct drm_connector *connector, bool strict)
-{
-	bool enable;
-
-	if (connector->display_info.non_desktop)
-		return false;
-
-	if (strict)
-		enable = connector->status == connector_status_connected;
-	else
-		enable = connector->status != connector_status_disconnected;
-
-	return enable;
-}
-
-static void drm_enable_connectors(struct drm_fb_helper *fb_helper,
-				  bool *enabled)
-{
-	bool any_enabled = false;
-	struct drm_connector *connector;
-	int i = 0;
-
-	drm_fb_helper_for_each_connector(fb_helper, i) {
-		connector = fb_helper->connector_info[i]->connector;
-		enabled[i] = drm_connector_enabled(connector, true);
-		DRM_DEBUG_KMS("connector %d enabled? %s\n", connector->base.id,
-			      connector->display_info.non_desktop ? "non desktop" : enabled[i] ? "yes" : "no");
-
-		any_enabled |= enabled[i];
-	}
-
-	if (any_enabled)
-		return;
-
-	drm_fb_helper_for_each_connector(fb_helper, i) {
-		connector = fb_helper->connector_info[i]->connector;
-		enabled[i] = drm_connector_enabled(connector, false);
-	}
-}
-
-static bool drm_target_cloned(struct drm_fb_helper *fb_helper,
-			      struct drm_display_mode **modes,
-			      struct drm_fb_offset *offsets,
-			      bool *enabled, int width, int height)
-{
-	int count, i, j;
-	bool can_clone = false;
-	struct drm_fb_helper_connector *fb_helper_conn;
-	struct drm_display_mode *dmt_mode, *mode;
-
-	/* only contemplate cloning in the single crtc case */
-	if (fb_helper->crtc_count > 1)
-		return false;
-
-	count = 0;
-	drm_fb_helper_for_each_connector(fb_helper, i) {
-		if (enabled[i])
-			count++;
-	}
-
-	/* only contemplate cloning if more than one connector is enabled */
-	if (count <= 1)
-		return false;
-
-	/* check the command line or if nothing common pick 1024x768 */
-	can_clone = true;
-	drm_fb_helper_for_each_connector(fb_helper, i) {
-		if (!enabled[i])
-			continue;
-		fb_helper_conn = fb_helper->connector_info[i];
-		modes[i] = drm_pick_cmdline_mode(fb_helper_conn);
-		if (!modes[i]) {
-			can_clone = false;
-			break;
-		}
-		for (j = 0; j < i; j++) {
-			if (!enabled[j])
-				continue;
-			if (!drm_mode_match(modes[j], modes[i],
-					    DRM_MODE_MATCH_TIMINGS |
-					    DRM_MODE_MATCH_CLOCK |
-					    DRM_MODE_MATCH_FLAGS |
-					    DRM_MODE_MATCH_3D_FLAGS))
-				can_clone = false;
-		}
-	}
-
-	if (can_clone) {
-		DRM_DEBUG_KMS("can clone using command line\n");
-		return true;
-	}
-
-	/* try and find a 1024x768 mode on each connector */
-	can_clone = true;
-	dmt_mode = drm_mode_find_dmt(fb_helper->dev, 1024, 768, 60, false);
-
-	drm_fb_helper_for_each_connector(fb_helper, i) {
-		if (!enabled[i])
-			continue;
-
-		fb_helper_conn = fb_helper->connector_info[i];
-		list_for_each_entry(mode, &fb_helper_conn->connector->modes, head) {
-			if (drm_mode_match(mode, dmt_mode,
-					   DRM_MODE_MATCH_TIMINGS |
-					   DRM_MODE_MATCH_CLOCK |
-					   DRM_MODE_MATCH_FLAGS |
-					   DRM_MODE_MATCH_3D_FLAGS))
-				modes[i] = mode;
-		}
-		if (!modes[i])
-			can_clone = false;
-	}
-
-	if (can_clone) {
-		DRM_DEBUG_KMS("can clone using 1024x768\n");
-		return true;
-	}
-	DRM_INFO("kms: can't enable cloning when we probably wanted to.\n");
-	return false;
-}
-
-static int drm_get_tile_offsets(struct drm_fb_helper *fb_helper,
-				struct drm_display_mode **modes,
-				struct drm_fb_offset *offsets,
-				int idx,
-				int h_idx, int v_idx)
-{
-	struct drm_fb_helper_connector *fb_helper_conn;
-	int i;
-	int hoffset = 0, voffset = 0;
-
-	drm_fb_helper_for_each_connector(fb_helper, i) {
-		fb_helper_conn = fb_helper->connector_info[i];
-		if (!fb_helper_conn->connector->has_tile)
-			continue;
-
-		if (!modes[i] && (h_idx || v_idx)) {
-			DRM_DEBUG_KMS("no modes for connector tiled %d %d\n", i,
-				      fb_helper_conn->connector->base.id);
-			continue;
-		}
-		if (fb_helper_conn->connector->tile_h_loc < h_idx)
-			hoffset += modes[i]->hdisplay;
-
-		if (fb_helper_conn->connector->tile_v_loc < v_idx)
-			voffset += modes[i]->vdisplay;
-	}
-	offsets[idx].x = hoffset;
-	offsets[idx].y = voffset;
-	DRM_DEBUG_KMS("returned %d %d for %d %d\n", hoffset, voffset, h_idx, v_idx);
-	return 0;
-}
-
-static bool drm_target_preferred(struct drm_fb_helper *fb_helper,
-				 struct drm_display_mode **modes,
-				 struct drm_fb_offset *offsets,
-				 bool *enabled, int width, int height)
-{
-	struct drm_fb_helper_connector *fb_helper_conn;
-	const u64 mask = BIT_ULL(fb_helper->connector_count) - 1;
-	u64 conn_configured = 0;
-	int tile_pass = 0;
-	int i;
-
-retry:
-	drm_fb_helper_for_each_connector(fb_helper, i) {
-		fb_helper_conn = fb_helper->connector_info[i];
-
-		if (conn_configured & BIT_ULL(i))
-			continue;
-
-		if (enabled[i] == false) {
-			conn_configured |= BIT_ULL(i);
-			continue;
-		}
-
-		/* first pass over all the untiled connectors */
-		if (tile_pass == 0 && fb_helper_conn->connector->has_tile)
-			continue;
-
-		if (tile_pass == 1) {
-			if (fb_helper_conn->connector->tile_h_loc != 0 ||
-			    fb_helper_conn->connector->tile_v_loc != 0)
-				continue;
-
-		} else {
-			if (fb_helper_conn->connector->tile_h_loc != tile_pass - 1 &&
-			    fb_helper_conn->connector->tile_v_loc != tile_pass - 1)
-			/* if this tile_pass doesn't cover any of the tiles - keep going */
-				continue;
-
-			/*
-			 * find the tile offsets for this pass - need to find
-			 * all tiles left and above
-			 */
-			drm_get_tile_offsets(fb_helper, modes, offsets,
-					     i, fb_helper_conn->connector->tile_h_loc, fb_helper_conn->connector->tile_v_loc);
-		}
-		DRM_DEBUG_KMS("looking for cmdline mode on connector %d\n",
-			      fb_helper_conn->connector->base.id);
-
-		/* got for command line mode first */
-		modes[i] = drm_pick_cmdline_mode(fb_helper_conn);
-		if (!modes[i]) {
-			DRM_DEBUG_KMS("looking for preferred mode on connector %d %d\n",
-				      fb_helper_conn->connector->base.id, fb_helper_conn->connector->tile_group ? fb_helper_conn->connector->tile_group->id : 0);
-			modes[i] = drm_has_preferred_mode(fb_helper_conn, width, height);
-		}
-		/* No preferred modes, pick one off the list */
-		if (!modes[i] && !list_empty(&fb_helper_conn->connector->modes)) {
-			list_for_each_entry(modes[i], &fb_helper_conn->connector->modes, head)
-				break;
-		}
-		DRM_DEBUG_KMS("found mode %s\n", modes[i] ? modes[i]->name :
-			  "none");
-		conn_configured |= BIT_ULL(i);
-	}
-
-	if ((conn_configured & mask) != mask) {
-		tile_pass++;
-		goto retry;
-	}
-	return true;
-}
-
-static bool connector_has_possible_crtc(struct drm_connector *connector,
-					struct drm_crtc *crtc)
-{
-	struct drm_encoder *encoder;
-	int i;
-
-	drm_connector_for_each_possible_encoder(connector, encoder, i) {
-		if (encoder->possible_crtcs & drm_crtc_mask(crtc))
-			return true;
-	}
-
-	return false;
-}
-
-static int drm_pick_crtcs(struct drm_fb_helper *fb_helper,
-			  struct drm_fb_helper_crtc **best_crtcs,
-			  struct drm_display_mode **modes,
-			  int n, int width, int height)
-{
-	int c, o;
-	struct drm_connector *connector;
-	int my_score, best_score, score;
-	struct drm_fb_helper_crtc **crtcs, *crtc;
-	struct drm_fb_helper_connector *fb_helper_conn;
-
-	if (n == fb_helper->connector_count)
-		return 0;
-
-	fb_helper_conn = fb_helper->connector_info[n];
-	connector = fb_helper_conn->connector;
-
-	best_crtcs[n] = NULL;
-	best_score = drm_pick_crtcs(fb_helper, best_crtcs, modes, n+1, width, height);
-	if (modes[n] == NULL)
-		return best_score;
-
-	crtcs = kcalloc(fb_helper->connector_count,
-			sizeof(struct drm_fb_helper_crtc *), GFP_KERNEL);
-	if (!crtcs)
-		return best_score;
-
-	my_score = 1;
-	if (connector->status == connector_status_connected)
-		my_score++;
-	if (drm_has_cmdline_mode(fb_helper_conn))
-		my_score++;
-	if (drm_has_preferred_mode(fb_helper_conn, width, height))
-		my_score++;
-
-	/*
-	 * select a crtc for this connector and then attempt to configure
-	 * remaining connectors
-	 */
-	for (c = 0; c < fb_helper->crtc_count; c++) {
-		crtc = &fb_helper->crtc_info[c];
-
-		if (!connector_has_possible_crtc(connector,
-						 crtc->mode_set.crtc))
-			continue;
-
-		for (o = 0; o < n; o++)
-			if (best_crtcs[o] == crtc)
-				break;
-
-		if (o < n) {
-			/* ignore cloning unless only a single crtc */
-			if (fb_helper->crtc_count > 1)
-				continue;
-
-			if (!drm_mode_equal(modes[o], modes[n]))
-				continue;
-		}
-
-		crtcs[n] = crtc;
-		memcpy(crtcs, best_crtcs, n * sizeof(struct drm_fb_helper_crtc *));
-		score = my_score + drm_pick_crtcs(fb_helper, crtcs, modes, n + 1,
-						  width, height);
-		if (score > best_score) {
-			best_score = score;
-			memcpy(best_crtcs, crtcs,
-			       fb_helper->connector_count *
-			       sizeof(struct drm_fb_helper_crtc *));
-		}
-	}
-
-	kfree(crtcs);
-	return best_score;
-}
-
-static struct drm_fb_helper_crtc *
-drm_fb_helper_crtc(struct drm_fb_helper *fb_helper, struct drm_crtc *crtc)
-{
-	int i;
-
-	for (i = 0; i < fb_helper->crtc_count; i++)
-		if (fb_helper->crtc_info[i].mode_set.crtc == crtc)
-			return &fb_helper->crtc_info[i];
-
-	return NULL;
-}
-
-/* Try to read the BIOS display configuration and use it for the initial config */
-static bool drm_fb_helper_firmware_config(struct drm_fb_helper *fb_helper,
-					  struct drm_fb_helper_crtc **crtcs,
-					  struct drm_display_mode **modes,
-					  struct drm_fb_offset *offsets,
-					  bool *enabled, int width, int height)
-{
-	struct drm_device *dev = fb_helper->dev;
-	unsigned int count = min(fb_helper->connector_count, BITS_PER_LONG);
-	unsigned long conn_configured, conn_seq, mask;
-	int i, j;
-	bool *save_enabled;
-	bool fallback = true, ret = true;
-	int num_connectors_enabled = 0;
-	int num_connectors_detected = 0;
-	struct drm_modeset_acquire_ctx ctx;
-
-	if (!drm_drv_uses_atomic_modeset(dev))
-		return false;
-
-	save_enabled = kcalloc(count, sizeof(bool), GFP_KERNEL);
-	if (!save_enabled)
-		return false;
-
-	drm_modeset_acquire_init(&ctx, 0);
-
-	while (drm_modeset_lock_all_ctx(dev, &ctx) != 0)
-		drm_modeset_backoff(&ctx);
-
-	memcpy(save_enabled, enabled, count);
-	mask = GENMASK(count - 1, 0);
-	conn_configured = 0;
-retry:
-	conn_seq = conn_configured;
-	for (i = 0; i < count; i++) {
-		struct drm_fb_helper_connector *fb_conn;
-		struct drm_connector *connector;
-		struct drm_encoder *encoder;
-		struct drm_fb_helper_crtc *new_crtc;
-
-		fb_conn = fb_helper->connector_info[i];
-		connector = fb_conn->connector;
-
-		if (conn_configured & BIT(i))
-			continue;
-
-		if (conn_seq == 0 && !connector->has_tile)
-			continue;
-
-		if (connector->status == connector_status_connected)
-			num_connectors_detected++;
-
-		if (!enabled[i]) {
-			DRM_DEBUG_KMS("connector %s not enabled, skipping\n",
-				      connector->name);
-			conn_configured |= BIT(i);
-			continue;
-		}
-
-		if (connector->force == DRM_FORCE_OFF) {
-			DRM_DEBUG_KMS("connector %s is disabled by user, skipping\n",
-				      connector->name);
-			enabled[i] = false;
-			continue;
-		}
-
-		encoder = connector->state->best_encoder;
-		if (!encoder || WARN_ON(!connector->state->crtc)) {
-			if (connector->force > DRM_FORCE_OFF)
-				goto bail;
-
-			DRM_DEBUG_KMS("connector %s has no encoder or crtc, skipping\n",
-				      connector->name);
-			enabled[i] = false;
-			conn_configured |= BIT(i);
-			continue;
-		}
-
-		num_connectors_enabled++;
-
-		new_crtc = drm_fb_helper_crtc(fb_helper, connector->state->crtc);
-
-		/*
-		 * Make sure we're not trying to drive multiple connectors
-		 * with a single CRTC, since our cloning support may not
-		 * match the BIOS.
-		 */
-		for (j = 0; j < count; j++) {
-			if (crtcs[j] == new_crtc) {
-				DRM_DEBUG_KMS("fallback: cloned configuration\n");
-				goto bail;
-			}
-		}
-
-		DRM_DEBUG_KMS("looking for cmdline mode on connector %s\n",
-			      connector->name);
-
-		/* go for command line mode first */
-		modes[i] = drm_pick_cmdline_mode(fb_conn);
-
-		/* try for preferred next */
-		if (!modes[i]) {
-			DRM_DEBUG_KMS("looking for preferred mode on connector %s %d\n",
-				      connector->name, connector->has_tile);
-			modes[i] = drm_has_preferred_mode(fb_conn, width,
-							  height);
-		}
-
-		/* No preferred mode marked by the EDID? Are there any modes? */
-		if (!modes[i] && !list_empty(&connector->modes)) {
-			DRM_DEBUG_KMS("using first mode listed on connector %s\n",
-				      connector->name);
-			modes[i] = list_first_entry(&connector->modes,
-						    struct drm_display_mode,
-						    head);
-		}
-
-		/* last resort: use current mode */
-		if (!modes[i]) {
-			/*
-			 * IMPORTANT: We want to use the adjusted mode (i.e.
-			 * after the panel fitter upscaling) as the initial
-			 * config, not the input mode, which is what crtc->mode
-			 * usually contains. But since our current
-			 * code puts a mode derived from the post-pfit timings
-			 * into crtc->mode this works out correctly.
-			 *
-			 * This is crtc->mode and not crtc->state->mode for the
-			 * fastboot check to work correctly.
-			 */
-			DRM_DEBUG_KMS("looking for current mode on connector %s\n",
-				      connector->name);
-			modes[i] = &connector->state->crtc->mode;
-		}
-		crtcs[i] = new_crtc;
-
-		DRM_DEBUG_KMS("connector %s on [CRTC:%d:%s]: %dx%d%s\n",
-			      connector->name,
-			      connector->state->crtc->base.id,
-			      connector->state->crtc->name,
-			      modes[i]->hdisplay, modes[i]->vdisplay,
-			      modes[i]->flags & DRM_MODE_FLAG_INTERLACE ? "i" : "");
-
-		fallback = false;
-		conn_configured |= BIT(i);
-	}
-
-	if ((conn_configured & mask) != mask && conn_configured != conn_seq)
-		goto retry;
-
-	/*
-	 * If the BIOS didn't enable everything it could, fall back to have the
-	 * same user experiencing of lighting up as much as possible like the
-	 * fbdev helper library.
-	 */
-	if (num_connectors_enabled != num_connectors_detected &&
-	    num_connectors_enabled < dev->mode_config.num_crtc) {
-		DRM_DEBUG_KMS("fallback: Not all outputs enabled\n");
-		DRM_DEBUG_KMS("Enabled: %i, detected: %i\n", num_connectors_enabled,
-			      num_connectors_detected);
-		fallback = true;
-	}
-
-	if (fallback) {
-bail:
-		DRM_DEBUG_KMS("Not using firmware configuration\n");
-		memcpy(enabled, save_enabled, count);
-		ret = false;
-	}
-
-	drm_modeset_drop_locks(&ctx);
-	drm_modeset_acquire_fini(&ctx);
-
-	kfree(save_enabled);
-	return ret;
-}
-
-static void drm_setup_crtcs(struct drm_fb_helper *fb_helper,
-			    u32 width, u32 height)
-{
-	struct drm_device *dev = fb_helper->dev;
-	struct drm_fb_helper_crtc **crtcs;
-	struct drm_display_mode **modes;
-	struct drm_fb_offset *offsets;
-	bool *enabled;
-	int i;
-
-	DRM_DEBUG_KMS("\n");
-	/* prevent concurrent modification of connector_count by hotplug */
-	lockdep_assert_held(&fb_helper->lock);
-
-	crtcs = kcalloc(fb_helper->connector_count,
-			sizeof(struct drm_fb_helper_crtc *), GFP_KERNEL);
-	modes = kcalloc(fb_helper->connector_count,
-			sizeof(struct drm_display_mode *), GFP_KERNEL);
-	offsets = kcalloc(fb_helper->connector_count,
-			  sizeof(struct drm_fb_offset), GFP_KERNEL);
-	enabled = kcalloc(fb_helper->connector_count,
-			  sizeof(bool), GFP_KERNEL);
-	if (!crtcs || !modes || !enabled || !offsets) {
-		DRM_ERROR("Memory allocation failed\n");
-		goto out;
-	}
-
-	mutex_lock(&fb_helper->dev->mode_config.mutex);
-	if (drm_fb_helper_probe_connector_modes(fb_helper, width, height) == 0)
-		DRM_DEBUG_KMS("No connectors reported connected with modes\n");
-	drm_enable_connectors(fb_helper, enabled);
-
-	if (!drm_fb_helper_firmware_config(fb_helper, crtcs, modes, offsets,
-					   enabled, width, height)) {
-		memset(modes, 0, fb_helper->connector_count*sizeof(modes[0]));
-		memset(crtcs, 0, fb_helper->connector_count*sizeof(crtcs[0]));
-		memset(offsets, 0, fb_helper->connector_count*sizeof(offsets[0]));
-
-		if (!drm_target_cloned(fb_helper, modes, offsets,
-				       enabled, width, height) &&
-		    !drm_target_preferred(fb_helper, modes, offsets,
-					  enabled, width, height))
-			DRM_ERROR("Unable to find initial modes\n");
-
-		DRM_DEBUG_KMS("picking CRTCs for %dx%d config\n",
-			      width, height);
-
-		drm_pick_crtcs(fb_helper, crtcs, modes, 0, width, height);
-	}
-	mutex_unlock(&fb_helper->dev->mode_config.mutex);
-
-	/* need to set the modesets up here for use later */
-	/* fill out the connector<->crtc mappings into the modesets */
-	for (i = 0; i < fb_helper->crtc_count; i++)
-		drm_fb_helper_modeset_release(fb_helper,
-					      &fb_helper->crtc_info[i].mode_set);
-
-	drm_fb_helper_for_each_connector(fb_helper, i) {
-		struct drm_display_mode *mode = modes[i];
-		struct drm_fb_helper_crtc *fb_crtc = crtcs[i];
-		struct drm_fb_offset *offset = &offsets[i];
-
-		if (mode && fb_crtc) {
-			struct drm_mode_set *modeset = &fb_crtc->mode_set;
-			struct drm_connector *connector =
-				fb_helper->connector_info[i]->connector;
-
-			DRM_DEBUG_KMS("desired mode %s set on crtc %d (%d,%d)\n",
-				      mode->name, fb_crtc->mode_set.crtc->base.id, offset->x, offset->y);
-
-			modeset->mode = drm_mode_duplicate(dev, mode);
-			drm_connector_get(connector);
-			modeset->connectors[modeset->num_connectors++] = connector;
-			modeset->x = offset->x;
-			modeset->y = offset->y;
-		}
-	}
-out:
-	kfree(crtcs);
-	kfree(modes);
-	kfree(offsets);
-	kfree(enabled);
-}
-
-=======
->>>>>>> 0e343b08
 /*
  * This is a continuation of drm_setup_crtcs() that sets up anything related
  * to the framebuffer. During initialization, drm_setup_crtcs() is called before
@@ -2662,24 +1712,6 @@
 	struct drm_connector_list_iter conn_iter;
 	struct fb_info *info = fb_helper->fbdev;
 	unsigned int rotation, sw_rotations = 0;
-<<<<<<< HEAD
-	int i;
-
-	for (i = 0; i < fb_helper->crtc_count; i++) {
-		struct drm_mode_set *modeset = &fb_helper->crtc_info[i].mode_set;
-
-		if (!modeset->num_connectors)
-			continue;
-
-		modeset->fb = fb_helper->fb;
-
-		if (drm_fb_helper_panel_rotation(modeset, &rotation))
-			/* Rotating in hardware, fbcon should not rotate */
-			sw_rotations |= DRM_MODE_ROTATE_0;
-		else
-			sw_rotations |= rotation;
-	}
-=======
 	struct drm_connector *connector;
 	struct drm_mode_set *modeset;
 
@@ -2687,7 +1719,6 @@
 	drm_client_for_each_modeset(modeset, client) {
 		if (!modeset->num_connectors)
 			continue;
->>>>>>> 0e343b08
 
 		modeset->fb = fb_helper->fb;
 
