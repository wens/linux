# SPDX-License-Identifier: GPL-2.0-only
config DRM_PANEL
	bool
	depends on DRM
	help
	  Panel registration and lookup framework.

menu "Display Panels"
	depends on DRM && DRM_PANEL

config DRM_PANEL_ARM_VERSATILE
	tristate "ARM Versatile panel driver"
	depends on OF
	depends on MFD_SYSCON
	select VIDEOMODE_HELPERS
	help
	  This driver supports the ARM Versatile panels connected to ARM
	  reference designs. The panel is detected using special registers
	  in the Versatile family syscon registers.

config DRM_PANEL_LVDS
	tristate "Generic LVDS panel driver"
	depends on OF
	depends on BACKLIGHT_CLASS_DEVICE
	select VIDEOMODE_HELPERS
	help
	  This driver supports LVDS panels that don't require device-specific
	  handling of power supplies or control signals. It implements automatic
	  backlight handling if the panel is attached to a backlight controller.

config DRM_PANEL_SIMPLE
	tristate "support for simple panels"
	depends on OF
	depends on BACKLIGHT_CLASS_DEVICE
	select VIDEOMODE_HELPERS
	help
	  DRM panel driver for dumb panels that need at most a regulator and
	  a GPIO to be powered up. Optionally a backlight can be attached so
	  that it can be automatically turned off when the panel goes into a
	  low power state.

config DRM_PANEL_FEIYANG_FY07024DI26A30D
	tristate "Feiyang FY07024DI26A30-D MIPI-DSI LCD panel"
	depends on OF
	depends on DRM_MIPI_DSI
	depends on BACKLIGHT_CLASS_DEVICE
	help
	  Say Y if you want to enable support for panels based on the
	  Feiyang FY07024DI26A30-D MIPI-DSI interface.

config DRM_PANEL_ILITEK_IL9322
	tristate "Ilitek ILI9322 320x240 QVGA panels"
	depends on OF && SPI
	select REGMAP
	help
	  Say Y here if you want to enable support for Ilitek IL9322
	  QVGA (320x240) RGB, YUV and ITU-T BT.656 panels.

config DRM_PANEL_ILITEK_ILI9881C
	tristate "Ilitek ILI9881C-based panels"
	depends on OF
	depends on DRM_MIPI_DSI
	depends on BACKLIGHT_CLASS_DEVICE
	help
	  Say Y if you want to enable support for panels based on the
	  Ilitek ILI9881c controller.

config DRM_PANEL_INNOLUX_P079ZCA
	tristate "Innolux P079ZCA panel"
	depends on OF
	depends on DRM_MIPI_DSI
	depends on BACKLIGHT_CLASS_DEVICE
	help
	  Say Y here if you want to enable support for Innolux P079ZCA
	  TFT-LCD modules. The panel has a 1024x768 resolution and uses
	  24 bit RGB per pixel. It provides a MIPI DSI interface to
	  the host and has a built-in LED backlight.

config DRM_PANEL_JDI_LT070ME05000
	tristate "JDI LT070ME05000 WUXGA DSI panel"
	depends on OF
	depends on DRM_MIPI_DSI
	depends on BACKLIGHT_CLASS_DEVICE
	help
	  Say Y here if you want to enable support for JDI DSI video mode
	  panel as found in Google Nexus 7 (2013) devices.
	  The panel has a 1200(RGB)×1920 (WUXGA) resolution and uses
	  24 bit per pixel.

config DRM_PANEL_KINGDISPLAY_KD097D04
	tristate "Kingdisplay kd097d04 panel"
	depends on OF
	depends on DRM_MIPI_DSI
	depends on BACKLIGHT_CLASS_DEVICE
	help
	  Say Y here if you want to enable support for Kingdisplay kd097d04
	  TFT-LCD modules. The panel has a 1536x2048 resolution and uses
	  24 bit RGB per pixel. It provides a MIPI DSI interface to
	  the host and has a built-in LED backlight.

config DRM_PANEL_SAMSUNG_LD9040
	tristate "Samsung LD9040 RGB/SPI panel"
	depends on OF && SPI
	select VIDEOMODE_HELPERS

config DRM_PANEL_LG_LB035Q02
	tristate "LG LB035Q024573 RGB panel"
	depends on GPIOLIB && OF && SPI
	help
	  Say Y here if you want to enable support for the LB035Q02 RGB panel
	  (found on the Gumstix Overo Palo35 board). To compile this driver as
	  a module, choose M here.

config DRM_PANEL_LG_LG4573
	tristate "LG4573 RGB/SPI panel"
	depends on OF && SPI
	select VIDEOMODE_HELPERS
	help
	  Say Y here if you want to enable support for LG4573 RGB panel.
	  To compile this driver as a module, choose M here.

<<<<<<< HEAD
=======
config DRM_PANEL_NEC_NL8048HL11
	tristate "NEC NL8048HL11 RGB panel"
	depends on GPIOLIB && OF && SPI
	help
	  Say Y here if you want to enable support for the NEC NL8048HL11 RGB
	  panel (found on the Zoom2/3/3630 SDP boards). To compile this driver
	  as a module, choose M here.

>>>>>>> e26ae7c0
config DRM_PANEL_NOVATEK_NT39016
	tristate "Novatek NT39016 RGB/SPI panel"
	depends on OF && SPI
	depends on BACKLIGHT_CLASS_DEVICE
	select REGMAP_SPI
	help
	  Say Y here if you want to enable support for the panels built
	  around the Novatek NT39016 display controller.

config DRM_PANEL_OLIMEX_LCD_OLINUXINO
	tristate "Olimex LCD-OLinuXino panel"
	depends on OF
	depends on I2C
	depends on BACKLIGHT_CLASS_DEVICE
	help
	  The panel is used with different sizes LCDs, from 480x272 to
	  1280x800, and 24 bit per pixel.

	  Say Y here if you want to enable support for Olimex Ltd.
	  LCD-OLinuXino panel.

config DRM_PANEL_ORISETECH_OTM8009A
	tristate "Orise Technology otm8009a 480x800 dsi 2dl panel"
	depends on OF
	depends on DRM_MIPI_DSI
	depends on BACKLIGHT_CLASS_DEVICE
	help
	  Say Y here if you want to enable support for Orise Technology
	  otm8009a 480x800 dsi 2dl panel.

config DRM_PANEL_OSD_OSD101T2587_53TS
	tristate "OSD OSD101T2587-53TS DSI 1920x1200 video mode panel"
	depends on OF
	depends on DRM_MIPI_DSI
	depends on BACKLIGHT_CLASS_DEVICE
	help
	  Say Y here if you want to enable support for One Stop Displays
	  OSD101T2587-53TS 10.1" 1920x1200 dsi panel.

config DRM_PANEL_PANASONIC_VVX10F034N00
	tristate "Panasonic VVX10F034N00 1920x1200 video mode panel"
	depends on OF
	depends on DRM_MIPI_DSI
	depends on BACKLIGHT_CLASS_DEVICE
	help
	  Say Y here if you want to enable support for Panasonic VVX10F034N00
	  WUXGA (1920x1200) Novatek NT1397-based DSI panel as found in some
	  Xperia Z2 tablets

config DRM_PANEL_RASPBERRYPI_TOUCHSCREEN
	tristate "Raspberry Pi 7-inch touchscreen panel"
	depends on DRM_MIPI_DSI
	help
	  Say Y here if you want to enable support for the Raspberry
	  Pi 7" Touchscreen.  To compile this driver as a module,
	  choose M here.

config DRM_PANEL_RAYDIUM_RM67191
	tristate "Raydium RM67191 FHD 1080x1920 DSI video mode panel"
	depends on OF
	depends on DRM_MIPI_DSI
	depends on BACKLIGHT_CLASS_DEVICE
	help
	  Say Y here if you want to enable support for Raydium RM67191 FHD
	  (1080x1920) DSI panel.

config DRM_PANEL_RAYDIUM_RM68200
	tristate "Raydium RM68200 720x1280 DSI video mode panel"
	depends on OF
	depends on DRM_MIPI_DSI
	depends on BACKLIGHT_CLASS_DEVICE
	help
	  Say Y here if you want to enable support for Raydium RM68200
	  720x1280 DSI video mode panel.

config DRM_PANEL_ROCKTECH_JH057N00900
	tristate "Rocktech JH057N00900 MIPI touchscreen panel"
	depends on OF
	depends on DRM_MIPI_DSI
	depends on BACKLIGHT_CLASS_DEVICE
	help
	  Say Y here if you want to enable support for Rocktech JH057N00900
	  MIPI DSI panel as e.g. used in the Librem 5 devkit. It has a
	  resolution of 720x1440 pixels, a built in backlight and touch
	  controller.
	  Touch input support is provided by the goodix driver and needs to be
	  selected separately.

config DRM_PANEL_RONBO_RB070D30
	tristate "Ronbo Electronics RB070D30 panel"
	depends on OF
	depends on DRM_MIPI_DSI
	depends on BACKLIGHT_CLASS_DEVICE
	help
	  Say Y here if you want to enable support for Ronbo Electronics
	  RB070D30 1024x600 DSI panel.

config DRM_PANEL_SAMSUNG_S6D16D0
	tristate "Samsung S6D16D0 DSI video mode panel"
	depends on OF
	depends on DRM_MIPI_DSI
	select VIDEOMODE_HELPERS

config DRM_PANEL_SAMSUNG_S6E3HA2
	tristate "Samsung S6E3HA2 DSI video mode panel"
	depends on OF
	depends on DRM_MIPI_DSI
	depends on BACKLIGHT_CLASS_DEVICE
	select VIDEOMODE_HELPERS

config DRM_PANEL_SAMSUNG_S6E63J0X03
	tristate "Samsung S6E63J0X03 DSI command mode panel"
	depends on OF
	depends on DRM_MIPI_DSI
	depends on BACKLIGHT_CLASS_DEVICE
	select VIDEOMODE_HELPERS

config DRM_PANEL_SAMSUNG_S6E63M0
	tristate "Samsung S6E63M0 RGB/SPI panel"
	depends on OF
	depends on SPI
	depends on BACKLIGHT_CLASS_DEVICE
	help
	  Say Y here if you want to enable support for Samsung S6E63M0
	  AMOLED LCD panel.

config DRM_PANEL_SAMSUNG_S6E8AA0
	tristate "Samsung S6E8AA0 DSI video mode panel"
	depends on OF
	select DRM_MIPI_DSI
	select VIDEOMODE_HELPERS

config DRM_PANEL_SEIKO_43WVF1G
	tristate "Seiko 43WVF1G panel"
	depends on OF
	depends on BACKLIGHT_CLASS_DEVICE
	select VIDEOMODE_HELPERS
	help
	  Say Y here if you want to enable support for the Seiko
	  43WVF1G controller for 800x480 LCD panels

config DRM_PANEL_SHARP_LQ101R1SX01
	tristate "Sharp LQ101R1SX01 panel"
	depends on OF
	depends on DRM_MIPI_DSI
	depends on BACKLIGHT_CLASS_DEVICE
	help
	  Say Y here if you want to enable support for Sharp LQ101R1SX01
	  TFT-LCD modules. The panel has a 2560x1600 resolution and uses
	  24 bit RGB per pixel. It provides a dual MIPI DSI interface to
	  the host and has a built-in LED backlight.

	  To compile this driver as a module, choose M here: the module
	  will be called panel-sharp-lq101r1sx01.

config DRM_PANEL_SHARP_LS037V7DW01
	tristate "Sharp LS037V7DW01 VGA LCD panel"
	depends on GPIOLIB && OF && REGULATOR
	help
	  Say Y here if you want to enable support for Sharp LS037V7DW01 VGA
	  (480x640) LCD panel (found on the TI SDP3430 board).

config DRM_PANEL_SHARP_LS043T1LE01
	tristate "Sharp LS043T1LE01 qHD video mode panel"
	depends on OF
	depends on DRM_MIPI_DSI
	depends on BACKLIGHT_CLASS_DEVICE
	help
	  Say Y here if you want to enable support for Sharp LS043T1LE01 qHD
	  (540x960) DSI panel as found on the Qualcomm APQ8074 Dragonboard

config DRM_PANEL_SITRONIX_ST7701
	tristate "Sitronix ST7701 panel driver"
	depends on OF
	depends on DRM_MIPI_DSI
	depends on BACKLIGHT_CLASS_DEVICE
	help
	  Say Y here if you want to enable support for the Sitronix
	  ST7701 controller for 480X864 LCD panels with MIPI/RGB/SPI
	  system interfaces.

config DRM_PANEL_SITRONIX_ST7789V
	tristate "Sitronix ST7789V panel"
	depends on OF && SPI
	depends on BACKLIGHT_CLASS_DEVICE
	help
	  Say Y here if you want to enable support for the Sitronix
	  ST7789V controller for 240x320 LCD panels

config DRM_PANEL_SONY_ACX565AKM
	tristate "Sony ACX565AKM panel"
	depends on GPIOLIB && OF && SPI
	depends on BACKLIGHT_CLASS_DEVICE
	help
	  Say Y here if you want to enable support for the Sony ACX565AKM
	  800x600 3.5" panel (found on the Nokia N900).

config DRM_PANEL_TPO_TD028TTEC1
	tristate "Toppoly (TPO) TD028TTEC1 panel driver"
	depends on OF && SPI
	depends on BACKLIGHT_CLASS_DEVICE
	help
	  Say Y here if you want to enable support for TPO TD028TTEC1 480x640
	  2.8" panel (found on the OpenMoko Neo FreeRunner and Neo 1973).

config DRM_PANEL_TPO_TD043MTEA1
	tristate "Toppoly (TPO) TD043MTEA1 panel driver"
	depends on GPIOLIB && OF && REGULATOR && SPI
	help
	  Say Y here if you want to enable support for TPO TD043MTEA1 800x480
	  4.3" panel (found on the OMAP3 Pandora board).

config DRM_PANEL_TPO_TPG110
	tristate "TPO TPG 800x400 panel"
	depends on OF && SPI && GPIOLIB
	depends on BACKLIGHT_CLASS_DEVICE
	help
	  Say Y here if you want to enable support for TPO TPG110
	  400CH LTPS TFT LCD Single Chip Digital Driver for up to
	  800x400 LCD panels.

config DRM_PANEL_TRULY_NT35597_WQXGA
	tristate "Truly WQXGA"
	depends on OF
	depends on DRM_MIPI_DSI
	help
	  Say Y here if you want to enable support for Truly NT35597 WQXGA Dual DSI
	  Video Mode panel
endmenu<|MERGE_RESOLUTION|>--- conflicted
+++ resolved
@@ -119,8 +119,6 @@
 	  Say Y here if you want to enable support for LG4573 RGB panel.
 	  To compile this driver as a module, choose M here.
 
-<<<<<<< HEAD
-=======
 config DRM_PANEL_NEC_NL8048HL11
 	tristate "NEC NL8048HL11 RGB panel"
 	depends on GPIOLIB && OF && SPI
@@ -129,7 +127,6 @@
 	  panel (found on the Zoom2/3/3630 SDP boards). To compile this driver
 	  as a module, choose M here.
 
->>>>>>> e26ae7c0
 config DRM_PANEL_NOVATEK_NT39016
 	tristate "Novatek NT39016 RGB/SPI panel"
 	depends on OF && SPI
