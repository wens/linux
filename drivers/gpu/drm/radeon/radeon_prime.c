/*
 * Copyright 2012 Advanced Micro Devices, Inc.
 *
 * Permission is hereby granted, free of charge, to any person obtaining a
 * copy of this software and associated documentation files (the "Software"),
 * to deal in the Software without restriction, including without limitation
 * the rights to use, copy, modify, merge, publish, distribute, sublicense,
 * and/or sell copies of the Software, and to permit persons to whom the
 * Software is furnished to do so, subject to the following conditions:
 *
 * The above copyright notice and this permission notice shall be included in
 * all copies or substantial portions of the Software.
 *
 * THE SOFTWARE IS PROVIDED "AS IS", WITHOUT WARRANTY OF ANY KIND, EXPRESS OR
 * IMPLIED, INCLUDING BUT NOT LIMITED TO THE WARRANTIES OF MERCHANTABILITY,
 * FITNESS FOR A PARTICULAR PURPOSE AND NONINFRINGEMENT.  IN NO EVENT SHALL
 * THE COPYRIGHT HOLDER(S) OR AUTHOR(S) BE LIABLE FOR ANY CLAIM, DAMAGES OR
 * OTHER LIABILITY, WHETHER IN AN ACTION OF CONTRACT, TORT OR OTHERWISE,
 * ARISING FROM, OUT OF OR IN CONNECTION WITH THE SOFTWARE OR THE USE OR
 * OTHER DEALINGS IN THE SOFTWARE.
 *
 * based on nouveau_prime.c
 *
 * Authors: Alex Deucher
 */

#include <linux/dma-buf.h>

#include <drm/drm_prime.h>
#include <drm/radeon_drm.h>

#include "radeon.h"

struct sg_table *radeon_gem_prime_get_sg_table(struct drm_gem_object *obj)
{
	struct radeon_bo *bo = gem_to_radeon_bo(obj);
	int npages = bo->tbo.num_pages;

	return drm_prime_pages_to_sg(bo->tbo.ttm->pages, npages);
}

void *radeon_gem_prime_vmap(struct drm_gem_object *obj)
{
	struct radeon_bo *bo = gem_to_radeon_bo(obj);
	int ret;

	ret = ttm_bo_kmap(&bo->tbo, 0, bo->tbo.num_pages,
			  &bo->dma_buf_vmap);
	if (ret)
		return ERR_PTR(ret);

	return bo->dma_buf_vmap.virtual;
}

void radeon_gem_prime_vunmap(struct drm_gem_object *obj, void *vaddr)
{
	struct radeon_bo *bo = gem_to_radeon_bo(obj);

	ttm_bo_kunmap(&bo->dma_buf_vmap);
}

struct drm_gem_object *radeon_gem_prime_import_sg_table(struct drm_device *dev,
							struct dma_buf_attachment *attach,
							struct sg_table *sg)
{
	struct dma_resv *resv = attach->dmabuf->resv;
	struct radeon_device *rdev = dev->dev_private;
	struct radeon_bo *bo;
	int ret;

	dma_resv_lock(resv, NULL);
	ret = radeon_bo_create(rdev, attach->dmabuf->size, PAGE_SIZE, false,
			       RADEON_GEM_DOMAIN_GTT, 0, sg, resv, &bo);
	dma_resv_unlock(resv);
	if (ret)
		return ERR_PTR(ret);

	mutex_lock(&rdev->gem.mutex);
	list_add_tail(&bo->list, &rdev->gem.objects);
	mutex_unlock(&rdev->gem.mutex);

	bo->prime_shared_count = 1;
	return &bo->tbo.base;
}

int radeon_gem_prime_pin(struct drm_gem_object *obj)
{
	struct radeon_bo *bo = gem_to_radeon_bo(obj);
	int ret = 0;

	ret = radeon_bo_reserve(bo, false);
	if (unlikely(ret != 0))
		return ret;

	/* pin buffer into GTT */
	ret = radeon_bo_pin(bo, RADEON_GEM_DOMAIN_GTT, NULL);
	if (likely(ret == 0))
		bo->prime_shared_count++;

	radeon_bo_unreserve(bo);
	return ret;
}

void radeon_gem_prime_unpin(struct drm_gem_object *obj)
{
	struct radeon_bo *bo = gem_to_radeon_bo(obj);
	int ret = 0;

	ret = radeon_bo_reserve(bo, false);
	if (unlikely(ret != 0))
		return;

	radeon_bo_unpin(bo);
	if (bo->prime_shared_count)
		bo->prime_shared_count--;
	radeon_bo_unreserve(bo);
}


<<<<<<< HEAD
struct reservation_object *radeon_gem_prime_res_obj(struct drm_gem_object *obj)
{
	struct radeon_bo *bo = gem_to_radeon_bo(obj);

	return bo->tbo.resv;
}

=======
>>>>>>> e26ae7c0
struct dma_buf *radeon_gem_prime_export(struct drm_gem_object *gobj,
					int flags)
{
	struct radeon_bo *bo = gem_to_radeon_bo(gobj);
	if (radeon_ttm_tt_has_userptr(bo->tbo.ttm))
		return ERR_PTR(-EPERM);
	return drm_gem_prime_export(gobj, flags);
}<|MERGE_RESOLUTION|>--- conflicted
+++ resolved
@@ -117,16 +117,6 @@
 }
 
 
-<<<<<<< HEAD
-struct reservation_object *radeon_gem_prime_res_obj(struct drm_gem_object *obj)
-{
-	struct radeon_bo *bo = gem_to_radeon_bo(obj);
-
-	return bo->tbo.resv;
-}
-
-=======
->>>>>>> e26ae7c0
 struct dma_buf *radeon_gem_prime_export(struct drm_gem_object *gobj,
 					int flags)
 {
