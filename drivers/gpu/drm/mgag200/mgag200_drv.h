/* SPDX-License-Identifier: GPL-2.0-only */
/*
 * Copyright 2010 Matt Turner.
 * Copyright 2012 Red Hat
<<<<<<< HEAD
 *
 * This file is subject to the terms and conditions of the GNU General
 * Public License version 2. See the file COPYING in the main
 * directory of this archive for more details.
=======
>>>>>>> 0e343b08
 *
 * Authors: Matthew Garrett
 * 	    Matt Turner
 *	    Dave Airlie
 */
#ifndef __MGAG200_DRV_H__
#define __MGAG200_DRV_H__

#include <video/vga.h>

#include <drm/drm_encoder.h>
#include <drm/drm_fb_helper.h>

#include <drm/drm_gem.h>
#include <drm/drm_gem_vram_helper.h>

#include <drm/drm_vram_mm_helper.h>

#include <linux/i2c.h>
#include <linux/i2c-algo-bit.h>

#include "mgag200_reg.h"

#define DRIVER_AUTHOR		"Matthew Garrett"

#define DRIVER_NAME		"mgag200"
#define DRIVER_DESC		"MGA G200 SE"
#define DRIVER_DATE		"20110418"

#define DRIVER_MAJOR		1
#define DRIVER_MINOR		0
#define DRIVER_PATCHLEVEL	0

#define MGAG200FB_CONN_LIMIT 1

#define RREG8(reg) ioread8(((void __iomem *)mdev->rmmio) + (reg))
#define WREG8(reg, v) iowrite8(v, ((void __iomem *)mdev->rmmio) + (reg))
#define RREG32(reg) ioread32(((void __iomem *)mdev->rmmio) + (reg))
#define WREG32(reg, v) iowrite32(v, ((void __iomem *)mdev->rmmio) + (reg))

#define ATTR_INDEX 0x1fc0
#define ATTR_DATA 0x1fc1

#define WREG_ATTR(reg, v)					\
	do {							\
		RREG8(0x1fda);					\
		WREG8(ATTR_INDEX, reg);				\
		WREG8(ATTR_DATA, v);				\
	} while (0)						\

#define WREG_SEQ(reg, v)					\
	do {							\
		WREG8(MGAREG_SEQ_INDEX, reg);			\
		WREG8(MGAREG_SEQ_DATA, v);			\
	} while (0)						\

#define WREG_CRT(reg, v)					\
	do {							\
		WREG8(MGAREG_CRTC_INDEX, reg);			\
		WREG8(MGAREG_CRTC_DATA, v);			\
	} while (0)						\


#define WREG_ECRT(reg, v)					\
	do {							\
		WREG8(MGAREG_CRTCEXT_INDEX, reg);				\
		WREG8(MGAREG_CRTCEXT_DATA, v);				\
	} while (0)						\

#define GFX_INDEX 0x1fce
#define GFX_DATA 0x1fcf

#define WREG_GFX(reg, v)					\
	do {							\
		WREG8(GFX_INDEX, reg);				\
		WREG8(GFX_DATA, v);				\
	} while (0)						\

#define DAC_INDEX 0x3c00
#define DAC_DATA 0x3c0a

#define WREG_DAC(reg, v)					\
	do {							\
		WREG8(DAC_INDEX, reg);				\
		WREG8(DAC_DATA, v);				\
	} while (0)						\

#define MGA_MISC_OUT 0x1fc2
#define MGA_MISC_IN 0x1fcc

#define MGAG200_MAX_FB_HEIGHT 4096
#define MGAG200_MAX_FB_WIDTH 4096

#define MATROX_DPMS_CLEARED (-1)

#define to_mga_crtc(x) container_of(x, struct mga_crtc, base)
#define to_mga_encoder(x) container_of(x, struct mga_encoder, base)
#define to_mga_connector(x) container_of(x, struct mga_connector, base)
#define to_mga_framebuffer(x) container_of(x, struct mga_framebuffer, base)

struct mga_framebuffer {
	struct drm_framebuffer base;
	struct drm_gem_object *obj;
};

struct mga_fbdev {
	struct drm_fb_helper helper; /* must be first */
	struct mga_framebuffer mfb;
	void *sysram;
	int size;
	int x1, y1, x2, y2; /* dirty rect */
	spinlock_t dirty_lock;
};

struct mga_crtc {
	struct drm_crtc base;
	u8 lut_r[256], lut_g[256], lut_b[256];
	int last_dpms;
	bool enabled;
};

struct mga_mode_info {
	bool mode_config_initialized;
	struct mga_crtc *crtc;
};

struct mga_encoder {
	struct drm_encoder base;
	int last_dpms;
};


struct mga_i2c_chan {
	struct i2c_adapter adapter;
	struct drm_device *dev;
	struct i2c_algo_bit_data bit;
	int data, clock;
};

struct mga_connector {
	struct drm_connector base;
	struct mga_i2c_chan *i2c;
};

struct mga_cursor {
	/*
	   We have to have 2 buffers for the cursor to avoid occasional
	   corruption while switching cursor icons.
	   If either of these is NULL, then don't do hardware cursors, and
	   fall back to software.
	*/
	struct drm_gem_vram_object *pixels_1;
	struct drm_gem_vram_object *pixels_2;
<<<<<<< HEAD
	u64 pixels_1_gpu_addr, pixels_2_gpu_addr;
	/* The currently displayed icon, this points to one of pixels_1, or pixels_2 */
	struct drm_gem_vram_object *pixels_current;
	/* The previously displayed icon */
	struct drm_gem_vram_object *pixels_prev;
=======
	/* The currently displayed icon, this points to one of pixels_1, or pixels_2 */
	struct drm_gem_vram_object *pixels_current;
>>>>>>> 0e343b08
};

struct mga_mc {
	resource_size_t			vram_size;
	resource_size_t			vram_base;
	resource_size_t			vram_window;
};

enum mga_type {
	G200_SE_A,
	G200_SE_B,
	G200_WB,
	G200_EV,
	G200_EH,
	G200_EH3,
	G200_ER,
	G200_EW3,
};

#define IS_G200_SE(mdev) (mdev->type == G200_SE_A || mdev->type == G200_SE_B)

struct mga_device {
	struct drm_device		*dev;
	unsigned long			flags;

	resource_size_t			rmmio_base;
	resource_size_t			rmmio_size;
	void __iomem			*rmmio;

	struct mga_mc			mc;
	struct mga_mode_info		mode_info;

	struct mga_fbdev *mfbdev;
	struct mga_cursor cursor;

	bool				suspended;
	int				num_crtc;
	enum mga_type			type;
	int				has_sdram;
	struct drm_display_mode		mode;

	int bpp_shifts[4];

	int fb_mtrr;

	/* SE model number stored in reg 0x1e24 */
	u32 unique_rev_id;
};

				/* mgag200_mode.c */
int mgag200_modeset_init(struct mga_device *mdev);
void mgag200_modeset_fini(struct mga_device *mdev);

				/* mgag200_fb.c */
int mgag200_fbdev_init(struct mga_device *mdev);
void mgag200_fbdev_fini(struct mga_device *mdev);

				/* mgag200_main.c */
int mgag200_framebuffer_init(struct drm_device *dev,
			     struct mga_framebuffer *mfb,
			     const struct drm_mode_fb_cmd2 *mode_cmd,
			     struct drm_gem_object *obj);


int mgag200_driver_load(struct drm_device *dev, unsigned long flags);
void mgag200_driver_unload(struct drm_device *dev);
int mgag200_gem_create(struct drm_device *dev,
		   u32 size, bool iskernel,
		       struct drm_gem_object **obj);
int mgag200_dumb_create(struct drm_file *file,
			struct drm_device *dev,
			struct drm_mode_create_dumb *args);

				/* mgag200_i2c.c */
struct mga_i2c_chan *mgag200_i2c_create(struct drm_device *dev);
void mgag200_i2c_destroy(struct mga_i2c_chan *i2c);

int mgag200_mm_init(struct mga_device *mdev);
void mgag200_mm_fini(struct mga_device *mdev);
int mgag200_mmap(struct file *filp, struct vm_area_struct *vma);

int mga_crtc_cursor_set(struct drm_crtc *crtc, struct drm_file *file_priv,
						uint32_t handle, uint32_t width, uint32_t height);
int mga_crtc_cursor_move(struct drm_crtc *crtc, int x, int y);

#endif				/* __MGAG200_DRV_H__ */<|MERGE_RESOLUTION|>--- conflicted
+++ resolved
@@ -2,13 +2,6 @@
 /*
  * Copyright 2010 Matt Turner.
  * Copyright 2012 Red Hat
-<<<<<<< HEAD
- *
- * This file is subject to the terms and conditions of the GNU General
- * Public License version 2. See the file COPYING in the main
- * directory of this archive for more details.
-=======
->>>>>>> 0e343b08
  *
  * Authors: Matthew Garrett
  * 	    Matt Turner
@@ -162,16 +155,8 @@
 	*/
 	struct drm_gem_vram_object *pixels_1;
 	struct drm_gem_vram_object *pixels_2;
-<<<<<<< HEAD
-	u64 pixels_1_gpu_addr, pixels_2_gpu_addr;
 	/* The currently displayed icon, this points to one of pixels_1, or pixels_2 */
 	struct drm_gem_vram_object *pixels_current;
-	/* The previously displayed icon */
-	struct drm_gem_vram_object *pixels_prev;
-=======
-	/* The currently displayed icon, this points to one of pixels_1, or pixels_2 */
-	struct drm_gem_vram_object *pixels_current;
->>>>>>> 0e343b08
 };
 
 struct mga_mc {
