// SPDX-License-Identifier: GPL-2.0-only
/*
 * Copyright 2010 Matt Turner.
 * Copyright 2012 Red Hat
 *
 * Authors: Matthew Garrett
 *          Matt Turner
 *          Dave Airlie
 */
#include <linux/module.h>
#include <drm/drmP.h>
#include <drm/drm_util.h>
#include <drm/drm_fb_helper.h>
#include <drm/drm_crtc_helper.h>

#include "mgag200_drv.h"

static void mga_dirty_update(struct mga_fbdev *mfbdev,
			     int x, int y, int width, int height)
{
	int i;
	struct drm_gem_object *obj;
	struct drm_gem_vram_object *gbo;
	int src_offset, dst_offset;
	int bpp = mfbdev->mfb.base.format->cpp[0];
<<<<<<< HEAD
	int ret = -EBUSY;
=======
	int ret;
>>>>>>> 0e343b08
	u8 *dst;
	bool unmap = false;
	bool store_for_later = false;
	int x2, y2;
	unsigned long flags;

	obj = mfbdev->mfb.obj;
	gbo = drm_gem_vram_of_gem(obj);

<<<<<<< HEAD
	/* Try to lock the BO. If we fail with -EBUSY then
	 * the BO is being moved and we should store up the
	 * damage until later.
	 */
	if (drm_can_sleep())
		ret = drm_gem_vram_lock(gbo, true);
	if (ret) {
		if (ret != -EBUSY)
			return;

=======
	if (drm_can_sleep()) {
		/* We pin the BO so it won't be moved during the
		 * update. The actual location, video RAM or system
		 * memory, is not important.
		 */
		ret = drm_gem_vram_pin(gbo, 0);
		if (ret) {
			if (ret != -EBUSY)
				return;
			store_for_later = true;
		}
	} else {
>>>>>>> 0e343b08
		store_for_later = true;
	}

	x2 = x + width - 1;
	y2 = y + height - 1;
	spin_lock_irqsave(&mfbdev->dirty_lock, flags);

	if (mfbdev->y1 < y)
		y = mfbdev->y1;
	if (mfbdev->y2 > y2)
		y2 = mfbdev->y2;
	if (mfbdev->x1 < x)
		x = mfbdev->x1;
	if (mfbdev->x2 > x2)
		x2 = mfbdev->x2;

	if (store_for_later) {
		mfbdev->x1 = x;
		mfbdev->x2 = x2;
		mfbdev->y1 = y;
		mfbdev->y2 = y2;
		spin_unlock_irqrestore(&mfbdev->dirty_lock, flags);
		return;
	}

	mfbdev->x1 = mfbdev->y1 = INT_MAX;
	mfbdev->x2 = mfbdev->y2 = 0;
	spin_unlock_irqrestore(&mfbdev->dirty_lock, flags);

	dst = drm_gem_vram_kmap(gbo, false, NULL);
	if (IS_ERR(dst)) {
		DRM_ERROR("failed to kmap fb updates\n");
		goto out;
	} else if (!dst) {
		dst = drm_gem_vram_kmap(gbo, true, NULL);
		if (IS_ERR(dst)) {
			DRM_ERROR("failed to kmap fb updates\n");
			goto out;
		}
		unmap = true;
	}

	for (i = y; i <= y2; i++) {
		/* assume equal stride for now */
		src_offset = dst_offset =
			i * mfbdev->mfb.base.pitches[0] + (x * bpp);
		memcpy_toio(dst + dst_offset, mfbdev->sysram + src_offset,
			    (x2 - x + 1) * bpp);
	}

	if (unmap)
		drm_gem_vram_kunmap(gbo);

out:
<<<<<<< HEAD
	drm_gem_vram_unlock(gbo);
=======
	drm_gem_vram_unpin(gbo);
>>>>>>> 0e343b08
}

static void mga_fillrect(struct fb_info *info,
			 const struct fb_fillrect *rect)
{
	struct mga_fbdev *mfbdev = info->par;
	drm_fb_helper_sys_fillrect(info, rect);
	mga_dirty_update(mfbdev, rect->dx, rect->dy, rect->width,
			 rect->height);
}

static void mga_copyarea(struct fb_info *info,
			 const struct fb_copyarea *area)
{
	struct mga_fbdev *mfbdev = info->par;
	drm_fb_helper_sys_copyarea(info, area);
	mga_dirty_update(mfbdev, area->dx, area->dy, area->width,
			 area->height);
}

static void mga_imageblit(struct fb_info *info,
			  const struct fb_image *image)
{
	struct mga_fbdev *mfbdev = info->par;
	drm_fb_helper_sys_imageblit(info, image);
	mga_dirty_update(mfbdev, image->dx, image->dy, image->width,
			 image->height);
}


static struct fb_ops mgag200fb_ops = {
	.owner = THIS_MODULE,
	.fb_check_var = drm_fb_helper_check_var,
	.fb_set_par = drm_fb_helper_set_par,
	.fb_fillrect = mga_fillrect,
	.fb_copyarea = mga_copyarea,
	.fb_imageblit = mga_imageblit,
	.fb_pan_display = drm_fb_helper_pan_display,
	.fb_blank = drm_fb_helper_blank,
	.fb_setcmap = drm_fb_helper_setcmap,
};

static int mgag200fb_create_object(struct mga_fbdev *afbdev,
				   const struct drm_mode_fb_cmd2 *mode_cmd,
				   struct drm_gem_object **gobj_p)
{
	struct drm_device *dev = afbdev->helper.dev;
	u32 size;
	struct drm_gem_object *gobj;
	int ret = 0;

	size = mode_cmd->pitches[0] * mode_cmd->height;
	ret = mgag200_gem_create(dev, size, true, &gobj);
	if (ret)
		return ret;

	*gobj_p = gobj;
	return ret;
}

static int mgag200fb_create(struct drm_fb_helper *helper,
			   struct drm_fb_helper_surface_size *sizes)
{
	struct mga_fbdev *mfbdev =
		container_of(helper, struct mga_fbdev, helper);
	struct drm_device *dev = mfbdev->helper.dev;
	struct drm_mode_fb_cmd2 mode_cmd;
	struct mga_device *mdev = dev->dev_private;
	struct fb_info *info;
	struct drm_framebuffer *fb;
	struct drm_gem_object *gobj = NULL;
	int ret;
	void *sysram;
	int size;

	mode_cmd.width = sizes->surface_width;
	mode_cmd.height = sizes->surface_height;
	mode_cmd.pitches[0] = mode_cmd.width * ((sizes->surface_bpp + 7) / 8);

	mode_cmd.pixel_format = drm_mode_legacy_fb_format(sizes->surface_bpp,
							  sizes->surface_depth);
	size = mode_cmd.pitches[0] * mode_cmd.height;

	ret = mgag200fb_create_object(mfbdev, &mode_cmd, &gobj);
	if (ret) {
		DRM_ERROR("failed to create fbcon backing object %d\n", ret);
		return ret;
	}

	sysram = vmalloc(size);
	if (!sysram) {
		ret = -ENOMEM;
		goto err_sysram;
	}

	info = drm_fb_helper_alloc_fbi(helper);
	if (IS_ERR(info)) {
		ret = PTR_ERR(info);
		goto err_alloc_fbi;
	}

	ret = mgag200_framebuffer_init(dev, &mfbdev->mfb, &mode_cmd, gobj);
	if (ret)
		goto err_alloc_fbi;

	mfbdev->sysram = sysram;
	mfbdev->size = size;

	fb = &mfbdev->mfb.base;

	/* setup helper */
	mfbdev->helper.fb = fb;

	info->fbops = &mgag200fb_ops;

	/* setup aperture base/size for vesafb takeover */
	info->apertures->ranges[0].base = mdev->dev->mode_config.fb_base;
	info->apertures->ranges[0].size = mdev->mc.vram_size;

	drm_fb_helper_fill_info(info, &mfbdev->helper, sizes);

	info->screen_base = sysram;
	info->screen_size = size;
	info->pixmap.flags = FB_PIXMAP_SYSTEM;

	DRM_DEBUG_KMS("allocated %dx%d\n",
		      fb->width, fb->height);

	return 0;

err_alloc_fbi:
	vfree(sysram);
err_sysram:
	drm_gem_object_put_unlocked(gobj);

	return ret;
}

static int mga_fbdev_destroy(struct drm_device *dev,
				struct mga_fbdev *mfbdev)
{
	struct mga_framebuffer *mfb = &mfbdev->mfb;

	drm_fb_helper_unregister_fbi(&mfbdev->helper);

	if (mfb->obj) {
		drm_gem_object_put_unlocked(mfb->obj);
		mfb->obj = NULL;
	}
	drm_fb_helper_fini(&mfbdev->helper);
	vfree(mfbdev->sysram);
	drm_framebuffer_unregister_private(&mfb->base);
	drm_framebuffer_cleanup(&mfb->base);

	return 0;
}

static const struct drm_fb_helper_funcs mga_fb_helper_funcs = {
	.fb_probe = mgag200fb_create,
};

int mgag200_fbdev_init(struct mga_device *mdev)
{
	struct mga_fbdev *mfbdev;
	int ret;
	int bpp_sel = 32;

	/* prefer 16bpp on low end gpus with limited VRAM */
	if (IS_G200_SE(mdev) && mdev->mc.vram_size < (2048*1024))
		bpp_sel = 16;

	mfbdev = devm_kzalloc(mdev->dev->dev, sizeof(struct mga_fbdev), GFP_KERNEL);
	if (!mfbdev)
		return -ENOMEM;

	mdev->mfbdev = mfbdev;
	spin_lock_init(&mfbdev->dirty_lock);

	drm_fb_helper_prepare(mdev->dev, &mfbdev->helper, &mga_fb_helper_funcs);

	ret = drm_fb_helper_init(mdev->dev, &mfbdev->helper,
				 MGAG200FB_CONN_LIMIT);
	if (ret)
		goto err_fb_helper;

	ret = drm_fb_helper_single_add_all_connectors(&mfbdev->helper);
	if (ret)
		goto err_fb_setup;

	/* disable all the possible outputs/crtcs before entering KMS mode */
	drm_helper_disable_unused_functions(mdev->dev);

	ret = drm_fb_helper_initial_config(&mfbdev->helper, bpp_sel);
	if (ret)
		goto err_fb_setup;

	return 0;

err_fb_setup:
	drm_fb_helper_fini(&mfbdev->helper);
err_fb_helper:
	mdev->mfbdev = NULL;

	return ret;
}

void mgag200_fbdev_fini(struct mga_device *mdev)
{
	if (!mdev->mfbdev)
		return;

	mga_fbdev_destroy(mdev->dev, mdev->mfbdev);
}<|MERGE_RESOLUTION|>--- conflicted
+++ resolved
@@ -23,11 +23,7 @@
 	struct drm_gem_vram_object *gbo;
 	int src_offset, dst_offset;
 	int bpp = mfbdev->mfb.base.format->cpp[0];
-<<<<<<< HEAD
-	int ret = -EBUSY;
-=======
 	int ret;
->>>>>>> 0e343b08
 	u8 *dst;
 	bool unmap = false;
 	bool store_for_later = false;
@@ -37,18 +33,6 @@
 	obj = mfbdev->mfb.obj;
 	gbo = drm_gem_vram_of_gem(obj);
 
-<<<<<<< HEAD
-	/* Try to lock the BO. If we fail with -EBUSY then
-	 * the BO is being moved and we should store up the
-	 * damage until later.
-	 */
-	if (drm_can_sleep())
-		ret = drm_gem_vram_lock(gbo, true);
-	if (ret) {
-		if (ret != -EBUSY)
-			return;
-
-=======
 	if (drm_can_sleep()) {
 		/* We pin the BO so it won't be moved during the
 		 * update. The actual location, video RAM or system
@@ -61,7 +45,6 @@
 			store_for_later = true;
 		}
 	} else {
->>>>>>> 0e343b08
 		store_for_later = true;
 	}
 
@@ -116,11 +99,7 @@
 		drm_gem_vram_kunmap(gbo);
 
 out:
-<<<<<<< HEAD
-	drm_gem_vram_unlock(gbo);
-=======
 	drm_gem_vram_unpin(gbo);
->>>>>>> 0e343b08
 }
 
 static void mga_fillrect(struct fb_info *info,
