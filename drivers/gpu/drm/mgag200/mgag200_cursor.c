// SPDX-License-Identifier: GPL-2.0-only
/*
 * Copyright 2013 Matrox Graphics
 *
 * Author: Christopher Harvey <charvey@matrox.com>
 */

#include <drm/drmP.h>
#include "mgag200_drv.h"

static bool warn_transparent = true;
static bool warn_palette = true;

/*
  Hide the cursor off screen. We can't disable the cursor hardware because it
  takes too long to re-activate and causes momentary corruption
*/
static void mga_hide_cursor(struct mga_device *mdev)
{
	WREG8(MGA_CURPOSXL, 0);
	WREG8(MGA_CURPOSXH, 0);
<<<<<<< HEAD
	if (mdev->cursor.pixels_1->pin_count)
		drm_gem_vram_unpin_locked(mdev->cursor.pixels_1);
	if (mdev->cursor.pixels_2->pin_count)
		drm_gem_vram_unpin_locked(mdev->cursor.pixels_2);
=======
	if (mdev->cursor.pixels_current)
		drm_gem_vram_unpin(mdev->cursor.pixels_current);
	mdev->cursor.pixels_current = NULL;
>>>>>>> 0e343b08
}

int mga_crtc_cursor_set(struct drm_crtc *crtc,
			struct drm_file *file_priv,
			uint32_t handle,
			uint32_t width,
			uint32_t height)
{
	struct drm_device *dev = crtc->dev;
	struct mga_device *mdev = (struct mga_device *)dev->dev_private;
	struct drm_gem_vram_object *pixels_1 = mdev->cursor.pixels_1;
	struct drm_gem_vram_object *pixels_2 = mdev->cursor.pixels_2;
	struct drm_gem_vram_object *pixels_current = mdev->cursor.pixels_current;
<<<<<<< HEAD
	struct drm_gem_vram_object *pixels_prev = mdev->cursor.pixels_prev;
=======
	struct drm_gem_vram_object *pixels_next;
>>>>>>> 0e343b08
	struct drm_gem_object *obj;
	struct drm_gem_vram_object *gbo = NULL;
	int ret = 0;
	u8 *src, *dst;
	unsigned int i, row, col;
	uint32_t colour_set[16];
	uint32_t *next_space = &colour_set[0];
	uint32_t *palette_iter;
	uint32_t this_colour;
	bool found = false;
	int colour_count = 0;
	s64 gpu_addr;
<<<<<<< HEAD
=======
	u64 dst_gpu;
>>>>>>> 0e343b08
	u8 reg_index;
	u8 this_row[48];

	if (!pixels_1 || !pixels_2) {
		WREG8(MGA_CURPOSXL, 0);
		WREG8(MGA_CURPOSXH, 0);
		return -ENOTSUPP; /* Didn't allocate space for cursors */
	}

	if (WARN_ON(pixels_current &&
		    pixels_1 != pixels_current &&
		    pixels_2 != pixels_current)) {
		return -ENOTSUPP; /* inconsistent state */
	}

	if (!handle || !file_priv) {
		mga_hide_cursor(mdev);
		return 0;
	}

<<<<<<< HEAD
	obj = drm_gem_object_lookup(file_priv, handle);
	if (!obj)
		return -ENOENT;

	ret = drm_gem_vram_lock(pixels_1, true);
	if (ret) {
		WREG8(MGA_CURPOSXL, 0);
		WREG8(MGA_CURPOSXH, 0);
		goto out_unref;
	}
	ret = drm_gem_vram_lock(pixels_2, true);
	if (ret) {
		WREG8(MGA_CURPOSXL, 0);
		WREG8(MGA_CURPOSXH, 0);
		drm_gem_vram_unlock(pixels_1);
		goto out_unlock1;
	}

	/* Move cursor buffers into VRAM if they aren't already */
	if (!pixels_1->pin_count) {
		ret = drm_gem_vram_pin_locked(pixels_1,
					      DRM_GEM_VRAM_PL_FLAG_VRAM);
		if (ret)
			goto out1;
		gpu_addr = drm_gem_vram_offset(pixels_1);
		if (gpu_addr < 0) {
			drm_gem_vram_unpin_locked(pixels_1);
			goto out1;
		}
		mdev->cursor.pixels_1_gpu_addr = gpu_addr;
	}
	if (!pixels_2->pin_count) {
		ret = drm_gem_vram_pin_locked(pixels_2,
					      DRM_GEM_VRAM_PL_FLAG_VRAM);
		if (ret) {
			drm_gem_vram_unpin_locked(pixels_1);
			goto out1;
		}
		gpu_addr = drm_gem_vram_offset(pixels_2);
		if (gpu_addr < 0) {
			drm_gem_vram_unpin_locked(pixels_1);
			drm_gem_vram_unpin_locked(pixels_2);
			goto out1;
		}
		mdev->cursor.pixels_2_gpu_addr = gpu_addr;
	}

	gbo = drm_gem_vram_of_gem(obj);
	ret = drm_gem_vram_lock(gbo, true);
	if (ret) {
		dev_err(&dev->pdev->dev, "failed to lock user bo\n");
		goto out1;
	}
	src = drm_gem_vram_kmap(gbo, true, NULL);
	if (IS_ERR(src)) {
		ret = PTR_ERR(src);
		dev_err(&dev->pdev->dev, "failed to kmap user buffer updates\n");
		goto out2;
=======
	if (width != 64 || height != 64) {
		WREG8(MGA_CURPOSXL, 0);
		WREG8(MGA_CURPOSXH, 0);
		return -EINVAL;
	}

	if (pixels_current == pixels_1)
		pixels_next = pixels_2;
	else
		pixels_next = pixels_1;

	obj = drm_gem_object_lookup(file_priv, handle);
	if (!obj)
		return -ENOENT;
	gbo = drm_gem_vram_of_gem(obj);
	ret = drm_gem_vram_pin(gbo, 0);
	if (ret) {
		dev_err(&dev->pdev->dev, "failed to lock user bo\n");
		goto err_drm_gem_object_put_unlocked;
	}
	src = drm_gem_vram_kmap(gbo, true, NULL);
	if (IS_ERR(src)) {
		ret = PTR_ERR(src);
		dev_err(&dev->pdev->dev,
			"failed to kmap user buffer updates\n");
		goto err_drm_gem_vram_unpin_src;
	}

	/* Pin and map up-coming buffer to write colour indices */
	ret = drm_gem_vram_pin(pixels_next, 0);
	if (ret)
		dev_err(&dev->pdev->dev,
			"failed to pin cursor buffer: %d\n", ret);
		goto err_drm_gem_vram_kunmap_src;
	dst = drm_gem_vram_kmap(pixels_next, true, NULL);
	if (IS_ERR(dst)) {
		ret = PTR_ERR(dst);
		dev_err(&dev->pdev->dev,
			"failed to kmap cursor updates: %d\n", ret);
		goto err_drm_gem_vram_unpin_dst;
	}
	gpu_addr = drm_gem_vram_offset(pixels_2);
	if (gpu_addr < 0) {
		ret = (int)gpu_addr;
		dev_err(&dev->pdev->dev,
			"failed to get cursor scanout address: %d\n", ret);
		goto err_drm_gem_vram_kunmap_dst;
>>>>>>> 0e343b08
	}
	dst_gpu = (u64)gpu_addr;

	memset(&colour_set[0], 0, sizeof(uint32_t)*16);
	/* width*height*4 = 16384 */
	for (i = 0; i < 16384; i += 4) {
		this_colour = ioread32(src + i);
		/* No transparency */
		if (this_colour>>24 != 0xff &&
			this_colour>>24 != 0x0) {
			if (warn_transparent) {
				dev_info(&dev->pdev->dev, "Video card doesn't support cursors with partial transparency.\n");
				dev_info(&dev->pdev->dev, "Not enabling hardware cursor.\n");
				warn_transparent = false; /* Only tell the user once. */
			}
			ret = -EINVAL;
			goto err_drm_gem_vram_kunmap_dst;
		}
		/* Don't need to store transparent pixels as colours */
		if (this_colour>>24 == 0x0)
			continue;
		found = false;
		for (palette_iter = &colour_set[0]; palette_iter != next_space; palette_iter++) {
			if (*palette_iter == this_colour) {
				found = true;
				break;
			}
		}
		if (found)
			continue;
		/* We only support 4bit paletted cursors */
		if (colour_count >= 16) {
			if (warn_palette) {
				dev_info(&dev->pdev->dev, "Video card only supports cursors with up to 16 colours.\n");
				dev_info(&dev->pdev->dev, "Not enabling hardware cursor.\n");
				warn_palette = false; /* Only tell the user once. */
			}
			ret = -EINVAL;
			goto err_drm_gem_vram_kunmap_dst;
		}
		*next_space = this_colour;
		next_space++;
		colour_count++;
	}

	/* Program colours from cursor icon into palette */
	for (i = 0; i < colour_count; i++) {
		if (i <= 2)
			reg_index = 0x8 + i*0x4;
		else
			reg_index = 0x60 + i*0x3;
		WREG_DAC(reg_index, colour_set[i] & 0xff);
		WREG_DAC(reg_index+1, colour_set[i]>>8 & 0xff);
		WREG_DAC(reg_index+2, colour_set[i]>>16 & 0xff);
		BUG_ON((colour_set[i]>>24 & 0xff) != 0xff);
	}

<<<<<<< HEAD
	/* Map up-coming buffer to write colour indices */
	dst = drm_gem_vram_kmap(pixels_prev, true, NULL);
	if (IS_ERR(dst)) {
		ret = PTR_ERR(dst);
		dev_err(&dev->pdev->dev, "failed to kmap cursor updates\n");
		goto out3;
	}

=======
>>>>>>> 0e343b08
	/* now write colour indices into hardware cursor buffer */
	for (row = 0; row < 64; row++) {
		memset(&this_row[0], 0, 48);
		for (col = 0; col < 64; col++) {
			this_colour = ioread32(src + 4*(col + 64*row));
			/* write transparent pixels */
			if (this_colour>>24 == 0x0) {
				this_row[47 - col/8] |= 0x80>>(col%8);
				continue;
			}

			/* write colour index here */
			for (i = 0; i < colour_count; i++) {
				if (colour_set[i] == this_colour) {
					if (col % 2)
						this_row[col/2] |= i<<4;
					else
						this_row[col/2] |= i;
					break;
				}
			}
		}
		memcpy_toio(dst + row*48, &this_row[0], 48);
	}

	/* Program gpu address of cursor buffer */
	WREG_DAC(MGA1064_CURSOR_BASE_ADR_LOW, (u8)((dst_gpu>>10) & 0xff));
	WREG_DAC(MGA1064_CURSOR_BASE_ADR_HI, (u8)((dst_gpu>>18) & 0x3f));

	/* Adjust cursor control register to turn on the cursor */
	WREG_DAC(MGA1064_CURSOR_CTL, 4); /* 16-colour palletized cursor mode */

	/* Now update internal buffer pointers */
	if (pixels_current)
		drm_gem_vram_unpin(pixels_current);
	mdev->cursor.pixels_current = pixels_next;

<<<<<<< HEAD
	drm_gem_vram_kunmap(pixels_prev);
 out3:
	drm_gem_vram_kunmap(gbo);
 out2:
	drm_gem_vram_unlock(gbo);
 out1:
	if (ret)
		mga_hide_cursor(mdev);
	drm_gem_vram_unlock(pixels_1);
out_unlock1:
	drm_gem_vram_unlock(pixels_2);
out_unref:
=======
	drm_gem_vram_kunmap(pixels_next);
	drm_gem_vram_unpin(pixels_next);
	drm_gem_vram_kunmap(gbo);
	drm_gem_vram_unpin(gbo);
>>>>>>> 0e343b08
	drm_gem_object_put_unlocked(obj);

	return 0;

err_drm_gem_vram_kunmap_dst:
	drm_gem_vram_kunmap(pixels_next);
err_drm_gem_vram_unpin_dst:
	drm_gem_vram_unpin(pixels_next);
err_drm_gem_vram_kunmap_src:
	drm_gem_vram_kunmap(gbo);
err_drm_gem_vram_unpin_src:
	drm_gem_vram_unpin(gbo);
err_drm_gem_object_put_unlocked:
	drm_gem_object_put_unlocked(obj);
	return ret;
}

int mga_crtc_cursor_move(struct drm_crtc *crtc, int x, int y)
{
	struct mga_device *mdev = (struct mga_device *)crtc->dev->dev_private;
	/* Our origin is at (64,64) */
	x += 64;
	y += 64;

	BUG_ON(x <= 0);
	BUG_ON(y <= 0);
	BUG_ON(x & ~0xffff);
	BUG_ON(y & ~0xffff);

	WREG8(MGA_CURPOSXL, x & 0xff);
	WREG8(MGA_CURPOSXH, (x>>8) & 0xff);

	WREG8(MGA_CURPOSYL, y & 0xff);
	WREG8(MGA_CURPOSYH, (y>>8) & 0xff);
	return 0;
}<|MERGE_RESOLUTION|>--- conflicted
+++ resolved
@@ -19,16 +19,9 @@
 {
 	WREG8(MGA_CURPOSXL, 0);
 	WREG8(MGA_CURPOSXH, 0);
-<<<<<<< HEAD
-	if (mdev->cursor.pixels_1->pin_count)
-		drm_gem_vram_unpin_locked(mdev->cursor.pixels_1);
-	if (mdev->cursor.pixels_2->pin_count)
-		drm_gem_vram_unpin_locked(mdev->cursor.pixels_2);
-=======
 	if (mdev->cursor.pixels_current)
 		drm_gem_vram_unpin(mdev->cursor.pixels_current);
 	mdev->cursor.pixels_current = NULL;
->>>>>>> 0e343b08
 }
 
 int mga_crtc_cursor_set(struct drm_crtc *crtc,
@@ -42,11 +35,7 @@
 	struct drm_gem_vram_object *pixels_1 = mdev->cursor.pixels_1;
 	struct drm_gem_vram_object *pixels_2 = mdev->cursor.pixels_2;
 	struct drm_gem_vram_object *pixels_current = mdev->cursor.pixels_current;
-<<<<<<< HEAD
-	struct drm_gem_vram_object *pixels_prev = mdev->cursor.pixels_prev;
-=======
 	struct drm_gem_vram_object *pixels_next;
->>>>>>> 0e343b08
 	struct drm_gem_object *obj;
 	struct drm_gem_vram_object *gbo = NULL;
 	int ret = 0;
@@ -59,10 +48,7 @@
 	bool found = false;
 	int colour_count = 0;
 	s64 gpu_addr;
-<<<<<<< HEAD
-=======
 	u64 dst_gpu;
->>>>>>> 0e343b08
 	u8 reg_index;
 	u8 this_row[48];
 
@@ -83,66 +69,6 @@
 		return 0;
 	}
 
-<<<<<<< HEAD
-	obj = drm_gem_object_lookup(file_priv, handle);
-	if (!obj)
-		return -ENOENT;
-
-	ret = drm_gem_vram_lock(pixels_1, true);
-	if (ret) {
-		WREG8(MGA_CURPOSXL, 0);
-		WREG8(MGA_CURPOSXH, 0);
-		goto out_unref;
-	}
-	ret = drm_gem_vram_lock(pixels_2, true);
-	if (ret) {
-		WREG8(MGA_CURPOSXL, 0);
-		WREG8(MGA_CURPOSXH, 0);
-		drm_gem_vram_unlock(pixels_1);
-		goto out_unlock1;
-	}
-
-	/* Move cursor buffers into VRAM if they aren't already */
-	if (!pixels_1->pin_count) {
-		ret = drm_gem_vram_pin_locked(pixels_1,
-					      DRM_GEM_VRAM_PL_FLAG_VRAM);
-		if (ret)
-			goto out1;
-		gpu_addr = drm_gem_vram_offset(pixels_1);
-		if (gpu_addr < 0) {
-			drm_gem_vram_unpin_locked(pixels_1);
-			goto out1;
-		}
-		mdev->cursor.pixels_1_gpu_addr = gpu_addr;
-	}
-	if (!pixels_2->pin_count) {
-		ret = drm_gem_vram_pin_locked(pixels_2,
-					      DRM_GEM_VRAM_PL_FLAG_VRAM);
-		if (ret) {
-			drm_gem_vram_unpin_locked(pixels_1);
-			goto out1;
-		}
-		gpu_addr = drm_gem_vram_offset(pixels_2);
-		if (gpu_addr < 0) {
-			drm_gem_vram_unpin_locked(pixels_1);
-			drm_gem_vram_unpin_locked(pixels_2);
-			goto out1;
-		}
-		mdev->cursor.pixels_2_gpu_addr = gpu_addr;
-	}
-
-	gbo = drm_gem_vram_of_gem(obj);
-	ret = drm_gem_vram_lock(gbo, true);
-	if (ret) {
-		dev_err(&dev->pdev->dev, "failed to lock user bo\n");
-		goto out1;
-	}
-	src = drm_gem_vram_kmap(gbo, true, NULL);
-	if (IS_ERR(src)) {
-		ret = PTR_ERR(src);
-		dev_err(&dev->pdev->dev, "failed to kmap user buffer updates\n");
-		goto out2;
-=======
 	if (width != 64 || height != 64) {
 		WREG8(MGA_CURPOSXL, 0);
 		WREG8(MGA_CURPOSXH, 0);
@@ -190,7 +116,6 @@
 		dev_err(&dev->pdev->dev,
 			"failed to get cursor scanout address: %d\n", ret);
 		goto err_drm_gem_vram_kunmap_dst;
->>>>>>> 0e343b08
 	}
 	dst_gpu = (u64)gpu_addr;
 
@@ -248,17 +173,6 @@
 		BUG_ON((colour_set[i]>>24 & 0xff) != 0xff);
 	}
 
-<<<<<<< HEAD
-	/* Map up-coming buffer to write colour indices */
-	dst = drm_gem_vram_kmap(pixels_prev, true, NULL);
-	if (IS_ERR(dst)) {
-		ret = PTR_ERR(dst);
-		dev_err(&dev->pdev->dev, "failed to kmap cursor updates\n");
-		goto out3;
-	}
-
-=======
->>>>>>> 0e343b08
 	/* now write colour indices into hardware cursor buffer */
 	for (row = 0; row < 64; row++) {
 		memset(&this_row[0], 0, 48);
@@ -296,25 +210,10 @@
 		drm_gem_vram_unpin(pixels_current);
 	mdev->cursor.pixels_current = pixels_next;
 
-<<<<<<< HEAD
-	drm_gem_vram_kunmap(pixels_prev);
- out3:
-	drm_gem_vram_kunmap(gbo);
- out2:
-	drm_gem_vram_unlock(gbo);
- out1:
-	if (ret)
-		mga_hide_cursor(mdev);
-	drm_gem_vram_unlock(pixels_1);
-out_unlock1:
-	drm_gem_vram_unlock(pixels_2);
-out_unref:
-=======
 	drm_gem_vram_kunmap(pixels_next);
 	drm_gem_vram_unpin(pixels_next);
 	drm_gem_vram_kunmap(gbo);
 	drm_gem_vram_unpin(gbo);
->>>>>>> 0e343b08
 	drm_gem_object_put_unlocked(obj);
 
 	return 0;
