--- conflicted
+++ resolved
@@ -17,11 +17,7 @@
 		drm_plane.o drm_color_mgmt.o drm_print.o \
 		drm_dumb_buffers.o drm_mode_config.o drm_vblank.o \
 		drm_syncobj.o drm_lease.o drm_writeback.o drm_client.o \
-<<<<<<< HEAD
-		drm_atomic_uapi.o drm_hdcp.o
-=======
 		drm_client_modeset.o drm_atomic_uapi.o drm_hdcp.o
->>>>>>> 0e343b08
 
 drm-$(CONFIG_DRM_LEGACY) += drm_legacy_misc.o drm_bufs.o drm_context.o drm_dma.o drm_scatter.o drm_lock.o
 drm-$(CONFIG_DRM_LIB_RANDOM) += lib/drm_random.o
