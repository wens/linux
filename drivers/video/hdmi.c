--- conflicted
+++ resolved
@@ -1419,15 +1419,6 @@
 			frame->downmix_inhibit ? "Yes" : "No");
 }
 
-<<<<<<< HEAD
-/**
- * hdmi_drm_infoframe_log() - log info of HDMI DRM infoframe
- * @level: logging level
- * @dev: device
- * @frame: HDMI DRM infoframe
- */
-=======
->>>>>>> 0e343b08
 static void hdmi_drm_infoframe_log(const char *level,
 				   struct device *dev,
 				   const struct hdmi_drm_infoframe *frame)
