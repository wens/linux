// SPDX-License-Identifier: GPL-2.0-only
/*
 * aQuantia Corporation Network Driver
 * Copyright (C) 2014-2017 aQuantia Corporation. All rights reserved
 */

/* File aq_ring.c: Definition of functions for Rx/Tx rings. */

#include "aq_ring.h"
#include "aq_nic.h"
#include "aq_hw.h"
#include "aq_hw_utils.h"

#include <linux/netdevice.h>
#include <linux/etherdevice.h>

static inline void aq_free_rxpage(struct aq_rxpage *rxpage, struct device *dev)
{
	unsigned int len = PAGE_SIZE << rxpage->order;

	dma_unmap_page(dev, rxpage->daddr, len, DMA_FROM_DEVICE);

	/* Drop the ref for being in the ring. */
	__free_pages(rxpage->page, rxpage->order);
	rxpage->page = NULL;
}

static int aq_get_rxpage(struct aq_rxpage *rxpage, unsigned int order,
			 struct device *dev)
{
	struct page *page;
	dma_addr_t daddr;
	int ret = -ENOMEM;

	page = dev_alloc_pages(order);
	if (unlikely(!page))
		goto err_exit;

	daddr = dma_map_page(dev, page, 0, PAGE_SIZE << order,
			     DMA_FROM_DEVICE);

	if (unlikely(dma_mapping_error(dev, daddr)))
		goto free_page;

	rxpage->page = page;
	rxpage->daddr = daddr;
	rxpage->order = order;
	rxpage->pg_off = 0;

	return 0;

free_page:
	__free_pages(page, order);

err_exit:
	return ret;
}

static int aq_get_rxpages(struct aq_ring_s *self, struct aq_ring_buff_s *rxbuf,
			  int order)
{
	int ret;

	if (rxbuf->rxdata.page) {
		/* One means ring is the only user and can reuse */
		if (page_ref_count(rxbuf->rxdata.page) > 1) {
			/* Try reuse buffer */
			rxbuf->rxdata.pg_off += AQ_CFG_RX_FRAME_MAX;
			if (rxbuf->rxdata.pg_off + AQ_CFG_RX_FRAME_MAX <=
				(PAGE_SIZE << order)) {
				self->stats.rx.pg_flips++;
			} else {
				/* Buffer exhausted. We have other users and
				 * should release this page and realloc
				 */
				aq_free_rxpage(&rxbuf->rxdata,
					       aq_nic_get_dev(self->aq_nic));
				self->stats.rx.pg_losts++;
			}
		} else {
			rxbuf->rxdata.pg_off = 0;
			self->stats.rx.pg_reuses++;
		}
	}

	if (!rxbuf->rxdata.page) {
		ret = aq_get_rxpage(&rxbuf->rxdata, order,
				    aq_nic_get_dev(self->aq_nic));
		return ret;
	}

	return 0;
}

static struct aq_ring_s *aq_ring_alloc(struct aq_ring_s *self,
				       struct aq_nic_s *aq_nic)
{
	int err = 0;

	self->buff_ring =
		kcalloc(self->size, sizeof(struct aq_ring_buff_s), GFP_KERNEL);

	if (!self->buff_ring) {
		err = -ENOMEM;
		goto err_exit;
	}
	self->dx_ring = dma_alloc_coherent(aq_nic_get_dev(aq_nic),
					   self->size * self->dx_size,
					   &self->dx_ring_pa, GFP_KERNEL);
	if (!self->dx_ring) {
		err = -ENOMEM;
		goto err_exit;
	}

err_exit:
	if (err < 0) {
		aq_ring_free(self);
		self = NULL;
	}
	return self;
}

struct aq_ring_s *aq_ring_tx_alloc(struct aq_ring_s *self,
				   struct aq_nic_s *aq_nic,
				   unsigned int idx,
				   struct aq_nic_cfg_s *aq_nic_cfg)
{
	int err = 0;

	self->aq_nic = aq_nic;
	self->idx = idx;
	self->size = aq_nic_cfg->txds;
	self->dx_size = aq_nic_cfg->aq_hw_caps->txd_size;

	self = aq_ring_alloc(self, aq_nic);
	if (!self) {
		err = -ENOMEM;
		goto err_exit;
	}

err_exit:
	if (err < 0) {
		aq_ring_free(self);
		self = NULL;
	}
	return self;
}

struct aq_ring_s *aq_ring_rx_alloc(struct aq_ring_s *self,
				   struct aq_nic_s *aq_nic,
				   unsigned int idx,
				   struct aq_nic_cfg_s *aq_nic_cfg)
{
	int err = 0;

	self->aq_nic = aq_nic;
	self->idx = idx;
	self->size = aq_nic_cfg->rxds;
	self->dx_size = aq_nic_cfg->aq_hw_caps->rxd_size;
	self->page_order = fls(AQ_CFG_RX_FRAME_MAX / PAGE_SIZE +
			       (AQ_CFG_RX_FRAME_MAX % PAGE_SIZE ? 1 : 0)) - 1;

	if (aq_nic_cfg->rxpageorder > self->page_order)
		self->page_order = aq_nic_cfg->rxpageorder;

	self = aq_ring_alloc(self, aq_nic);
	if (!self) {
		err = -ENOMEM;
		goto err_exit;
	}

err_exit:
	if (err < 0) {
		aq_ring_free(self);
		self = NULL;
	}
	return self;
}

int aq_ring_init(struct aq_ring_s *self)
{
	self->hw_head = 0;
	self->sw_head = 0;
	self->sw_tail = 0;
	return 0;
}

static inline bool aq_ring_dx_in_range(unsigned int h, unsigned int i,
				       unsigned int t)
{
	return (h < t) ? ((h < i) && (i < t)) : ((h < i) || (i < t));
}

void aq_ring_update_queue_state(struct aq_ring_s *ring)
{
	if (aq_ring_avail_dx(ring) <= AQ_CFG_SKB_FRAGS_MAX)
		aq_ring_queue_stop(ring);
	else if (aq_ring_avail_dx(ring) > AQ_CFG_RESTART_DESC_THRES)
		aq_ring_queue_wake(ring);
}

void aq_ring_queue_wake(struct aq_ring_s *ring)
{
	struct net_device *ndev = aq_nic_get_ndev(ring->aq_nic);

	if (__netif_subqueue_stopped(ndev, ring->idx)) {
		netif_wake_subqueue(ndev, ring->idx);
		ring->stats.tx.queue_restarts++;
	}
}

void aq_ring_queue_stop(struct aq_ring_s *ring)
{
	struct net_device *ndev = aq_nic_get_ndev(ring->aq_nic);

	if (!__netif_subqueue_stopped(ndev, ring->idx))
		netif_stop_subqueue(ndev, ring->idx);
}

bool aq_ring_tx_clean(struct aq_ring_s *self)
{
	struct device *dev = aq_nic_get_dev(self->aq_nic);
	unsigned int budget;

	for (budget = AQ_CFG_TX_CLEAN_BUDGET;
	     budget && self->sw_head != self->hw_head; budget--) {
		struct aq_ring_buff_s *buff = &self->buff_ring[self->sw_head];

		if (likely(buff->is_mapped)) {
			if (unlikely(buff->is_sop)) {
				if (!buff->is_eop &&
				    buff->eop_index != 0xffffU &&
				    (!aq_ring_dx_in_range(self->sw_head,
						buff->eop_index,
						self->hw_head)))
					break;

				dma_unmap_single(dev, buff->pa, buff->len,
						 DMA_TO_DEVICE);
			} else {
				dma_unmap_page(dev, buff->pa, buff->len,
					       DMA_TO_DEVICE);
			}
		}

		if (unlikely(buff->is_eop))
			dev_kfree_skb_any(buff->skb);

		buff->pa = 0U;
		buff->eop_index = 0xffffU;
		self->sw_head = aq_ring_next_dx(self, self->sw_head);
	}

	return !!budget;
}

static void aq_rx_checksum(struct aq_ring_s *self,
			   struct aq_ring_buff_s *buff,
			   struct sk_buff *skb)
{
	if (!(self->aq_nic->ndev->features & NETIF_F_RXCSUM))
		return;

	if (unlikely(buff->is_cso_err)) {
		++self->stats.rx.errors;
		skb->ip_summed = CHECKSUM_NONE;
		return;
	}
	if (buff->is_ip_cso) {
		__skb_incr_checksum_unnecessary(skb);
	} else {
		skb->ip_summed = CHECKSUM_NONE;
	}

	if (buff->is_udp_cso || buff->is_tcp_cso)
		__skb_incr_checksum_unnecessary(skb);
}

#define AQ_SKB_ALIGN SKB_DATA_ALIGN(sizeof(struct skb_shared_info))
int aq_ring_rx_clean(struct aq_ring_s *self,
		     struct napi_struct *napi,
		     int *work_done,
		     int budget)
{
	struct net_device *ndev = aq_nic_get_ndev(self->aq_nic);
	bool is_rsc_completed = true;
	int err = 0;

	for (; (self->sw_head != self->hw_head) && budget;
		self->sw_head = aq_ring_next_dx(self, self->sw_head),
		--budget, ++(*work_done)) {
		struct aq_ring_buff_s *buff = &self->buff_ring[self->sw_head];
		struct aq_ring_buff_s *buff_ = NULL;
		struct sk_buff *skb = NULL;
		unsigned int next_ = 0U;
		unsigned int i = 0U;
		u16 hdr_len;

		if (buff->is_cleaned)
			continue;

		if (!buff->is_eop) {
			buff_ = buff;
			do {
				next_ = buff_->next,
				buff_ = &self->buff_ring[next_];
				is_rsc_completed =
					aq_ring_dx_in_range(self->sw_head,
							    next_,
							    self->hw_head);

				if (unlikely(!is_rsc_completed))
					break;

				buff->is_error |= buff_->is_error;

			} while (!buff_->is_eop);

			if (!is_rsc_completed) {
				err = 0;
				goto err_exit;
			}
			if (buff->is_error) {
				buff_ = buff;
				do {
					next_ = buff_->next,
					buff_ = &self->buff_ring[next_];

					buff_->is_cleaned = true;
				} while (!buff_->is_eop);

				++self->stats.rx.errors;
				continue;
			}
		}

		if (buff->is_error) {
			++self->stats.rx.errors;
			continue;
		}

		dma_sync_single_range_for_cpu(aq_nic_get_dev(self->aq_nic),
					      buff->rxdata.daddr,
					      buff->rxdata.pg_off,
					      buff->len, DMA_FROM_DEVICE);

		/* for single fragment packets use build_skb() */
		if (buff->is_eop &&
		    buff->len <= AQ_CFG_RX_FRAME_MAX - AQ_SKB_ALIGN) {
			skb = build_skb(aq_buf_vaddr(&buff->rxdata),
					AQ_CFG_RX_FRAME_MAX);
			if (unlikely(!skb)) {
				err = -ENOMEM;
				goto err_exit;
			}
			skb_put(skb, buff->len);
			page_ref_inc(buff->rxdata.page);
		} else {
			skb = napi_alloc_skb(napi, AQ_CFG_RX_HDR_SIZE);
			if (unlikely(!skb)) {
				err = -ENOMEM;
				goto err_exit;
			}

			hdr_len = buff->len;
			if (hdr_len > AQ_CFG_RX_HDR_SIZE)
				hdr_len = eth_get_headlen(skb->dev,
							  aq_buf_vaddr(&buff->rxdata),
							  AQ_CFG_RX_HDR_SIZE);

			memcpy(__skb_put(skb, hdr_len), aq_buf_vaddr(&buff->rxdata),
			       ALIGN(hdr_len, sizeof(long)));

			if (buff->len - hdr_len > 0) {
				skb_add_rx_frag(skb, 0, buff->rxdata.page,
						buff->rxdata.pg_off + hdr_len,
						buff->len - hdr_len,
						AQ_CFG_RX_FRAME_MAX);
				page_ref_inc(buff->rxdata.page);
			}

			if (!buff->is_eop) {
				buff_ = buff;
				i = 1U;
				do {
					next_ = buff_->next,
					buff_ = &self->buff_ring[next_];

					dma_sync_single_range_for_cpu(
							aq_nic_get_dev(self->aq_nic),
							buff_->rxdata.daddr,
							buff_->rxdata.pg_off,
<<<<<<< HEAD
							buff_->len,
							DMA_FROM_DEVICE);
					skb_add_rx_frag(skb, i++,
							buff_->rxdata.page,
							buff_->rxdata.pg_off,
							buff_->len,
=======
							buff_->len,
							DMA_FROM_DEVICE);
					skb_add_rx_frag(skb, i++,
							buff_->rxdata.page,
							buff_->rxdata.pg_off,
							buff_->len,
>>>>>>> 4ff96fb5
							AQ_CFG_RX_FRAME_MAX);
					page_ref_inc(buff_->rxdata.page);
					buff_->is_cleaned = 1;

					buff->is_ip_cso &= buff_->is_ip_cso;
					buff->is_udp_cso &= buff_->is_udp_cso;
					buff->is_tcp_cso &= buff_->is_tcp_cso;
					buff->is_cso_err |= buff_->is_cso_err;

				} while (!buff_->is_eop);
			}
		}

		if (buff->is_vlan)
			__vlan_hwaccel_put_tag(skb, htons(ETH_P_8021Q),
					       buff->vlan_rx_tag);

		skb->protocol = eth_type_trans(skb, ndev);

		aq_rx_checksum(self, buff, skb);

		skb_set_hash(skb, buff->rss_hash,
			     buff->is_hash_l4 ? PKT_HASH_TYPE_L4 :
			     PKT_HASH_TYPE_NONE);

		skb_record_rx_queue(skb, self->idx);

		++self->stats.rx.packets;
		self->stats.rx.bytes += skb->len;

		napi_gro_receive(napi, skb);
	}

err_exit:
	return err;
}

int aq_ring_rx_fill(struct aq_ring_s *self)
{
	unsigned int page_order = self->page_order;
	struct aq_ring_buff_s *buff = NULL;
	int err = 0;
	int i = 0;

	if (aq_ring_avail_dx(self) < min_t(unsigned int, AQ_CFG_RX_REFILL_THRES,
					   self->size / 2))
		return err;

	for (i = aq_ring_avail_dx(self); i--;
		self->sw_tail = aq_ring_next_dx(self, self->sw_tail)) {
		buff = &self->buff_ring[self->sw_tail];

		buff->flags = 0U;
		buff->len = AQ_CFG_RX_FRAME_MAX;

		err = aq_get_rxpages(self, buff, page_order);
		if (err)
			goto err_exit;

		buff->pa = aq_buf_daddr(&buff->rxdata);
		buff = NULL;
	}

err_exit:
	return err;
}

void aq_ring_rx_deinit(struct aq_ring_s *self)
{
	if (!self)
		goto err_exit;

	for (; self->sw_head != self->sw_tail;
		self->sw_head = aq_ring_next_dx(self, self->sw_head)) {
		struct aq_ring_buff_s *buff = &self->buff_ring[self->sw_head];

		aq_free_rxpage(&buff->rxdata, aq_nic_get_dev(self->aq_nic));
	}

err_exit:;
}

void aq_ring_free(struct aq_ring_s *self)
{
	if (!self)
		goto err_exit;

	kfree(self->buff_ring);

	if (self->dx_ring)
		dma_free_coherent(aq_nic_get_dev(self->aq_nic),
				  self->size * self->dx_size, self->dx_ring,
				  self->dx_ring_pa);

err_exit:;
}<|MERGE_RESOLUTION|>--- conflicted
+++ resolved
@@ -390,21 +390,12 @@
 							aq_nic_get_dev(self->aq_nic),
 							buff_->rxdata.daddr,
 							buff_->rxdata.pg_off,
-<<<<<<< HEAD
 							buff_->len,
 							DMA_FROM_DEVICE);
 					skb_add_rx_frag(skb, i++,
 							buff_->rxdata.page,
 							buff_->rxdata.pg_off,
 							buff_->len,
-=======
-							buff_->len,
-							DMA_FROM_DEVICE);
-					skb_add_rx_frag(skb, i++,
-							buff_->rxdata.page,
-							buff_->rxdata.pg_off,
-							buff_->len,
->>>>>>> 4ff96fb5
 							AQ_CFG_RX_FRAME_MAX);
 					page_ref_inc(buff_->rxdata.page);
 					buff_->is_cleaned = 1;
