--- conflicted
+++ resolved
@@ -467,11 +467,7 @@
 {
 	long ferr, rate, rate_rounded;
 
-<<<<<<< HEAD
-	if (!bp->tx_clk || !(bp->caps & MACB_CAPS_CLK_HW_CHG))
-=======
 	if (!bp->tx_clk || (bp->caps & MACB_CAPS_CLK_HW_CHG))
->>>>>>> 7505c06d
 		return;
 
 	switch (speed) {
