--- conflicted
+++ resolved
@@ -88,13 +88,6 @@
 	txwi = (struct mt76x02_txwi *)(tx_info->skb->data - sizeof(*txwi));
 	mt76x02_mac_write_txwi(dev, txwi, tx_info->skb, wcid, sta, len);
 	skb_push(tx_info->skb, sizeof(*txwi));
-<<<<<<< HEAD
-
-	pid = mt76_tx_status_skb_add(mdev, wcid, tx_info->skb);
-	txwi->pktid = pid;
-
-	if (pid >= MT_PACKET_ID_FIRST || ep == MT_EP_OUT_HCCA)
-=======
 
 	pid = mt76_tx_status_skb_add(mdev, wcid, tx_info->skb);
 
@@ -106,7 +99,6 @@
 	txwi->pktid = pid;
 
 	if ((mt76_is_skb_pktid(pid) && ampdu) || ep == MT_EP_OUT_HCCA)
->>>>>>> 4ff96fb5
 		qsel = MT_QSEL_MGMT;
 	else
 		qsel = MT_QSEL_EDCA;
@@ -117,7 +109,6 @@
 		flags |= MT_TXD_INFO_WIV;
 
 	return mt76x02u_skb_dma_info(tx_info->skb, WLAN_PORT, flags);
-<<<<<<< HEAD
 }
 EXPORT_SYMBOL_GPL(mt76x02u_tx_prepare_skb);
 
@@ -280,168 +271,4 @@
 
 	mt76x02u_stop_pre_tbtt_timer(dev);
 }
-=======
-}
-EXPORT_SYMBOL_GPL(mt76x02u_tx_prepare_skb);
-
-/* Trigger pre-TBTT event 8 ms before TBTT */
-#define PRE_TBTT_USEC 8000
-
-/* Beacon SRAM memory is limited to 8kB. We need to send PS buffered frames
- * (which can be 1500 bytes big) via beacon memory. That make limit of number
- * of slots to 5. TODO: dynamically calculate offsets in beacon SRAM.
- */
-#define N_BCN_SLOTS 5
-
-static void mt76x02u_start_pre_tbtt_timer(struct mt76x02_dev *dev)
-{
-	u64 time;
-	u32 tbtt;
-
-	/* Get remaining TBTT in usec */
-	tbtt = mt76_get_field(dev, MT_TBTT_TIMER, MT_TBTT_TIMER_VAL);
-	tbtt *= 32;
-
-	if (tbtt <= PRE_TBTT_USEC) {
-		queue_work(system_highpri_wq, &dev->pre_tbtt_work);
-		return;
-	}
-
-	time = (tbtt - PRE_TBTT_USEC) * 1000ull;
-	hrtimer_start(&dev->pre_tbtt_timer, time, HRTIMER_MODE_REL);
-}
-
-static void mt76x02u_restart_pre_tbtt_timer(struct mt76x02_dev *dev)
-{
-	u32 tbtt, dw0, dw1;
-	u64 tsf, time;
-
-	/* Get remaining TBTT in usec */
-	tbtt = mt76_get_field(dev, MT_TBTT_TIMER, MT_TBTT_TIMER_VAL);
-	tbtt *= 32;
-
-	dw0 = mt76_rr(dev, MT_TSF_TIMER_DW0);
-	dw1 = mt76_rr(dev, MT_TSF_TIMER_DW1);
-	tsf = (u64)dw0 << 32 | dw1;
-	dev_dbg(dev->mt76.dev, "TSF: %llu us TBTT %u us\n", tsf, tbtt);
-
-	/* Convert beacon interval in TU (1024 usec) to nsec */
-	time = ((1000000000ull * dev->mt76.beacon_int) >> 10);
-
-	/* Adjust time to trigger hrtimer 8ms before TBTT */
-	if (tbtt < PRE_TBTT_USEC)
-		time -= (PRE_TBTT_USEC - tbtt) * 1000ull;
-	else
-		time += (tbtt - PRE_TBTT_USEC) * 1000ull;
-
-	hrtimer_start(&dev->pre_tbtt_timer, time, HRTIMER_MODE_REL);
-}
-
-static void mt76x02u_stop_pre_tbtt_timer(struct mt76x02_dev *dev)
-{
-	do {
-		hrtimer_cancel(&dev->pre_tbtt_timer);
-		cancel_work_sync(&dev->pre_tbtt_work);
-		/* Timer can be rearmed by work. */
-	} while (hrtimer_active(&dev->pre_tbtt_timer));
-}
-
-static void mt76x02u_pre_tbtt_work(struct work_struct *work)
-{
-	struct mt76x02_dev *dev =
-		container_of(work, struct mt76x02_dev, pre_tbtt_work);
-	struct beacon_bc_data data = {};
-	struct sk_buff *skb;
-	int i, nbeacons;
-
-	if (!dev->mt76.beacon_mask)
-		return;
-
-	if (mt76_hw(dev)->conf.flags & IEEE80211_CONF_OFFCHANNEL)
-		return;
-
-	mt76x02_resync_beacon_timer(dev);
-
-	ieee80211_iterate_active_interfaces(mt76_hw(dev),
-		IEEE80211_IFACE_ITER_RESUME_ALL,
-		mt76x02_update_beacon_iter, dev);
-
-	nbeacons = hweight8(dev->mt76.beacon_mask);
-	mt76x02_enqueue_buffered_bc(dev, &data, N_BCN_SLOTS - nbeacons);
-
-	for (i = nbeacons; i < N_BCN_SLOTS; i++) {
-		skb = __skb_dequeue(&data.q);
-		mt76x02_mac_set_beacon(dev, i, skb);
-	}
-
-	mt76x02u_restart_pre_tbtt_timer(dev);
-}
-
-static enum hrtimer_restart mt76x02u_pre_tbtt_interrupt(struct hrtimer *timer)
-{
-	struct mt76x02_dev *dev =
-	    container_of(timer, struct mt76x02_dev, pre_tbtt_timer);
-
-	queue_work(system_highpri_wq, &dev->pre_tbtt_work);
-
-	return HRTIMER_NORESTART;
-}
-
-static void mt76x02u_pre_tbtt_enable(struct mt76x02_dev *dev, bool en)
-{
-	if (en && dev->mt76.beacon_mask &&
-	    !hrtimer_active(&dev->pre_tbtt_timer))
-		mt76x02u_start_pre_tbtt_timer(dev);
-	if (!en)
-		mt76x02u_stop_pre_tbtt_timer(dev);
-}
-
-static void mt76x02u_beacon_enable(struct mt76x02_dev *dev, bool en)
-{
-	int i;
-
-	if (WARN_ON_ONCE(!dev->mt76.beacon_int))
-		return;
-
-	if (en) {
-		mt76x02u_start_pre_tbtt_timer(dev);
-	} else {
-		/* Timer is already stopped, only clean up
-		 * PS buffered frames if any.
-		 */
-		for (i = 0; i < N_BCN_SLOTS; i++)
-			mt76x02_mac_set_beacon(dev, i, NULL);
-	}
-}
-
-void mt76x02u_init_beacon_config(struct mt76x02_dev *dev)
-{
-	static const struct mt76x02_beacon_ops beacon_ops = {
-		.nslots = N_BCN_SLOTS,
-		.slot_size = (8192 / N_BCN_SLOTS) & ~63,
-		.pre_tbtt_enable = mt76x02u_pre_tbtt_enable,
-		.beacon_enable = mt76x02u_beacon_enable,
-	};
-	dev->beacon_ops = &beacon_ops;
-
-	hrtimer_init(&dev->pre_tbtt_timer, CLOCK_MONOTONIC, HRTIMER_MODE_REL);
-	dev->pre_tbtt_timer.function = mt76x02u_pre_tbtt_interrupt;
-	INIT_WORK(&dev->pre_tbtt_work, mt76x02u_pre_tbtt_work);
-
-	mt76x02_init_beacon_config(dev);
-}
-EXPORT_SYMBOL_GPL(mt76x02u_init_beacon_config);
-
-void mt76x02u_exit_beacon_config(struct mt76x02_dev *dev)
-{
-	if (!test_bit(MT76_REMOVED, &dev->mt76.state))
-		mt76_clear(dev, MT_BEACON_TIME_CFG,
-			   MT_BEACON_TIME_CFG_TIMER_EN |
-			   MT_BEACON_TIME_CFG_SYNC_MODE |
-			   MT_BEACON_TIME_CFG_TBTT_EN |
-			   MT_BEACON_TIME_CFG_BEACON_TX);
-
-	mt76x02u_stop_pre_tbtt_timer(dev);
-}
->>>>>>> 4ff96fb5
 EXPORT_SYMBOL_GPL(mt76x02u_exit_beacon_config);