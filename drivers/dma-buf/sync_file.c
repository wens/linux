--- conflicted
+++ resolved
@@ -172,11 +172,7 @@
 		return NULL;
 	}
 	sync_file->fence = fence;
-<<<<<<< HEAD
-	strlcpy(sync_file->user_name, name, sizeof(sync_file->user_name));
-=======
 	strscpy(sync_file->user_name, name, sizeof(sync_file->user_name));
->>>>>>> 7365df19
 	return sync_file;
 }
 
