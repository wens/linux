# SPDX-License-Identifier: (GPL-2.0-only OR BSD-2-Clause)
%YAML 1.2
---
$id: http://devicetree.org/schemas/sound/mt8192-mt6359-rt1015-rt5682.yaml#
$schema: http://devicetree.org/meta-schemas/core.yaml#

title: Mediatek MT8192 with MT6359, RT1015 and RT5682 ASoC sound card driver

maintainers:
  - Jiaxin Yu <jiaxin.yu@mediatek.com>
  - Shane Chien <shane.chien@mediatek.com>

description:
  This binding describes the MT8192 sound card.

properties:
  compatible:
    enum:
      - mediatek,mt8192_mt6359_rt1015_rt5682
      - mediatek,mt8192_mt6359_rt1015p_rt5682
      - mediatek,mt8192_mt6359_rt1015p_rt5682s

  mediatek,platform:
    $ref: "/schemas/types.yaml#/definitions/phandle"
    description: The phandle of MT8192 ASoC platform.

  mediatek,hdmi-codec:
    $ref: "/schemas/types.yaml#/definitions/phandle"
    description: The phandle of HDMI codec.

  headset-codec:
    type: object
<<<<<<< HEAD
=======
    additionalProperties: false

>>>>>>> 7365df19
    properties:
      sound-dai:
        $ref: /schemas/types.yaml#/definitions/phandle
    required:
      - sound-dai

  speaker-codecs:
    type: object
<<<<<<< HEAD
=======
    additionalProperties: false

>>>>>>> 7365df19
    properties:
      sound-dai:
        minItems: 1
        maxItems: 2
        items:
          maxItems: 1
        $ref: /schemas/types.yaml#/definitions/phandle-array
    required:
      - sound-dai

additionalProperties: false

required:
  - compatible
  - mediatek,platform
  - headset-codec
  - speaker-codecs

examples:
  - |

    sound: mt8192-sound {
        compatible = "mediatek,mt8192_mt6359_rt1015_rt5682";
        mediatek,platform = <&afe>;
        mediatek,hdmi-codec = <&anx_bridge_dp>;
        pinctrl-names = "aud_clk_mosi_off",
                        "aud_clk_mosi_on";
        pinctrl-0 = <&aud_clk_mosi_off>;
        pinctrl-1 = <&aud_clk_mosi_on>;

        headset-codec {
            sound-dai = <&rt5682>;
        };

        speaker-codecs {
            sound-dai = <&rt1015_l>,
                        <&rt1015_r>;
        };
    };

...<|MERGE_RESOLUTION|>--- conflicted
+++ resolved
@@ -30,11 +30,8 @@
 
   headset-codec:
     type: object
-<<<<<<< HEAD
-=======
     additionalProperties: false
 
->>>>>>> 7365df19
     properties:
       sound-dai:
         $ref: /schemas/types.yaml#/definitions/phandle
@@ -43,11 +40,8 @@
 
   speaker-codecs:
     type: object
-<<<<<<< HEAD
-=======
     additionalProperties: false
 
->>>>>>> 7365df19
     properties:
       sound-dai:
         minItems: 1
