// SPDX-License-Identifier: GPL-2.0
/*
 * Copyright (C) 2017 Facebook
 */

#include <linux/kernel.h>
#include <linux/blkdev.h>
#include <linux/debugfs.h>

#include <linux/blk-mq.h>
#include "blk.h"
#include "blk-mq.h"
#include "blk-mq-debugfs.h"
#include "blk-mq-tag.h"
#include "blk-rq-qos.h"

static void print_stat(struct seq_file *m, struct blk_rq_stat *stat)
{
	if (stat->nr_samples) {
		seq_printf(m, "samples=%d, mean=%lld, min=%llu, max=%llu",
			   stat->nr_samples, stat->mean, stat->min, stat->max);
	} else {
		seq_puts(m, "samples=0");
	}
}

static int queue_poll_stat_show(void *data, struct seq_file *m)
{
	struct request_queue *q = data;
	int bucket;

	for (bucket = 0; bucket < BLK_MQ_POLL_STATS_BKTS/2; bucket++) {
		seq_printf(m, "read  (%d Bytes): ", 1 << (9+bucket));
		print_stat(m, &q->poll_stat[2*bucket]);
		seq_puts(m, "\n");

		seq_printf(m, "write (%d Bytes): ",  1 << (9+bucket));
		print_stat(m, &q->poll_stat[2*bucket+1]);
		seq_puts(m, "\n");
	}
	return 0;
}

static void *queue_requeue_list_start(struct seq_file *m, loff_t *pos)
	__acquires(&q->requeue_lock)
{
	struct request_queue *q = m->private;

	spin_lock_irq(&q->requeue_lock);
	return seq_list_start(&q->requeue_list, *pos);
}

static void *queue_requeue_list_next(struct seq_file *m, void *v, loff_t *pos)
{
	struct request_queue *q = m->private;

	return seq_list_next(v, &q->requeue_list, pos);
}

static void queue_requeue_list_stop(struct seq_file *m, void *v)
	__releases(&q->requeue_lock)
{
	struct request_queue *q = m->private;

	spin_unlock_irq(&q->requeue_lock);
}

static const struct seq_operations queue_requeue_list_seq_ops = {
	.start	= queue_requeue_list_start,
	.next	= queue_requeue_list_next,
	.stop	= queue_requeue_list_stop,
	.show	= blk_mq_debugfs_rq_show,
};

static int blk_flags_show(struct seq_file *m, const unsigned long flags,
			  const char *const *flag_name, int flag_name_count)
{
	bool sep = false;
	int i;

	for (i = 0; i < sizeof(flags) * BITS_PER_BYTE; i++) {
		if (!(flags & BIT(i)))
			continue;
		if (sep)
			seq_puts(m, "|");
		sep = true;
		if (i < flag_name_count && flag_name[i])
			seq_puts(m, flag_name[i]);
		else
			seq_printf(m, "%d", i);
	}
	return 0;
}

static int queue_pm_only_show(void *data, struct seq_file *m)
{
	struct request_queue *q = data;

	seq_printf(m, "%d\n", atomic_read(&q->pm_only));
	return 0;
}

#define QUEUE_FLAG_NAME(name) [QUEUE_FLAG_##name] = #name
static const char *const blk_queue_flag_name[] = {
	QUEUE_FLAG_NAME(STOPPED),
	QUEUE_FLAG_NAME(DYING),
	QUEUE_FLAG_NAME(NOMERGES),
	QUEUE_FLAG_NAME(SAME_COMP),
	QUEUE_FLAG_NAME(FAIL_IO),
	QUEUE_FLAG_NAME(NONROT),
	QUEUE_FLAG_NAME(IO_STAT),
	QUEUE_FLAG_NAME(DISCARD),
	QUEUE_FLAG_NAME(NOXMERGES),
	QUEUE_FLAG_NAME(ADD_RANDOM),
	QUEUE_FLAG_NAME(SECERASE),
	QUEUE_FLAG_NAME(SAME_FORCE),
	QUEUE_FLAG_NAME(DEAD),
	QUEUE_FLAG_NAME(INIT_DONE),
	QUEUE_FLAG_NAME(POLL),
	QUEUE_FLAG_NAME(WC),
	QUEUE_FLAG_NAME(FUA),
	QUEUE_FLAG_NAME(DAX),
	QUEUE_FLAG_NAME(STATS),
	QUEUE_FLAG_NAME(POLL_STATS),
	QUEUE_FLAG_NAME(REGISTERED),
	QUEUE_FLAG_NAME(SCSI_PASSTHROUGH),
	QUEUE_FLAG_NAME(QUIESCED),
};
#undef QUEUE_FLAG_NAME

static int queue_state_show(void *data, struct seq_file *m)
{
	struct request_queue *q = data;

	blk_flags_show(m, q->queue_flags, blk_queue_flag_name,
		       ARRAY_SIZE(blk_queue_flag_name));
	seq_puts(m, "\n");
	return 0;
}

static ssize_t queue_state_write(void *data, const char __user *buf,
				 size_t count, loff_t *ppos)
{
	struct request_queue *q = data;
	char opbuf[16] = { }, *op;

	/*
	 * The "state" attribute is removed after blk_cleanup_queue() has called
	 * blk_mq_free_queue(). Return if QUEUE_FLAG_DEAD has been set to avoid
	 * triggering a use-after-free.
	 */
	if (blk_queue_dead(q))
		return -ENOENT;

	if (count >= sizeof(opbuf)) {
		pr_err("%s: operation too long\n", __func__);
		goto inval;
	}

	if (copy_from_user(opbuf, buf, count))
		return -EFAULT;
	op = strstrip(opbuf);
	if (strcmp(op, "run") == 0) {
		blk_mq_run_hw_queues(q, true);
	} else if (strcmp(op, "start") == 0) {
		blk_mq_start_stopped_hw_queues(q, true);
	} else if (strcmp(op, "kick") == 0) {
		blk_mq_kick_requeue_list(q);
	} else {
		pr_err("%s: unsupported operation '%s'\n", __func__, op);
inval:
		pr_err("%s: use 'run', 'start' or 'kick'\n", __func__);
		return -EINVAL;
	}
	return count;
}

static int queue_write_hint_show(void *data, struct seq_file *m)
{
	struct request_queue *q = data;
	int i;

	for (i = 0; i < BLK_MAX_WRITE_HINTS; i++)
		seq_printf(m, "hint%d: %llu\n", i, q->write_hints[i]);

	return 0;
}

static ssize_t queue_write_hint_store(void *data, const char __user *buf,
				      size_t count, loff_t *ppos)
{
	struct request_queue *q = data;
	int i;

	for (i = 0; i < BLK_MAX_WRITE_HINTS; i++)
		q->write_hints[i] = 0;

	return count;
}

static const struct blk_mq_debugfs_attr blk_mq_debugfs_queue_attrs[] = {
	{ "poll_stat", 0400, queue_poll_stat_show },
	{ "requeue_list", 0400, .seq_ops = &queue_requeue_list_seq_ops },
	{ "pm_only", 0600, queue_pm_only_show, NULL },
	{ "state", 0600, queue_state_show, queue_state_write },
	{ "write_hints", 0600, queue_write_hint_show, queue_write_hint_store },
	{ "zone_wlock", 0400, queue_zone_wlock_show, NULL },
	{ },
};

#define HCTX_STATE_NAME(name) [BLK_MQ_S_##name] = #name
static const char *const hctx_state_name[] = {
	HCTX_STATE_NAME(STOPPED),
	HCTX_STATE_NAME(TAG_ACTIVE),
	HCTX_STATE_NAME(SCHED_RESTART),
};
#undef HCTX_STATE_NAME

static int hctx_state_show(void *data, struct seq_file *m)
{
	struct blk_mq_hw_ctx *hctx = data;

	blk_flags_show(m, hctx->state, hctx_state_name,
		       ARRAY_SIZE(hctx_state_name));
	seq_puts(m, "\n");
	return 0;
}

#define BLK_TAG_ALLOC_NAME(name) [BLK_TAG_ALLOC_##name] = #name
static const char *const alloc_policy_name[] = {
	BLK_TAG_ALLOC_NAME(FIFO),
	BLK_TAG_ALLOC_NAME(RR),
};
#undef BLK_TAG_ALLOC_NAME

#define HCTX_FLAG_NAME(name) [ilog2(BLK_MQ_F_##name)] = #name
static const char *const hctx_flag_name[] = {
	HCTX_FLAG_NAME(SHOULD_MERGE),
	HCTX_FLAG_NAME(TAG_SHARED),
	HCTX_FLAG_NAME(BLOCKING),
	HCTX_FLAG_NAME(NO_SCHED),
};
#undef HCTX_FLAG_NAME

static int hctx_flags_show(void *data, struct seq_file *m)
{
	struct blk_mq_hw_ctx *hctx = data;
	const int alloc_policy = BLK_MQ_FLAG_TO_ALLOC_POLICY(hctx->flags);

	seq_puts(m, "alloc_policy=");
	if (alloc_policy < ARRAY_SIZE(alloc_policy_name) &&
	    alloc_policy_name[alloc_policy])
		seq_puts(m, alloc_policy_name[alloc_policy]);
	else
		seq_printf(m, "%d", alloc_policy);
	seq_puts(m, " ");
	blk_flags_show(m,
		       hctx->flags ^ BLK_ALLOC_POLICY_TO_MQ_FLAG(alloc_policy),
		       hctx_flag_name, ARRAY_SIZE(hctx_flag_name));
	seq_puts(m, "\n");
	return 0;
}

#define REQ_OP_NAME(name) [REQ_OP_##name] = #name
static const char *const op_name[] = {
	REQ_OP_NAME(READ),
	REQ_OP_NAME(WRITE),
	REQ_OP_NAME(FLUSH),
	REQ_OP_NAME(DISCARD),
	REQ_OP_NAME(SECURE_ERASE),
	REQ_OP_NAME(ZONE_RESET),
	REQ_OP_NAME(WRITE_SAME),
	REQ_OP_NAME(WRITE_ZEROES),
	REQ_OP_NAME(SCSI_IN),
	REQ_OP_NAME(SCSI_OUT),
	REQ_OP_NAME(DRV_IN),
	REQ_OP_NAME(DRV_OUT),
};
#undef REQ_OP_NAME

#define CMD_FLAG_NAME(name) [__REQ_##name] = #name
static const char *const cmd_flag_name[] = {
	CMD_FLAG_NAME(FAILFAST_DEV),
	CMD_FLAG_NAME(FAILFAST_TRANSPORT),
	CMD_FLAG_NAME(FAILFAST_DRIVER),
	CMD_FLAG_NAME(SYNC),
	CMD_FLAG_NAME(META),
	CMD_FLAG_NAME(PRIO),
	CMD_FLAG_NAME(NOMERGE),
	CMD_FLAG_NAME(IDLE),
	CMD_FLAG_NAME(INTEGRITY),
	CMD_FLAG_NAME(FUA),
	CMD_FLAG_NAME(PREFLUSH),
	CMD_FLAG_NAME(RAHEAD),
	CMD_FLAG_NAME(BACKGROUND),
	CMD_FLAG_NAME(NOWAIT),
	CMD_FLAG_NAME(NOUNMAP),
	CMD_FLAG_NAME(HIPRI),
};
#undef CMD_FLAG_NAME

#define RQF_NAME(name) [ilog2((__force u32)RQF_##name)] = #name
static const char *const rqf_name[] = {
	RQF_NAME(SORTED),
	RQF_NAME(STARTED),
	RQF_NAME(SOFTBARRIER),
	RQF_NAME(FLUSH_SEQ),
	RQF_NAME(MIXED_MERGE),
	RQF_NAME(MQ_INFLIGHT),
	RQF_NAME(DONTPREP),
	RQF_NAME(PREEMPT),
	RQF_NAME(COPY_USER),
	RQF_NAME(FAILED),
	RQF_NAME(QUIET),
	RQF_NAME(ELVPRIV),
	RQF_NAME(IO_STAT),
	RQF_NAME(ALLOCED),
	RQF_NAME(PM),
	RQF_NAME(HASHED),
	RQF_NAME(STATS),
	RQF_NAME(SPECIAL_PAYLOAD),
	RQF_NAME(ZONE_WRITE_LOCKED),
	RQF_NAME(MQ_POLL_SLEPT),
};
#undef RQF_NAME

static const char *const blk_mq_rq_state_name_array[] = {
	[MQ_RQ_IDLE]		= "idle",
	[MQ_RQ_IN_FLIGHT]	= "in_flight",
	[MQ_RQ_COMPLETE]	= "complete",
};

static const char *blk_mq_rq_state_name(enum mq_rq_state rq_state)
{
	if (WARN_ON_ONCE((unsigned int)rq_state >=
			 ARRAY_SIZE(blk_mq_rq_state_name_array)))
		return "(?)";
	return blk_mq_rq_state_name_array[rq_state];
}

int __blk_mq_debugfs_rq_show(struct seq_file *m, struct request *rq)
{
	const struct blk_mq_ops *const mq_ops = rq->q->mq_ops;
	const unsigned int op = rq->cmd_flags & REQ_OP_MASK;

	seq_printf(m, "%p {.op=", rq);
	if (op < ARRAY_SIZE(op_name) && op_name[op])
		seq_printf(m, "%s", op_name[op]);
	else
		seq_printf(m, "%d", op);
	seq_puts(m, ", .cmd_flags=");
	blk_flags_show(m, rq->cmd_flags & ~REQ_OP_MASK, cmd_flag_name,
		       ARRAY_SIZE(cmd_flag_name));
	seq_puts(m, ", .rq_flags=");
	blk_flags_show(m, (__force unsigned int)rq->rq_flags, rqf_name,
		       ARRAY_SIZE(rqf_name));
	seq_printf(m, ", .state=%s", blk_mq_rq_state_name(blk_mq_rq_state(rq)));
	seq_printf(m, ", .tag=%d, .internal_tag=%d", rq->tag,
		   rq->internal_tag);
	if (mq_ops->show_rq)
		mq_ops->show_rq(m, rq);
	seq_puts(m, "}\n");
	return 0;
}
EXPORT_SYMBOL_GPL(__blk_mq_debugfs_rq_show);

int blk_mq_debugfs_rq_show(struct seq_file *m, void *v)
{
	return __blk_mq_debugfs_rq_show(m, list_entry_rq(v));
}
EXPORT_SYMBOL_GPL(blk_mq_debugfs_rq_show);

static void *hctx_dispatch_start(struct seq_file *m, loff_t *pos)
	__acquires(&hctx->lock)
{
	struct blk_mq_hw_ctx *hctx = m->private;

	spin_lock(&hctx->lock);
	return seq_list_start(&hctx->dispatch, *pos);
}

static void *hctx_dispatch_next(struct seq_file *m, void *v, loff_t *pos)
{
	struct blk_mq_hw_ctx *hctx = m->private;

	return seq_list_next(v, &hctx->dispatch, pos);
}

static void hctx_dispatch_stop(struct seq_file *m, void *v)
	__releases(&hctx->lock)
{
	struct blk_mq_hw_ctx *hctx = m->private;

	spin_unlock(&hctx->lock);
}

static const struct seq_operations hctx_dispatch_seq_ops = {
	.start	= hctx_dispatch_start,
	.next	= hctx_dispatch_next,
	.stop	= hctx_dispatch_stop,
	.show	= blk_mq_debugfs_rq_show,
};

struct show_busy_params {
	struct seq_file		*m;
	struct blk_mq_hw_ctx	*hctx;
};

/*
 * Note: the state of a request may change while this function is in progress,
 * e.g. due to a concurrent blk_mq_finish_request() call. Returns true to
 * keep iterating requests.
 */
static bool hctx_show_busy_rq(struct request *rq, void *data, bool reserved)
{
	const struct show_busy_params *params = data;

	if (rq->mq_hctx == params->hctx)
		__blk_mq_debugfs_rq_show(params->m,
					 list_entry_rq(&rq->queuelist));

	return true;
}

static int hctx_busy_show(void *data, struct seq_file *m)
{
	struct blk_mq_hw_ctx *hctx = data;
	struct show_busy_params params = { .m = m, .hctx = hctx };

	blk_mq_tagset_busy_iter(hctx->queue->tag_set, hctx_show_busy_rq,
				&params);

	return 0;
}

static const char *const hctx_types[] = {
	[HCTX_TYPE_DEFAULT]	= "default",
	[HCTX_TYPE_READ]	= "read",
	[HCTX_TYPE_POLL]	= "poll",
};

static int hctx_type_show(void *data, struct seq_file *m)
{
	struct blk_mq_hw_ctx *hctx = data;

	BUILD_BUG_ON(ARRAY_SIZE(hctx_types) != HCTX_MAX_TYPES);
	seq_printf(m, "%s\n", hctx_types[hctx->type]);
	return 0;
}

static int hctx_ctx_map_show(void *data, struct seq_file *m)
{
	struct blk_mq_hw_ctx *hctx = data;

	sbitmap_bitmap_show(&hctx->ctx_map, m);
	return 0;
}

static void blk_mq_debugfs_tags_show(struct seq_file *m,
				     struct blk_mq_tags *tags)
{
	seq_printf(m, "nr_tags=%u\n", tags->nr_tags);
	seq_printf(m, "nr_reserved_tags=%u\n", tags->nr_reserved_tags);
	seq_printf(m, "active_queues=%d\n",
		   atomic_read(&tags->active_queues));

	seq_puts(m, "\nbitmap_tags:\n");
	sbitmap_queue_show(&tags->bitmap_tags, m);

	if (tags->nr_reserved_tags) {
		seq_puts(m, "\nbreserved_tags:\n");
		sbitmap_queue_show(&tags->breserved_tags, m);
	}
}

static int hctx_tags_show(void *data, struct seq_file *m)
{
	struct blk_mq_hw_ctx *hctx = data;
	struct request_queue *q = hctx->queue;
	int res;

	res = mutex_lock_interruptible(&q->sysfs_lock);
	if (res)
		goto out;
	if (hctx->tags)
		blk_mq_debugfs_tags_show(m, hctx->tags);
	mutex_unlock(&q->sysfs_lock);

out:
	return res;
}

static int hctx_tags_bitmap_show(void *data, struct seq_file *m)
{
	struct blk_mq_hw_ctx *hctx = data;
	struct request_queue *q = hctx->queue;
	int res;

	res = mutex_lock_interruptible(&q->sysfs_lock);
	if (res)
		goto out;
	if (hctx->tags)
		sbitmap_bitmap_show(&hctx->tags->bitmap_tags.sb, m);
	mutex_unlock(&q->sysfs_lock);

out:
	return res;
}

static int hctx_sched_tags_show(void *data, struct seq_file *m)
{
	struct blk_mq_hw_ctx *hctx = data;
	struct request_queue *q = hctx->queue;
	int res;

	res = mutex_lock_interruptible(&q->sysfs_lock);
	if (res)
		goto out;
	if (hctx->sched_tags)
		blk_mq_debugfs_tags_show(m, hctx->sched_tags);
	mutex_unlock(&q->sysfs_lock);

out:
	return res;
}

static int hctx_sched_tags_bitmap_show(void *data, struct seq_file *m)
{
	struct blk_mq_hw_ctx *hctx = data;
	struct request_queue *q = hctx->queue;
	int res;

	res = mutex_lock_interruptible(&q->sysfs_lock);
	if (res)
		goto out;
	if (hctx->sched_tags)
		sbitmap_bitmap_show(&hctx->sched_tags->bitmap_tags.sb, m);
	mutex_unlock(&q->sysfs_lock);

out:
	return res;
}

static int hctx_io_poll_show(void *data, struct seq_file *m)
{
	struct blk_mq_hw_ctx *hctx = data;

	seq_printf(m, "considered=%lu\n", hctx->poll_considered);
	seq_printf(m, "invoked=%lu\n", hctx->poll_invoked);
	seq_printf(m, "success=%lu\n", hctx->poll_success);
	return 0;
}

static ssize_t hctx_io_poll_write(void *data, const char __user *buf,
				  size_t count, loff_t *ppos)
{
	struct blk_mq_hw_ctx *hctx = data;

	hctx->poll_considered = hctx->poll_invoked = hctx->poll_success = 0;
	return count;
}

static int hctx_dispatched_show(void *data, struct seq_file *m)
{
	struct blk_mq_hw_ctx *hctx = data;
	int i;

	seq_printf(m, "%8u\t%lu\n", 0U, hctx->dispatched[0]);

	for (i = 1; i < BLK_MQ_MAX_DISPATCH_ORDER - 1; i++) {
		unsigned int d = 1U << (i - 1);

		seq_printf(m, "%8u\t%lu\n", d, hctx->dispatched[i]);
	}

	seq_printf(m, "%8u+\t%lu\n", 1U << (i - 1), hctx->dispatched[i]);
	return 0;
}

static ssize_t hctx_dispatched_write(void *data, const char __user *buf,
				     size_t count, loff_t *ppos)
{
	struct blk_mq_hw_ctx *hctx = data;
	int i;

	for (i = 0; i < BLK_MQ_MAX_DISPATCH_ORDER; i++)
		hctx->dispatched[i] = 0;
	return count;
}

static int hctx_queued_show(void *data, struct seq_file *m)
{
	struct blk_mq_hw_ctx *hctx = data;

	seq_printf(m, "%lu\n", hctx->queued);
	return 0;
}

static ssize_t hctx_queued_write(void *data, const char __user *buf,
				 size_t count, loff_t *ppos)
{
	struct blk_mq_hw_ctx *hctx = data;

	hctx->queued = 0;
	return count;
}

static int hctx_run_show(void *data, struct seq_file *m)
{
	struct blk_mq_hw_ctx *hctx = data;

	seq_printf(m, "%lu\n", hctx->run);
	return 0;
}

static ssize_t hctx_run_write(void *data, const char __user *buf, size_t count,
			      loff_t *ppos)
{
	struct blk_mq_hw_ctx *hctx = data;

	hctx->run = 0;
	return count;
}

static int hctx_active_show(void *data, struct seq_file *m)
{
	struct blk_mq_hw_ctx *hctx = data;

	seq_printf(m, "%d\n", atomic_read(&hctx->nr_active));
	return 0;
}

static int hctx_dispatch_busy_show(void *data, struct seq_file *m)
{
	struct blk_mq_hw_ctx *hctx = data;

	seq_printf(m, "%u\n", hctx->dispatch_busy);
	return 0;
}

#define CTX_RQ_SEQ_OPS(name, type)					\
static void *ctx_##name##_rq_list_start(struct seq_file *m, loff_t *pos) \
	__acquires(&ctx->lock)						\
{									\
	struct blk_mq_ctx *ctx = m->private;				\
									\
	spin_lock(&ctx->lock);						\
	return seq_list_start(&ctx->rq_lists[type], *pos);		\
}									\
									\
static void *ctx_##name##_rq_list_next(struct seq_file *m, void *v,	\
				     loff_t *pos)			\
{									\
	struct blk_mq_ctx *ctx = m->private;				\
									\
	return seq_list_next(v, &ctx->rq_lists[type], pos);		\
}									\
									\
static void ctx_##name##_rq_list_stop(struct seq_file *m, void *v)	\
	__releases(&ctx->lock)						\
{									\
	struct blk_mq_ctx *ctx = m->private;				\
									\
	spin_unlock(&ctx->lock);					\
}									\
									\
static const struct seq_operations ctx_##name##_rq_list_seq_ops = {	\
	.start	= ctx_##name##_rq_list_start,				\
	.next	= ctx_##name##_rq_list_next,				\
	.stop	= ctx_##name##_rq_list_stop,				\
	.show	= blk_mq_debugfs_rq_show,				\
}

CTX_RQ_SEQ_OPS(default, HCTX_TYPE_DEFAULT);
CTX_RQ_SEQ_OPS(read, HCTX_TYPE_READ);
CTX_RQ_SEQ_OPS(poll, HCTX_TYPE_POLL);

static int ctx_dispatched_show(void *data, struct seq_file *m)
{
	struct blk_mq_ctx *ctx = data;

	seq_printf(m, "%lu %lu\n", ctx->rq_dispatched[1], ctx->rq_dispatched[0]);
	return 0;
}

static ssize_t ctx_dispatched_write(void *data, const char __user *buf,
				    size_t count, loff_t *ppos)
{
	struct blk_mq_ctx *ctx = data;

	ctx->rq_dispatched[0] = ctx->rq_dispatched[1] = 0;
	return count;
}

static int ctx_merged_show(void *data, struct seq_file *m)
{
	struct blk_mq_ctx *ctx = data;

	seq_printf(m, "%lu\n", ctx->rq_merged);
	return 0;
}

static ssize_t ctx_merged_write(void *data, const char __user *buf,
				size_t count, loff_t *ppos)
{
	struct blk_mq_ctx *ctx = data;

	ctx->rq_merged = 0;
	return count;
}

static int ctx_completed_show(void *data, struct seq_file *m)
{
	struct blk_mq_ctx *ctx = data;

	seq_printf(m, "%lu %lu\n", ctx->rq_completed[1], ctx->rq_completed[0]);
	return 0;
}

static ssize_t ctx_completed_write(void *data, const char __user *buf,
				   size_t count, loff_t *ppos)
{
	struct blk_mq_ctx *ctx = data;

	ctx->rq_completed[0] = ctx->rq_completed[1] = 0;
	return count;
}

static int blk_mq_debugfs_show(struct seq_file *m, void *v)
{
	const struct blk_mq_debugfs_attr *attr = m->private;
	void *data = d_inode(m->file->f_path.dentry->d_parent)->i_private;

	return attr->show(data, m);
}

static ssize_t blk_mq_debugfs_write(struct file *file, const char __user *buf,
				    size_t count, loff_t *ppos)
{
	struct seq_file *m = file->private_data;
	const struct blk_mq_debugfs_attr *attr = m->private;
	void *data = d_inode(file->f_path.dentry->d_parent)->i_private;

	/*
	 * Attributes that only implement .seq_ops are read-only and 'attr' is
	 * the same with 'data' in this case.
	 */
	if (attr == data || !attr->write)
		return -EPERM;

	return attr->write(data, buf, count, ppos);
}

static int blk_mq_debugfs_open(struct inode *inode, struct file *file)
{
	const struct blk_mq_debugfs_attr *attr = inode->i_private;
	void *data = d_inode(file->f_path.dentry->d_parent)->i_private;
	struct seq_file *m;
	int ret;

	if (attr->seq_ops) {
		ret = seq_open(file, attr->seq_ops);
		if (!ret) {
			m = file->private_data;
			m->private = data;
		}
		return ret;
	}

	if (WARN_ON_ONCE(!attr->show))
		return -EPERM;

	return single_open(file, blk_mq_debugfs_show, inode->i_private);
}

static int blk_mq_debugfs_release(struct inode *inode, struct file *file)
{
	const struct blk_mq_debugfs_attr *attr = inode->i_private;

	if (attr->show)
		return single_release(inode, file);
	else
		return seq_release(inode, file);
}

static const struct file_operations blk_mq_debugfs_fops = {
	.open		= blk_mq_debugfs_open,
	.read		= seq_read,
	.write		= blk_mq_debugfs_write,
	.llseek		= seq_lseek,
	.release	= blk_mq_debugfs_release,
};

static const struct blk_mq_debugfs_attr blk_mq_debugfs_hctx_attrs[] = {
	{"state", 0400, hctx_state_show},
	{"flags", 0400, hctx_flags_show},
	{"dispatch", 0400, .seq_ops = &hctx_dispatch_seq_ops},
	{"busy", 0400, hctx_busy_show},
	{"ctx_map", 0400, hctx_ctx_map_show},
	{"tags", 0400, hctx_tags_show},
	{"tags_bitmap", 0400, hctx_tags_bitmap_show},
	{"sched_tags", 0400, hctx_sched_tags_show},
	{"sched_tags_bitmap", 0400, hctx_sched_tags_bitmap_show},
	{"io_poll", 0600, hctx_io_poll_show, hctx_io_poll_write},
	{"dispatched", 0600, hctx_dispatched_show, hctx_dispatched_write},
	{"queued", 0600, hctx_queued_show, hctx_queued_write},
	{"run", 0600, hctx_run_show, hctx_run_write},
	{"active", 0400, hctx_active_show},
	{"dispatch_busy", 0400, hctx_dispatch_busy_show},
	{"type", 0400, hctx_type_show},
	{},
};

static const struct blk_mq_debugfs_attr blk_mq_debugfs_ctx_attrs[] = {
	{"default_rq_list", 0400, .seq_ops = &ctx_default_rq_list_seq_ops},
	{"read_rq_list", 0400, .seq_ops = &ctx_read_rq_list_seq_ops},
	{"poll_rq_list", 0400, .seq_ops = &ctx_poll_rq_list_seq_ops},
	{"dispatched", 0600, ctx_dispatched_show, ctx_dispatched_write},
	{"merged", 0600, ctx_merged_show, ctx_merged_write},
	{"completed", 0600, ctx_completed_show, ctx_completed_write},
	{},
};

static void debugfs_create_files(struct dentry *parent, void *data,
				 const struct blk_mq_debugfs_attr *attr)
{
	if (IS_ERR_OR_NULL(parent))
		return;

	d_inode(parent)->i_private = data;

	for (; attr->name; attr++)
		debugfs_create_file(attr->name, attr->mode, parent,
				    (void *)attr, &blk_mq_debugfs_fops);
}

void blk_mq_debugfs_register(struct request_queue *q)
{
	struct blk_mq_hw_ctx *hctx;
	int i;

	q->debugfs_dir = debugfs_create_dir(kobject_name(q->kobj.parent),
					    blk_debugfs_root);

	debugfs_create_files(q->debugfs_dir, q, blk_mq_debugfs_queue_attrs);

	/*
	 * blk_mq_init_sched() attempted to do this already, but q->debugfs_dir
	 * didn't exist yet (because we don't know what to name the directory
	 * until the queue is registered to a gendisk).
	 */
	if (q->elevator && !q->sched_debugfs_dir)
		blk_mq_debugfs_register_sched(q);

	/* Similarly, blk_mq_init_hctx() couldn't do this previously. */
	queue_for_each_hw_ctx(q, hctx, i) {
		if (!hctx->debugfs_dir)
			blk_mq_debugfs_register_hctx(q, hctx);
		if (q->elevator && !hctx->sched_debugfs_dir)
			blk_mq_debugfs_register_sched_hctx(q, hctx);
	}

	if (q->rq_qos) {
		struct rq_qos *rqos = q->rq_qos;

		while (rqos) {
			blk_mq_debugfs_register_rqos(rqos);
			rqos = rqos->next;
		}
	}
}

void blk_mq_debugfs_unregister(struct request_queue *q)
{
	debugfs_remove_recursive(q->debugfs_dir);
	q->sched_debugfs_dir = NULL;
	q->debugfs_dir = NULL;
}

static void blk_mq_debugfs_register_ctx(struct blk_mq_hw_ctx *hctx,
					struct blk_mq_ctx *ctx)
{
	struct dentry *ctx_dir;
	char name[20];

	snprintf(name, sizeof(name), "cpu%u", ctx->cpu);
	ctx_dir = debugfs_create_dir(name, hctx->debugfs_dir);

	debugfs_create_files(ctx_dir, ctx, blk_mq_debugfs_ctx_attrs);
}

void blk_mq_debugfs_register_hctx(struct request_queue *q,
				  struct blk_mq_hw_ctx *hctx)
{
	struct blk_mq_ctx *ctx;
	char name[20];
	int i;

	snprintf(name, sizeof(name), "hctx%u", hctx->queue_num);
	hctx->debugfs_dir = debugfs_create_dir(name, q->debugfs_dir);
<<<<<<< HEAD

	debugfs_create_files(hctx->debugfs_dir, hctx, blk_mq_debugfs_hctx_attrs);

=======

	debugfs_create_files(hctx->debugfs_dir, hctx, blk_mq_debugfs_hctx_attrs);

>>>>>>> 0ecfebd2
	hctx_for_each_ctx(hctx, ctx, i)
		blk_mq_debugfs_register_ctx(hctx, ctx);
}

void blk_mq_debugfs_unregister_hctx(struct blk_mq_hw_ctx *hctx)
{
	debugfs_remove_recursive(hctx->debugfs_dir);
	hctx->sched_debugfs_dir = NULL;
	hctx->debugfs_dir = NULL;
}

void blk_mq_debugfs_register_hctxs(struct request_queue *q)
{
	struct blk_mq_hw_ctx *hctx;
	int i;

	queue_for_each_hw_ctx(q, hctx, i)
		blk_mq_debugfs_register_hctx(q, hctx);
}

void blk_mq_debugfs_unregister_hctxs(struct request_queue *q)
{
	struct blk_mq_hw_ctx *hctx;
	int i;

	queue_for_each_hw_ctx(q, hctx, i)
		blk_mq_debugfs_unregister_hctx(hctx);
}

void blk_mq_debugfs_register_sched(struct request_queue *q)
{
	struct elevator_type *e = q->elevator->type;

<<<<<<< HEAD
=======
	/*
	 * If the parent directory has not been created yet, return, we will be
	 * called again later on and the directory/files will be created then.
	 */
	if (!q->debugfs_dir)
		return;

>>>>>>> 0ecfebd2
	if (!e->queue_debugfs_attrs)
		return;

	q->sched_debugfs_dir = debugfs_create_dir("sched", q->debugfs_dir);

	debugfs_create_files(q->sched_debugfs_dir, q, e->queue_debugfs_attrs);
}

void blk_mq_debugfs_unregister_sched(struct request_queue *q)
{
	debugfs_remove_recursive(q->sched_debugfs_dir);
	q->sched_debugfs_dir = NULL;
}

void blk_mq_debugfs_unregister_rqos(struct rq_qos *rqos)
{
	debugfs_remove_recursive(rqos->debugfs_dir);
	rqos->debugfs_dir = NULL;
}

void blk_mq_debugfs_register_rqos(struct rq_qos *rqos)
{
	struct request_queue *q = rqos->q;
	const char *dir_name = rq_qos_id_to_name(rqos->id);

	if (rqos->debugfs_dir || !rqos->ops->debugfs_attrs)
		return;

	if (!q->rqos_debugfs_dir)
		q->rqos_debugfs_dir = debugfs_create_dir("rqos",
							 q->debugfs_dir);

	rqos->debugfs_dir = debugfs_create_dir(dir_name,
					       rqos->q->rqos_debugfs_dir);

	debugfs_create_files(rqos->debugfs_dir, rqos, rqos->ops->debugfs_attrs);
}

void blk_mq_debugfs_unregister_queue_rqos(struct request_queue *q)
{
	debugfs_remove_recursive(q->rqos_debugfs_dir);
	q->rqos_debugfs_dir = NULL;
}

void blk_mq_debugfs_register_sched_hctx(struct request_queue *q,
					struct blk_mq_hw_ctx *hctx)
{
	struct elevator_type *e = q->elevator->type;

	if (!e->hctx_debugfs_attrs)
		return;

	hctx->sched_debugfs_dir = debugfs_create_dir("sched",
						     hctx->debugfs_dir);
	debugfs_create_files(hctx->sched_debugfs_dir, hctx,
			     e->hctx_debugfs_attrs);
}

void blk_mq_debugfs_unregister_sched_hctx(struct blk_mq_hw_ctx *hctx)
{
	debugfs_remove_recursive(hctx->sched_debugfs_dir);
	hctx->sched_debugfs_dir = NULL;
}<|MERGE_RESOLUTION|>--- conflicted
+++ resolved
@@ -898,15 +898,9 @@
 
 	snprintf(name, sizeof(name), "hctx%u", hctx->queue_num);
 	hctx->debugfs_dir = debugfs_create_dir(name, q->debugfs_dir);
-<<<<<<< HEAD
 
 	debugfs_create_files(hctx->debugfs_dir, hctx, blk_mq_debugfs_hctx_attrs);
 
-=======
-
-	debugfs_create_files(hctx->debugfs_dir, hctx, blk_mq_debugfs_hctx_attrs);
-
->>>>>>> 0ecfebd2
 	hctx_for_each_ctx(hctx, ctx, i)
 		blk_mq_debugfs_register_ctx(hctx, ctx);
 }
@@ -940,8 +934,6 @@
 {
 	struct elevator_type *e = q->elevator->type;
 
-<<<<<<< HEAD
-=======
 	/*
 	 * If the parent directory has not been created yet, return, we will be
 	 * called again later on and the directory/files will be created then.
@@ -949,7 +941,6 @@
 	if (!q->debugfs_dir)
 		return;
 
->>>>>>> 0ecfebd2
 	if (!e->queue_debugfs_attrs)
 		return;
 
