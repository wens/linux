--- conflicted
+++ resolved
@@ -427,13 +427,9 @@
  */
 int kvm_psci_call(struct kvm_vcpu *vcpu)
 {
-<<<<<<< HEAD
 	switch (kvm_psci_version(vcpu)) {
-=======
-	switch (kvm_psci_version(vcpu, vcpu->kvm)) {
 	case KVM_ARM_PSCI_1_1:
 		return kvm_psci_1_x_call(vcpu, 1);
->>>>>>> ae82047e
 	case KVM_ARM_PSCI_1_0:
 		return kvm_psci_1_x_call(vcpu, 0);
 	case KVM_ARM_PSCI_0_2:
