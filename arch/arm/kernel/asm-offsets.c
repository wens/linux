--- conflicted
+++ resolved
@@ -43,10 +43,7 @@
   BLANK();
   DEFINE(TI_FLAGS,		offsetof(struct thread_info, flags));
   DEFINE(TI_PREEMPT,		offsetof(struct thread_info, preempt_count));
-<<<<<<< HEAD
-=======
 #ifndef CONFIG_THREAD_INFO_IN_TASK
->>>>>>> df0cc57e
   DEFINE(TI_TASK,		offsetof(struct thread_info, task));
 #endif
   DEFINE(TI_CPU,		offsetof(struct thread_info, cpu));
@@ -68,13 +65,6 @@
 #ifdef CONFIG_IWMMXT
   DEFINE(TI_IWMMXT_STATE,	offsetof(struct thread_info, fpstate.iwmmxt));
 #endif
-<<<<<<< HEAD
-#ifdef CONFIG_STACKPROTECTOR_PER_TASK
-  DEFINE(TI_STACK_CANARY,	offsetof(struct thread_info, stack_canary));
-#endif
-  DEFINE(THREAD_SZ_ORDER,	THREAD_SIZE_ORDER);
-=======
->>>>>>> df0cc57e
   BLANK();
   DEFINE(S_R0,			offsetof(struct pt_regs, ARM_r0));
   DEFINE(S_R1,			offsetof(struct pt_regs, ARM_r1));
