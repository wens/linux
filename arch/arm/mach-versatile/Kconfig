--- conflicted
+++ resolved
@@ -256,10 +256,6 @@
 	select GPIOLIB
 	select HAVE_ARM_SCU if SMP
 	select HAVE_ARM_TWD if SMP
-<<<<<<< HEAD
-	select HAVE_PATA_PLATFORM
-=======
->>>>>>> 7365df19
 	select CLK_ICST
 	select NO_IOPORT_MAP
 	select PLAT_VERSATILE
