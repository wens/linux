--- conflicted
+++ resolved
@@ -599,11 +599,6 @@
 		mmc0: mmc@01c0f000 {
 			compatible = "allwinner,sun5i-a13-mmc";
 			reg = <0x01c0f000 0x1000>;
-<<<<<<< HEAD
-			clocks = <&ahb_gates 8>, <&mmc0_clk>;
-			clock-names = "ahb", "mmc";
-			interrupts = <GIC_SPI 32 IRQ_TYPE_LEVEL_HIGH>;
-=======
 			clocks = <&ahb_gates 8>,
 				 <&mmc0_clk 0>,
 				 <&mmc0_clk 1>,
@@ -612,19 +607,13 @@
 				      "mmc",
 				      "output",
 				      "sample";
-			interrupts = <0 32 4>;
->>>>>>> 7a6fca87
+			interrupts = <GIC_SPI 32 IRQ_TYPE_LEVEL_HIGH>;
 			status = "disabled";
 		};
 
 		mmc1: mmc@01c10000 {
 			compatible = "allwinner,sun5i-a13-mmc";
 			reg = <0x01c10000 0x1000>;
-<<<<<<< HEAD
-			clocks = <&ahb_gates 9>, <&mmc1_clk>;
-			clock-names = "ahb", "mmc";
-			interrupts = <GIC_SPI 33 IRQ_TYPE_LEVEL_HIGH>;
-=======
 			clocks = <&ahb_gates 9>,
 				 <&mmc1_clk 0>,
 				 <&mmc1_clk 1>,
@@ -633,19 +622,13 @@
 				      "mmc",
 				      "output",
 				      "sample";
-			interrupts = <0 33 4>;
->>>>>>> 7a6fca87
+			interrupts = <GIC_SPI 33 IRQ_TYPE_LEVEL_HIGH>;
 			status = "disabled";
 		};
 
 		mmc2: mmc@01c11000 {
 			compatible = "allwinner,sun5i-a13-mmc";
 			reg = <0x01c11000 0x1000>;
-<<<<<<< HEAD
-			clocks = <&ahb_gates 10>, <&mmc2_clk>;
-			clock-names = "ahb", "mmc";
-			interrupts = <GIC_SPI 34 IRQ_TYPE_LEVEL_HIGH>;
-=======
 			clocks = <&ahb_gates 10>,
 				 <&mmc2_clk 0>,
 				 <&mmc2_clk 1>,
@@ -654,19 +637,13 @@
 				      "mmc",
 				      "output",
 				      "sample";
-			interrupts = <0 34 4>;
->>>>>>> 7a6fca87
+			interrupts = <GIC_SPI 34 IRQ_TYPE_LEVEL_HIGH>;
 			status = "disabled";
 		};
 
 		mmc3: mmc@01c12000 {
 			compatible = "allwinner,sun5i-a13-mmc";
 			reg = <0x01c12000 0x1000>;
-<<<<<<< HEAD
-			clocks = <&ahb_gates 11>, <&mmc3_clk>;
-			clock-names = "ahb", "mmc";
-			interrupts = <GIC_SPI 35 IRQ_TYPE_LEVEL_HIGH>;
-=======
 			clocks = <&ahb_gates 11>,
 				 <&mmc3_clk 0>,
 				 <&mmc3_clk 1>,
@@ -675,8 +652,7 @@
 				      "mmc",
 				      "output",
 				      "sample";
-			interrupts = <0 35 4>;
->>>>>>> 7a6fca87
+			interrupts = <GIC_SPI 35 IRQ_TYPE_LEVEL_HIGH>;
 			status = "disabled";
 		};
 
