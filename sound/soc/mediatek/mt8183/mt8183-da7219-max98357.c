--- conflicted
+++ resolved
@@ -18,21 +18,6 @@
 
 static struct snd_soc_jack headset_jack;
 
-<<<<<<< HEAD
-static struct snd_soc_dai_link_component
-mt8183_da7219_max98357_external_codecs[] = {
-	{
-		.name = "max98357a",
-		.dai_name = "HiFi",
-	},
-	{
-		.name = "da7219.5-001a",
-		.dai_name = "da7219-hifi",
-	},
-};
-
-=======
->>>>>>> 960f428c
 static int mt8183_mt6358_i2s_hw_params(struct snd_pcm_substream *substream,
 				       struct snd_pcm_hw_params *params)
 {
