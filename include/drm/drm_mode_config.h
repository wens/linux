--- conflicted
+++ resolved
@@ -837,13 +837,8 @@
 	struct drm_property *writeback_out_fence_ptr_property;
 
 	/**
-<<<<<<< HEAD
-	 * hdr_output_metadata_property: Connector property containing hdr
-	 * metatda. This will be provided by userspace compositors based
-=======
 	 * @hdr_output_metadata_property: Connector property containing hdr
 	 * metatada. This will be provided by userspace compositors based
->>>>>>> 0e343b08
 	 * on HDR content
 	 */
 	struct drm_property *hdr_output_metadata_property;
