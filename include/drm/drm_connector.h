--- conflicted
+++ resolved
@@ -537,14 +537,11 @@
 	 * &drm_connector_helper_funcs.atomic_best_encoder or
 	 * &drm_connector_helper_funcs.best_encoder callbacks.
 	 *
-<<<<<<< HEAD
-=======
 	 * This is also used in the atomic helpers to map encoders to their
 	 * current and previous connectors, see
 	 * &drm_atomic_get_old_connector_for_encoder() and
 	 * &drm_atomic_get_new_connector_for_encoder().
 	 *
->>>>>>> 0e343b08
 	 * NOTE: Atomic drivers must fill this out (either themselves or through
 	 * helpers), for otherwise the GETCONNECTOR and GETENCODER IOCTLs will
 	 * not return correct data to userspace.
@@ -1389,12 +1386,7 @@
 	 */
 	struct llist_node free_node;
 
-<<<<<<< HEAD
-	/* HDR metdata */
-	struct hdr_output_metadata hdr_output_metadata;
-=======
 	/** @hdr_sink_metadata: HDR Metadata Information read from sink */
->>>>>>> 0e343b08
 	struct hdr_sink_metadata hdr_sink_metadata;
 };
 
