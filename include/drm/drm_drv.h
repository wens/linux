/*
 * Copyright 1999 Precision Insight, Inc., Cedar Park, Texas.
 * Copyright 2000 VA Linux Systems, Inc., Sunnyvale, California.
 * Copyright (c) 2009-2010, Code Aurora Forum.
 * Copyright 2016 Intel Corp.
 *
 * Permission is hereby granted, free of charge, to any person obtaining a
 * copy of this software and associated documentation files (the "Software"),
 * to deal in the Software without restriction, including without limitation
 * the rights to use, copy, modify, merge, publish, distribute, sublicense,
 * and/or sell copies of the Software, and to permit persons to whom the
 * Software is furnished to do so, subject to the following conditions:
 *
 * The above copyright notice and this permission notice (including the next
 * paragraph) shall be included in all copies or substantial portions of the
 * Software.
 *
 * THE SOFTWARE IS PROVIDED "AS IS", WITHOUT WARRANTY OF ANY KIND, EXPRESS OR
 * IMPLIED, INCLUDING BUT NOT LIMITED TO THE WARRANTIES OF MERCHANTABILITY,
 * FITNESS FOR A PARTICULAR PURPOSE AND NONINFRINGEMENT.  IN NO EVENT SHALL
 * VA LINUX SYSTEMS AND/OR ITS SUPPLIERS BE LIABLE FOR ANY CLAIM, DAMAGES OR
 * OTHER LIABILITY, WHETHER IN AN ACTION OF CONTRACT, TORT OR OTHERWISE,
 * ARISING FROM, OUT OF OR IN CONNECTION WITH THE SOFTWARE OR THE USE OR
 * OTHER DEALINGS IN THE SOFTWARE.
 */

#ifndef _DRM_DRV_H_
#define _DRM_DRV_H_

#include <linux/list.h>
#include <linux/irqreturn.h>

#include <drm/drm_device.h>

struct drm_file;
struct drm_gem_object;
struct drm_master;
struct drm_minor;
struct dma_buf_attachment;
struct drm_display_mode;
struct drm_mode_create_dumb;
struct drm_printer;

/**
 * enum drm_driver_feature - feature flags
 *
 * See &drm_driver.driver_features, drm_device.driver_features and
 * drm_core_check_feature().
 */
enum drm_driver_feature {
	/**
	 * @DRIVER_GEM:
	 *
	 * Driver use the GEM memory manager. This should be set for all modern
	 * drivers.
	 */
	DRIVER_GEM			= BIT(0),
	/**
	 * @DRIVER_MODESET:
	 *
	 * Driver supports mode setting interfaces (KMS).
	 */
	DRIVER_MODESET			= BIT(1),
	/**
	 * @DRIVER_RENDER:
	 *
	 * Driver supports dedicated render nodes. See also the :ref:`section on
	 * render nodes <drm_render_node>` for details.
	 */
	DRIVER_RENDER			= BIT(3),
	/**
	 * @DRIVER_ATOMIC:
	 *
	 * Driver supports the full atomic modesetting userspace API. Drivers
	 * which only use atomic internally, but do not the support the full
	 * userspace API (e.g. not all properties converted to atomic, or
	 * multi-plane updates are not guaranteed to be tear-free) should not
	 * set this flag.
	 */
	DRIVER_ATOMIC			= BIT(4),
	/**
	 * @DRIVER_SYNCOBJ:
	 *
	 * Driver supports &drm_syncobj for explicit synchronization of command
	 * submission.
	 */
	DRIVER_SYNCOBJ                  = BIT(5),
	/**
	 * @DRIVER_SYNCOBJ_TIMELINE:
	 *
	 * Driver supports the timeline flavor of &drm_syncobj for explicit
	 * synchronization of command submission.
	 */
	DRIVER_SYNCOBJ_TIMELINE         = BIT(6),

	/* IMPORTANT: Below are all the legacy flags, add new ones above. */

	/**
	 * @DRIVER_USE_AGP:
	 *
	 * Set up DRM AGP support, see drm_agp_init(), the DRM core will manage
	 * AGP resources. New drivers don't need this.
	 */
	DRIVER_USE_AGP			= BIT(25),
	/**
	 * @DRIVER_LEGACY:
	 *
	 * Denote a legacy driver using shadow attach. Do not use.
	 */
	DRIVER_LEGACY			= BIT(26),
	/**
	 * @DRIVER_PCI_DMA:
	 *
	 * Driver is capable of PCI DMA, mapping of PCI DMA buffers to userspace
	 * will be enabled. Only for legacy drivers. Do not use.
	 */
	DRIVER_PCI_DMA			= BIT(27),
	/**
	 * @DRIVER_SG:
	 *
	 * Driver can perform scatter/gather DMA, allocation and mapping of
	 * scatter/gather buffers will be enabled. Only for legacy drivers. Do
	 * not use.
	 */
	DRIVER_SG			= BIT(28),

	/**
	 * @DRIVER_HAVE_DMA:
	 *
	 * Driver supports DMA, the userspace DMA API will be supported. Only
	 * for legacy drivers. Do not use.
	 */
	DRIVER_HAVE_DMA			= BIT(29),
	/**
	 * @DRIVER_HAVE_IRQ:
	 *
	 * Legacy irq support. Only for legacy drivers. Do not use.
	 *
	 * New drivers can either use the drm_irq_install() and
	 * drm_irq_uninstall() helper functions, or roll their own irq support
	 * code by calling request_irq() directly.
	 */
	DRIVER_HAVE_IRQ			= BIT(30),
	/**
	 * @DRIVER_KMS_LEGACY_CONTEXT:
	 *
	 * Used only by nouveau for backwards compatibility with existing
	 * userspace.  Do not use.
	 */
	DRIVER_KMS_LEGACY_CONTEXT	= BIT(31),
};

/**
 * struct drm_driver - DRM driver structure
 *
 * This structure represent the common code for a family of cards. There will be
 * one &struct drm_device for each card present in this family. It contains lots
 * of vfunc entries, and a pile of those probably should be moved to more
 * appropriate places like &drm_mode_config_funcs or into a new operations
 * structure for GEM drivers.
 */
struct drm_driver {
	/**
	 * @load:
	 *
	 * Backward-compatible driver callback to complete
	 * initialization steps after the driver is registered.  For
	 * this reason, may suffer from race conditions and its use is
	 * deprecated for new drivers.  It is therefore only supported
	 * for existing drivers not yet converted to the new scheme.
	 * See drm_dev_init() and drm_dev_register() for proper and
	 * race-free way to set up a &struct drm_device.
	 *
	 * This is deprecated, do not use!
	 *
	 * Returns:
	 *
	 * Zero on success, non-zero value on failure.
	 */
	int (*load) (struct drm_device *, unsigned long flags);

	/**
	 * @open:
	 *
	 * Driver callback when a new &struct drm_file is opened. Useful for
	 * setting up driver-private data structures like buffer allocators,
	 * execution contexts or similar things. Such driver-private resources
	 * must be released again in @postclose.
	 *
	 * Since the display/modeset side of DRM can only be owned by exactly
	 * one &struct drm_file (see &drm_file.is_master and &drm_device.master)
	 * there should never be a need to set up any modeset related resources
	 * in this callback. Doing so would be a driver design bug.
	 *
	 * Returns:
	 *
	 * 0 on success, a negative error code on failure, which will be
	 * promoted to userspace as the result of the open() system call.
	 */
	int (*open) (struct drm_device *, struct drm_file *);

	/**
	 * @postclose:
	 *
	 * One of the driver callbacks when a new &struct drm_file is closed.
	 * Useful for tearing down driver-private data structures allocated in
	 * @open like buffer allocators, execution contexts or similar things.
	 *
	 * Since the display/modeset side of DRM can only be owned by exactly
	 * one &struct drm_file (see &drm_file.is_master and &drm_device.master)
	 * there should never be a need to tear down any modeset related
	 * resources in this callback. Doing so would be a driver design bug.
	 */
	void (*postclose) (struct drm_device *, struct drm_file *);

	/**
	 * @lastclose:
	 *
	 * Called when the last &struct drm_file has been closed and there's
	 * currently no userspace client for the &struct drm_device.
	 *
	 * Modern drivers should only use this to force-restore the fbdev
	 * framebuffer using drm_fb_helper_restore_fbdev_mode_unlocked().
	 * Anything else would indicate there's something seriously wrong.
	 * Modern drivers can also use this to execute delayed power switching
	 * state changes, e.g. in conjunction with the :ref:`vga_switcheroo`
	 * infrastructure.
	 *
	 * This is called after @postclose hook has been called.
	 *
	 * NOTE:
	 *
	 * All legacy drivers use this callback to de-initialize the hardware.
	 * This is purely because of the shadow-attach model, where the DRM
	 * kernel driver does not really own the hardware. Instead ownershipe is
	 * handled with the help of userspace through an inheritedly racy dance
	 * to set/unset the VT into raw mode.
	 *
	 * Legacy drivers initialize the hardware in the @firstopen callback,
	 * which isn't even called for modern drivers.
	 */
	void (*lastclose) (struct drm_device *);

	/**
	 * @unload:
	 *
	 * Reverse the effects of the driver load callback.  Ideally,
	 * the clean up performed by the driver should happen in the
	 * reverse order of the initialization.  Similarly to the load
	 * hook, this handler is deprecated and its usage should be
	 * dropped in favor of an open-coded teardown function at the
	 * driver layer.  See drm_dev_unregister() and drm_dev_put()
	 * for the proper way to remove a &struct drm_device.
	 *
	 * The unload() hook is called right after unregistering
	 * the device.
	 *
	 */
	void (*unload) (struct drm_device *);

	/**
	 * @release:
	 *
	 * Optional callback for destroying device data after the final
	 * reference is released, i.e. the device is being destroyed. Drivers
	 * using this callback are responsible for calling drm_dev_fini()
	 * to finalize the device and then freeing the struct themselves.
	 */
	void (*release) (struct drm_device *);

	/**
	 * @get_vblank_counter:
	 *
	 * Driver callback for fetching a raw hardware vblank counter for the
	 * CRTC specified with the pipe argument.  If a device doesn't have a
	 * hardware counter, the driver can simply leave the hook as NULL.
	 * The DRM core will account for missed vblank events while interrupts
	 * where disabled based on system timestamps.
	 *
	 * Wraparound handling and loss of events due to modesetting is dealt
	 * with in the DRM core code, as long as drivers call
	 * drm_crtc_vblank_off() and drm_crtc_vblank_on() when disabling or
	 * enabling a CRTC.
	 *
	 * This is deprecated and should not be used by new drivers.
	 * Use &drm_crtc_funcs.get_vblank_counter instead.
	 *
	 * Returns:
	 *
	 * Raw vblank counter value.
	 */
	u32 (*get_vblank_counter) (struct drm_device *dev, unsigned int pipe);

	/**
	 * @enable_vblank:
	 *
	 * Enable vblank interrupts for the CRTC specified with the pipe
	 * argument.
	 *
	 * This is deprecated and should not be used by new drivers.
	 * Use &drm_crtc_funcs.enable_vblank instead.
	 *
	 * Returns:
	 *
	 * Zero on success, appropriate errno if the given @crtc's vblank
	 * interrupt cannot be enabled.
	 */
	int (*enable_vblank) (struct drm_device *dev, unsigned int pipe);

	/**
	 * @disable_vblank:
	 *
	 * Disable vblank interrupts for the CRTC specified with the pipe
	 * argument.
	 *
	 * This is deprecated and should not be used by new drivers.
	 * Use &drm_crtc_funcs.disable_vblank instead.
	 */
	void (*disable_vblank) (struct drm_device *dev, unsigned int pipe);

	/**
	 * @get_scanout_position:
	 *
	 * Called by vblank timestamping code.
	 *
	 * Returns the current display scanout position from a crtc, and an
	 * optional accurate ktime_get() timestamp of when position was
	 * measured. Note that this is a helper callback which is only used if a
	 * driver uses drm_calc_vbltimestamp_from_scanoutpos() for the
	 * @get_vblank_timestamp callback.
	 *
	 * Parameters:
	 *
	 * dev:
	 *     DRM device.
	 * pipe:
	 *     Id of the crtc to query.
	 * in_vblank_irq:
	 *     True when called from drm_crtc_handle_vblank().  Some drivers
	 *     need to apply some workarounds for gpu-specific vblank irq quirks
	 *     if flag is set.
	 * vpos:
	 *     Target location for current vertical scanout position.
	 * hpos:
	 *     Target location for current horizontal scanout position.
	 * stime:
	 *     Target location for timestamp taken immediately before
	 *     scanout position query. Can be NULL to skip timestamp.
	 * etime:
	 *     Target location for timestamp taken immediately after
	 *     scanout position query. Can be NULL to skip timestamp.
	 * mode:
	 *     Current display timings.
	 *
	 * Returns vpos as a positive number while in active scanout area.
	 * Returns vpos as a negative number inside vblank, counting the number
	 * of scanlines to go until end of vblank, e.g., -1 means "one scanline
	 * until start of active scanout / end of vblank."
	 *
	 * Returns:
	 *
	 * True on success, false if a reliable scanout position counter could
	 * not be read out.
	 *
	 * FIXME:
	 *
	 * Since this is a helper to implement @get_vblank_timestamp, we should
	 * move it to &struct drm_crtc_helper_funcs, like all the other
	 * helper-internal hooks.
	 */
	bool (*get_scanout_position) (struct drm_device *dev, unsigned int pipe,
				      bool in_vblank_irq, int *vpos, int *hpos,
				      ktime_t *stime, ktime_t *etime,
				      const struct drm_display_mode *mode);

	/**
	 * @get_vblank_timestamp:
	 *
	 * Called by drm_get_last_vbltimestamp(). Should return a precise
	 * timestamp when the most recent VBLANK interval ended or will end.
	 *
	 * Specifically, the timestamp in @vblank_time should correspond as
	 * closely as possible to the time when the first video scanline of
	 * the video frame after the end of VBLANK will start scanning out,
	 * the time immediately after end of the VBLANK interval. If the
	 * @crtc is currently inside VBLANK, this will be a time in the future.
	 * If the @crtc is currently scanning out a frame, this will be the
	 * past start time of the current scanout. This is meant to adhere
	 * to the OpenML OML_sync_control extension specification.
	 *
	 * Paramters:
	 *
	 * dev:
	 *     dev DRM device handle.
	 * pipe:
	 *     crtc for which timestamp should be returned.
	 * max_error:
	 *     Maximum allowable timestamp error in nanoseconds.
	 *     Implementation should strive to provide timestamp
	 *     with an error of at most max_error nanoseconds.
	 *     Returns true upper bound on error for timestamp.
	 * vblank_time:
	 *     Target location for returned vblank timestamp.
	 * in_vblank_irq:
	 *     True when called from drm_crtc_handle_vblank().  Some drivers
	 *     need to apply some workarounds for gpu-specific vblank irq quirks
	 *     if flag is set.
	 *
	 * Returns:
	 *
	 * True on success, false on failure, which means the core should
	 * fallback to a simple timestamp taken in drm_crtc_handle_vblank().
	 *
	 * FIXME:
	 *
	 * We should move this hook to &struct drm_crtc_funcs like all the other
	 * vblank hooks.
	 */
	bool (*get_vblank_timestamp) (struct drm_device *dev, unsigned int pipe,
				     int *max_error,
				     ktime_t *vblank_time,
				     bool in_vblank_irq);

	/**
	 * @irq_handler:
	 *
	 * Interrupt handler called when using drm_irq_install(). Not used by
	 * drivers which implement their own interrupt handling.
	 */
	irqreturn_t(*irq_handler) (int irq, void *arg);

	/**
	 * @irq_preinstall:
	 *
	 * Optional callback used by drm_irq_install() which is called before
	 * the interrupt handler is registered. This should be used to clear out
	 * any pending interrupts (from e.g. firmware based drives) and reset
	 * the interrupt handling registers.
	 */
	void (*irq_preinstall) (struct drm_device *dev);

	/**
	 * @irq_postinstall:
	 *
	 * Optional callback used by drm_irq_install() which is called after
	 * the interrupt handler is registered. This should be used to enable
	 * interrupt generation in the hardware.
	 */
	int (*irq_postinstall) (struct drm_device *dev);

	/**
	 * @irq_uninstall:
	 *
	 * Optional callback used by drm_irq_uninstall() which is called before
	 * the interrupt handler is unregistered. This should be used to disable
	 * interrupt generation in the hardware.
	 */
	void (*irq_uninstall) (struct drm_device *dev);

	/**
	 * @master_create:
	 *
	 * Called whenever a new master is created. Only used by vmwgfx.
	 */
	int (*master_create)(struct drm_device *dev, struct drm_master *master);

	/**
	 * @master_destroy:
	 *
	 * Called whenever a master is destroyed. Only used by vmwgfx.
	 */
	void (*master_destroy)(struct drm_device *dev, struct drm_master *master);

	/**
	 * @master_set:
	 *
	 * Called whenever the minor master is set. Only used by vmwgfx.
	 */
	int (*master_set)(struct drm_device *dev, struct drm_file *file_priv,
			  bool from_open);
	/**
	 * @master_drop:
	 *
	 * Called whenever the minor master is dropped. Only used by vmwgfx.
	 */
	void (*master_drop)(struct drm_device *dev, struct drm_file *file_priv);

	/**
	 * @debugfs_init:
	 *
	 * Allows drivers to create driver-specific debugfs files.
	 */
	int (*debugfs_init)(struct drm_minor *minor);

	/**
	 * @gem_free_object: deconstructor for drm_gem_objects
	 *
	 * This is deprecated and should not be used by new drivers. Use
	 * &drm_gem_object_funcs.free instead.
	 */
	void (*gem_free_object) (struct drm_gem_object *obj);

	/**
	 * @gem_free_object_unlocked: deconstructor for drm_gem_objects
	 *
	 * This is deprecated and should not be used by new drivers. Use
	 * &drm_gem_object_funcs.free instead.
	 * Compared to @gem_free_object this is not encumbered with
	 * &drm_device.struct_mutex legacy locking schemes.
	 */
	void (*gem_free_object_unlocked) (struct drm_gem_object *obj);

	/**
	 * @gem_open_object:
	 *
	 * This callback is deprecated in favour of &drm_gem_object_funcs.open.
	 *
	 * Driver hook called upon gem handle creation
	 */
	int (*gem_open_object) (struct drm_gem_object *, struct drm_file *);

	/**
	 * @gem_close_object:
	 *
	 * This callback is deprecated in favour of &drm_gem_object_funcs.close.
	 *
	 * Driver hook called upon gem handle release
	 */
	void (*gem_close_object) (struct drm_gem_object *, struct drm_file *);

	/**
	 * @gem_print_info:
	 *
	 * This callback is deprecated in favour of
	 * &drm_gem_object_funcs.print_info.
	 *
	 * If driver subclasses struct &drm_gem_object, it can implement this
	 * optional hook for printing additional driver specific info.
	 *
	 * drm_printf_indent() should be used in the callback passing it the
	 * indent argument.
	 *
	 * This callback is called from drm_gem_print_info().
	 */
	void (*gem_print_info)(struct drm_printer *p, unsigned int indent,
			       const struct drm_gem_object *obj);

	/**
	 * @gem_create_object: constructor for gem objects
	 *
	 * Hook for allocating the GEM object struct, for use by the CMA and
	 * SHMEM GEM helpers.
	 */
	struct drm_gem_object *(*gem_create_object)(struct drm_device *dev,
						    size_t size);
	/**
	 * @prime_handle_to_fd:
	 *
	 * Main PRIME export function. Should be implemented with
	 * drm_gem_prime_handle_to_fd() for GEM based drivers.
	 *
	 * For an in-depth discussion see :ref:`PRIME buffer sharing
	 * documentation <prime_buffer_sharing>`.
	 */
	int (*prime_handle_to_fd)(struct drm_device *dev, struct drm_file *file_priv,
				uint32_t handle, uint32_t flags, int *prime_fd);
	/**
	 * @prime_fd_to_handle:
	 *
	 * Main PRIME import function. Should be implemented with
	 * drm_gem_prime_fd_to_handle() for GEM based drivers.
	 *
	 * For an in-depth discussion see :ref:`PRIME buffer sharing
	 * documentation <prime_buffer_sharing>`.
	 */
	int (*prime_fd_to_handle)(struct drm_device *dev, struct drm_file *file_priv,
				int prime_fd, uint32_t *handle);
	/**
	 * @gem_prime_export:
	 *
	 * Export hook for GEM drivers. Deprecated in favour of
	 * &drm_gem_object_funcs.export.
	 */
	struct dma_buf * (*gem_prime_export)(struct drm_gem_object *obj,
					     int flags);
	/**
	 * @gem_prime_import:
	 *
	 * Import hook for GEM drivers.
	 *
	 * This defaults to drm_gem_prime_import() if not set.
	 */
	struct drm_gem_object * (*gem_prime_import)(struct drm_device *dev,
				struct dma_buf *dma_buf);

	/**
	 * @gem_prime_pin:
	 *
	 * Deprecated hook in favour of &drm_gem_object_funcs.pin.
	 */
	int (*gem_prime_pin)(struct drm_gem_object *obj);

	/**
	 * @gem_prime_unpin:
	 *
	 * Deprecated hook in favour of &drm_gem_object_funcs.unpin.
	 */
	void (*gem_prime_unpin)(struct drm_gem_object *obj);


	/**
	 * @gem_prime_get_sg_table:
	 *
	 * Deprecated hook in favour of &drm_gem_object_funcs.get_sg_table.
	 */
	struct sg_table *(*gem_prime_get_sg_table)(struct drm_gem_object *obj);

	/**
<<<<<<< HEAD
	 * @gem_prime_res_obj:
	 *
	 * Optional hook to look up the &reservation_object for an buffer when
	 * exporting it.
	 *
	 * FIXME: This hook is deprecated. Users of this hook should be replaced
	 * by setting &drm_gem_object.resv instead.
	 */
	struct reservation_object * (*gem_prime_res_obj)(
				struct drm_gem_object *obj);

	/**
=======
>>>>>>> e26ae7c0
	 * @gem_prime_import_sg_table:
	 *
	 * Optional hook used by the PRIME helper functions
	 * drm_gem_prime_import() respectively drm_gem_prime_import_dev().
	 */
	struct drm_gem_object *(*gem_prime_import_sg_table)(
				struct drm_device *dev,
				struct dma_buf_attachment *attach,
				struct sg_table *sgt);
	/**
	 * @gem_prime_vmap:
	 *
	 * Deprecated vmap hook for GEM drivers. Please use
	 * &drm_gem_object_funcs.vmap instead.
	 */
	void *(*gem_prime_vmap)(struct drm_gem_object *obj);

	/**
	 * @gem_prime_vunmap:
	 *
	 * Deprecated vunmap hook for GEM drivers. Please use
	 * &drm_gem_object_funcs.vunmap instead.
	 */
	void (*gem_prime_vunmap)(struct drm_gem_object *obj, void *vaddr);

	/**
	 * @gem_prime_mmap:
	 *
	 * mmap hook for GEM drivers, used to implement dma-buf mmap in the
	 * PRIME helpers.
	 *
	 * FIXME: There's way too much duplication going on here, and also moved
	 * to &drm_gem_object_funcs.
	 */
	int (*gem_prime_mmap)(struct drm_gem_object *obj,
				struct vm_area_struct *vma);

	/**
	 * @dumb_create:
	 *
	 * This creates a new dumb buffer in the driver's backing storage manager (GEM,
	 * TTM or something else entirely) and returns the resulting buffer handle. This
	 * handle can then be wrapped up into a framebuffer modeset object.
	 *
	 * Note that userspace is not allowed to use such objects for render
	 * acceleration - drivers must create their own private ioctls for such a use
	 * case.
	 *
	 * Width, height and depth are specified in the &drm_mode_create_dumb
	 * argument. The callback needs to fill the handle, pitch and size for
	 * the created buffer.
	 *
	 * Called by the user via ioctl.
	 *
	 * Returns:
	 *
	 * Zero on success, negative errno on failure.
	 */
	int (*dumb_create)(struct drm_file *file_priv,
			   struct drm_device *dev,
			   struct drm_mode_create_dumb *args);
	/**
	 * @dumb_map_offset:
	 *
	 * Allocate an offset in the drm device node's address space to be able to
	 * memory map a dumb buffer.
	 *
	 * The default implementation is drm_gem_create_mmap_offset(). GEM based
	 * drivers must not overwrite this.
	 *
	 * Called by the user via ioctl.
	 *
	 * Returns:
	 *
	 * Zero on success, negative errno on failure.
	 */
	int (*dumb_map_offset)(struct drm_file *file_priv,
			       struct drm_device *dev, uint32_t handle,
			       uint64_t *offset);
	/**
	 * @dumb_destroy:
	 *
	 * This destroys the userspace handle for the given dumb backing storage buffer.
	 * Since buffer objects must be reference counted in the kernel a buffer object
	 * won't be immediately freed if a framebuffer modeset object still uses it.
	 *
	 * Called by the user via ioctl.
	 *
	 * The default implementation is drm_gem_dumb_destroy(). GEM based drivers
	 * must not overwrite this.
	 *
	 * Returns:
	 *
	 * Zero on success, negative errno on failure.
	 */
	int (*dumb_destroy)(struct drm_file *file_priv,
			    struct drm_device *dev,
			    uint32_t handle);

	/**
	 * @gem_vm_ops: Driver private ops for this object
	 *
	 * For GEM drivers this is deprecated in favour of
	 * &drm_gem_object_funcs.vm_ops.
	 */
	const struct vm_operations_struct *gem_vm_ops;

	/** @major: driver major number */
	int major;
	/** @minor: driver minor number */
	int minor;
	/** @patchlevel: driver patch level */
	int patchlevel;
	/** @name: driver name */
	char *name;
	/** @desc: driver description */
	char *desc;
	/** @date: driver date */
	char *date;

	/**
	 * @driver_features:
	 * Driver features, see &enum drm_driver_feature. Drivers can disable
	 * some features on a per-instance basis using
	 * &drm_device.driver_features.
	 */
	u32 driver_features;

	/**
	 * @ioctls:
	 *
	 * Array of driver-private IOCTL description entries. See the chapter on
	 * :ref:`IOCTL support in the userland interfaces
	 * chapter<drm_driver_ioctl>` for the full details.
	 */

	const struct drm_ioctl_desc *ioctls;
	/** @num_ioctls: Number of entries in @ioctls. */
	int num_ioctls;

	/**
	 * @fops:
	 *
	 * File operations for the DRM device node. See the discussion in
	 * :ref:`file operations<drm_driver_fops>` for in-depth coverage and
	 * some examples.
	 */
	const struct file_operations *fops;

	/* Everything below here is for legacy driver, never use! */
	/* private: */

	/* List of devices hanging off this driver with stealth attach. */
	struct list_head legacy_dev_list;
	int (*firstopen) (struct drm_device *);
	void (*preclose) (struct drm_device *, struct drm_file *file_priv);
	int (*dma_ioctl) (struct drm_device *dev, void *data, struct drm_file *file_priv);
	int (*dma_quiescent) (struct drm_device *);
	int (*context_dtor) (struct drm_device *dev, int context);
	int dev_priv_size;
};

extern unsigned int drm_debug;

int drm_dev_init(struct drm_device *dev,
		 struct drm_driver *driver,
		 struct device *parent);
int devm_drm_dev_init(struct device *parent,
		      struct drm_device *dev,
		      struct drm_driver *driver);
void drm_dev_fini(struct drm_device *dev);

struct drm_device *drm_dev_alloc(struct drm_driver *driver,
				 struct device *parent);
int drm_dev_register(struct drm_device *dev, unsigned long flags);
void drm_dev_unregister(struct drm_device *dev);

void drm_dev_get(struct drm_device *dev);
void drm_dev_put(struct drm_device *dev);
void drm_put_dev(struct drm_device *dev);
bool drm_dev_enter(struct drm_device *dev, int *idx);
void drm_dev_exit(int idx);
void drm_dev_unplug(struct drm_device *dev);

/**
 * drm_dev_is_unplugged - is a DRM device unplugged
 * @dev: DRM device
 *
 * This function can be called to check whether a hotpluggable is unplugged.
 * Unplugging itself is singalled through drm_dev_unplug(). If a device is
 * unplugged, these two functions guarantee that any store before calling
 * drm_dev_unplug() is visible to callers of this function after it completes
 *
 * WARNING: This function fundamentally races against drm_dev_unplug(). It is
 * recommended that drivers instead use the underlying drm_dev_enter() and
 * drm_dev_exit() function pairs.
 */
static inline bool drm_dev_is_unplugged(struct drm_device *dev)
{
	int idx;

	if (drm_dev_enter(dev, &idx)) {
		drm_dev_exit(idx);
		return false;
	}

	return true;
}

/**
 * drm_core_check_feature - check driver feature flags
 * @dev: DRM device to check
 * @feature: feature flag
 *
 * This checks @dev for driver features, see &drm_driver.driver_features,
 * &drm_device.driver_features, and the various &enum drm_driver_feature flags.
 *
 * Returns true if the @feature is supported, false otherwise.
 */
static inline bool drm_core_check_feature(const struct drm_device *dev, u32 feature)
{
	return dev->driver->driver_features & dev->driver_features & feature;
}

/**
 * drm_drv_uses_atomic_modeset - check if the driver implements
 * atomic_commit()
 * @dev: DRM device
 *
 * This check is useful if drivers do not have DRIVER_ATOMIC set but
 * have atomic modesetting internally implemented.
 */
static inline bool drm_drv_uses_atomic_modeset(struct drm_device *dev)
{
	return drm_core_check_feature(dev, DRIVER_ATOMIC) ||
		(dev->mode_config.funcs && dev->mode_config.funcs->atomic_commit != NULL);
}


int drm_dev_set_unique(struct drm_device *dev, const char *name);


#endif<|MERGE_RESOLUTION|>--- conflicted
+++ resolved
@@ -616,21 +616,6 @@
 	struct sg_table *(*gem_prime_get_sg_table)(struct drm_gem_object *obj);
 
 	/**
-<<<<<<< HEAD
-	 * @gem_prime_res_obj:
-	 *
-	 * Optional hook to look up the &reservation_object for an buffer when
-	 * exporting it.
-	 *
-	 * FIXME: This hook is deprecated. Users of this hook should be replaced
-	 * by setting &drm_gem_object.resv instead.
-	 */
-	struct reservation_object * (*gem_prime_res_obj)(
-				struct drm_gem_object *obj);
-
-	/**
-=======
->>>>>>> e26ae7c0
 	 * @gem_prime_import_sg_table:
 	 *
 	 * Optional hook used by the PRIME helper functions
