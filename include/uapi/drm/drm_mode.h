/*
 * Copyright (c) 2007 Dave Airlie <airlied@linux.ie>
 * Copyright (c) 2007 Jakob Bornecrantz <wallbraker@gmail.com>
 * Copyright (c) 2008 Red Hat Inc.
 * Copyright (c) 2007-2008 Tungsten Graphics, Inc., Cedar Park, TX., USA
 * Copyright (c) 2007-2008 Intel Corporation
 *
 * Permission is hereby granted, free of charge, to any person obtaining a
 * copy of this software and associated documentation files (the "Software"),
 * to deal in the Software without restriction, including without limitation
 * the rights to use, copy, modify, merge, publish, distribute, sublicense,
 * and/or sell copies of the Software, and to permit persons to whom the
 * Software is furnished to do so, subject to the following conditions:
 *
 * The above copyright notice and this permission notice shall be included in
 * all copies or substantial portions of the Software.
 *
 * THE SOFTWARE IS PROVIDED "AS IS", WITHOUT WARRANTY OF ANY KIND, EXPRESS OR
 * IMPLIED, INCLUDING BUT NOT LIMITED TO THE WARRANTIES OF MERCHANTABILITY,
 * FITNESS FOR A PARTICULAR PURPOSE AND NONINFRINGEMENT. IN NO EVENT SHALL THE
 * AUTHORS OR COPYRIGHT HOLDERS BE LIABLE FOR ANY CLAIM, DAMAGES OR OTHER
 * LIABILITY, WHETHER IN AN ACTION OF CONTRACT, TORT OR OTHERWISE, ARISING
 * FROM, OUT OF OR IN CONNECTION WITH THE SOFTWARE OR THE USE OR OTHER DEALINGS
 * IN THE SOFTWARE.
 */

#ifndef _DRM_MODE_H
#define _DRM_MODE_H

#include "drm.h"

#if defined(__cplusplus)
extern "C" {
#endif

/**
 * DOC: overview
 *
 * DRM exposes many UAPI and structure definition to have a consistent
 * and standardized interface with user.
 * Userspace can refer to these structure definitions and UAPI formats
 * to communicate to driver
 */

#define DRM_CONNECTOR_NAME_LEN	32
#define DRM_DISPLAY_MODE_LEN	32
#define DRM_PROP_NAME_LEN	32

#define DRM_MODE_TYPE_BUILTIN	(1<<0) /* deprecated */
#define DRM_MODE_TYPE_CLOCK_C	((1<<1) | DRM_MODE_TYPE_BUILTIN) /* deprecated */
#define DRM_MODE_TYPE_CRTC_C	((1<<2) | DRM_MODE_TYPE_BUILTIN) /* deprecated */
#define DRM_MODE_TYPE_PREFERRED	(1<<3)
#define DRM_MODE_TYPE_DEFAULT	(1<<4) /* deprecated */
#define DRM_MODE_TYPE_USERDEF	(1<<5)
#define DRM_MODE_TYPE_DRIVER	(1<<6)

#define DRM_MODE_TYPE_ALL	(DRM_MODE_TYPE_PREFERRED |	\
				 DRM_MODE_TYPE_USERDEF |	\
				 DRM_MODE_TYPE_DRIVER)

/* Video mode flags */
/* bit compatible with the xrandr RR_ definitions (bits 0-13)
 *
 * ABI warning: Existing userspace really expects
 * the mode flags to match the xrandr definitions. Any
 * changes that don't match the xrandr definitions will
 * likely need a new client cap or some other mechanism
 * to avoid breaking existing userspace. This includes
 * allocating new flags in the previously unused bits!
 */
#define DRM_MODE_FLAG_PHSYNC			(1<<0)
#define DRM_MODE_FLAG_NHSYNC			(1<<1)
#define DRM_MODE_FLAG_PVSYNC			(1<<2)
#define DRM_MODE_FLAG_NVSYNC			(1<<3)
#define DRM_MODE_FLAG_INTERLACE			(1<<4)
#define DRM_MODE_FLAG_DBLSCAN			(1<<5)
#define DRM_MODE_FLAG_CSYNC			(1<<6)
#define DRM_MODE_FLAG_PCSYNC			(1<<7)
#define DRM_MODE_FLAG_NCSYNC			(1<<8)
#define DRM_MODE_FLAG_HSKEW			(1<<9) /* hskew provided */
#define DRM_MODE_FLAG_BCAST			(1<<10) /* deprecated */
#define DRM_MODE_FLAG_PIXMUX			(1<<11) /* deprecated */
#define DRM_MODE_FLAG_DBLCLK			(1<<12)
#define DRM_MODE_FLAG_CLKDIV2			(1<<13)
 /*
  * When adding a new stereo mode don't forget to adjust DRM_MODE_FLAGS_3D_MAX
  * (define not exposed to user space).
  */
#define DRM_MODE_FLAG_3D_MASK			(0x1f<<14)
#define  DRM_MODE_FLAG_3D_NONE		(0<<14)
#define  DRM_MODE_FLAG_3D_FRAME_PACKING		(1<<14)
#define  DRM_MODE_FLAG_3D_FIELD_ALTERNATIVE	(2<<14)
#define  DRM_MODE_FLAG_3D_LINE_ALTERNATIVE	(3<<14)
#define  DRM_MODE_FLAG_3D_SIDE_BY_SIDE_FULL	(4<<14)
#define  DRM_MODE_FLAG_3D_L_DEPTH		(5<<14)
#define  DRM_MODE_FLAG_3D_L_DEPTH_GFX_GFX_DEPTH	(6<<14)
#define  DRM_MODE_FLAG_3D_TOP_AND_BOTTOM	(7<<14)
#define  DRM_MODE_FLAG_3D_SIDE_BY_SIDE_HALF	(8<<14)

/* Picture aspect ratio options */
#define DRM_MODE_PICTURE_ASPECT_NONE		0
#define DRM_MODE_PICTURE_ASPECT_4_3		1
#define DRM_MODE_PICTURE_ASPECT_16_9		2
#define DRM_MODE_PICTURE_ASPECT_64_27		3
#define DRM_MODE_PICTURE_ASPECT_256_135		4

/* Content type options */
#define DRM_MODE_CONTENT_TYPE_NO_DATA		0
#define DRM_MODE_CONTENT_TYPE_GRAPHICS		1
#define DRM_MODE_CONTENT_TYPE_PHOTO		2
#define DRM_MODE_CONTENT_TYPE_CINEMA		3
#define DRM_MODE_CONTENT_TYPE_GAME		4

/* Aspect ratio flag bitmask (4 bits 22:19) */
#define DRM_MODE_FLAG_PIC_AR_MASK		(0x0F<<19)
#define  DRM_MODE_FLAG_PIC_AR_NONE \
			(DRM_MODE_PICTURE_ASPECT_NONE<<19)
#define  DRM_MODE_FLAG_PIC_AR_4_3 \
			(DRM_MODE_PICTURE_ASPECT_4_3<<19)
#define  DRM_MODE_FLAG_PIC_AR_16_9 \
			(DRM_MODE_PICTURE_ASPECT_16_9<<19)
#define  DRM_MODE_FLAG_PIC_AR_64_27 \
			(DRM_MODE_PICTURE_ASPECT_64_27<<19)
#define  DRM_MODE_FLAG_PIC_AR_256_135 \
			(DRM_MODE_PICTURE_ASPECT_256_135<<19)

#define  DRM_MODE_FLAG_ALL	(DRM_MODE_FLAG_PHSYNC |		\
				 DRM_MODE_FLAG_NHSYNC |		\
				 DRM_MODE_FLAG_PVSYNC |		\
				 DRM_MODE_FLAG_NVSYNC |		\
				 DRM_MODE_FLAG_INTERLACE |	\
				 DRM_MODE_FLAG_DBLSCAN |	\
				 DRM_MODE_FLAG_CSYNC |		\
				 DRM_MODE_FLAG_PCSYNC |		\
				 DRM_MODE_FLAG_NCSYNC |		\
				 DRM_MODE_FLAG_HSKEW |		\
				 DRM_MODE_FLAG_DBLCLK |		\
				 DRM_MODE_FLAG_CLKDIV2 |	\
				 DRM_MODE_FLAG_3D_MASK)

/* DPMS flags */
/* bit compatible with the xorg definitions. */
#define DRM_MODE_DPMS_ON	0
#define DRM_MODE_DPMS_STANDBY	1
#define DRM_MODE_DPMS_SUSPEND	2
#define DRM_MODE_DPMS_OFF	3

/* Scaling mode options */
#define DRM_MODE_SCALE_NONE		0 /* Unmodified timing (display or
					     software can still scale) */
#define DRM_MODE_SCALE_FULLSCREEN	1 /* Full screen, ignore aspect */
#define DRM_MODE_SCALE_CENTER		2 /* Centered, no scaling */
#define DRM_MODE_SCALE_ASPECT		3 /* Full screen, preserve aspect */

/* Dithering mode options */
#define DRM_MODE_DITHERING_OFF	0
#define DRM_MODE_DITHERING_ON	1
#define DRM_MODE_DITHERING_AUTO 2

/* Dirty info options */
#define DRM_MODE_DIRTY_OFF      0
#define DRM_MODE_DIRTY_ON       1
#define DRM_MODE_DIRTY_ANNOTATE 2

/* Link Status options */
#define DRM_MODE_LINK_STATUS_GOOD	0
#define DRM_MODE_LINK_STATUS_BAD	1

/*
 * DRM_MODE_ROTATE_<degrees>
 *
 * Signals that a drm plane is been rotated <degrees> degrees in counter
 * clockwise direction.
 *
 * This define is provided as a convenience, looking up the property id
 * using the name->prop id lookup is the preferred method.
 */
#define DRM_MODE_ROTATE_0       (1<<0)
#define DRM_MODE_ROTATE_90      (1<<1)
#define DRM_MODE_ROTATE_180     (1<<2)
#define DRM_MODE_ROTATE_270     (1<<3)

/*
 * DRM_MODE_ROTATE_MASK
 *
 * Bitmask used to look for drm plane rotations.
 */
#define DRM_MODE_ROTATE_MASK (\
		DRM_MODE_ROTATE_0  | \
		DRM_MODE_ROTATE_90  | \
		DRM_MODE_ROTATE_180 | \
		DRM_MODE_ROTATE_270)

/*
 * DRM_MODE_REFLECT_<axis>
 *
 * Signals that the contents of a drm plane is reflected along the <axis> axis,
 * in the same way as mirroring.
 * See kerneldoc chapter "Plane Composition Properties" for more details.
 *
 * This define is provided as a convenience, looking up the property id
 * using the name->prop id lookup is the preferred method.
 */
#define DRM_MODE_REFLECT_X      (1<<4)
#define DRM_MODE_REFLECT_Y      (1<<5)

/*
 * DRM_MODE_REFLECT_MASK
 *
 * Bitmask used to look for drm plane reflections.
 */
#define DRM_MODE_REFLECT_MASK (\
		DRM_MODE_REFLECT_X | \
		DRM_MODE_REFLECT_Y)

/* Content Protection Flags */
#define DRM_MODE_CONTENT_PROTECTION_UNDESIRED	0
#define DRM_MODE_CONTENT_PROTECTION_DESIRED     1
#define DRM_MODE_CONTENT_PROTECTION_ENABLED     2

struct drm_mode_modeinfo {
	__u32 clock;
	__u16 hdisplay;
	__u16 hsync_start;
	__u16 hsync_end;
	__u16 htotal;
	__u16 hskew;
	__u16 vdisplay;
	__u16 vsync_start;
	__u16 vsync_end;
	__u16 vtotal;
	__u16 vscan;

	__u32 vrefresh;

	__u32 flags;
	__u32 type;
	char name[DRM_DISPLAY_MODE_LEN];
};

struct drm_mode_card_res {
	__u64 fb_id_ptr;
	__u64 crtc_id_ptr;
	__u64 connector_id_ptr;
	__u64 encoder_id_ptr;
	__u32 count_fbs;
	__u32 count_crtcs;
	__u32 count_connectors;
	__u32 count_encoders;
	__u32 min_width;
	__u32 max_width;
	__u32 min_height;
	__u32 max_height;
};

struct drm_mode_crtc {
	__u64 set_connectors_ptr;
	__u32 count_connectors;

	__u32 crtc_id; /**< Id */
	__u32 fb_id; /**< Id of framebuffer */

	__u32 x; /**< x Position on the framebuffer */
	__u32 y; /**< y Position on the framebuffer */

	__u32 gamma_size;
	__u32 mode_valid;
	struct drm_mode_modeinfo mode;
};

#define DRM_MODE_PRESENT_TOP_FIELD	(1<<0)
#define DRM_MODE_PRESENT_BOTTOM_FIELD	(1<<1)

/* Planes blend with or override other bits on the CRTC */
struct drm_mode_set_plane {
	__u32 plane_id;
	__u32 crtc_id;
	__u32 fb_id; /* fb object contains surface format type */
	__u32 flags; /* see above flags */

	/* Signed dest location allows it to be partially off screen */
	__s32 crtc_x;
	__s32 crtc_y;
	__u32 crtc_w;
	__u32 crtc_h;

	/* Source values are 16.16 fixed point */
	__u32 src_x;
	__u32 src_y;
	__u32 src_h;
	__u32 src_w;
};

struct drm_mode_get_plane {
	__u32 plane_id;

	__u32 crtc_id;
	__u32 fb_id;

	__u32 possible_crtcs;
	__u32 gamma_size;

	__u32 count_format_types;
	__u64 format_type_ptr;
};

struct drm_mode_get_plane_res {
	__u64 plane_id_ptr;
	__u32 count_planes;
};

#define DRM_MODE_ENCODER_NONE	0
#define DRM_MODE_ENCODER_DAC	1
#define DRM_MODE_ENCODER_TMDS	2
#define DRM_MODE_ENCODER_LVDS	3
#define DRM_MODE_ENCODER_TVDAC	4
#define DRM_MODE_ENCODER_VIRTUAL 5
#define DRM_MODE_ENCODER_DSI	6
#define DRM_MODE_ENCODER_DPMST	7
#define DRM_MODE_ENCODER_DPI	8

struct drm_mode_get_encoder {
	__u32 encoder_id;
	__u32 encoder_type;

	__u32 crtc_id; /**< Id of crtc */

	__u32 possible_crtcs;
	__u32 possible_clones;
};

/* This is for connectors with multiple signal types. */
/* Try to match DRM_MODE_CONNECTOR_X as closely as possible. */
enum drm_mode_subconnector {
	DRM_MODE_SUBCONNECTOR_Automatic = 0,
	DRM_MODE_SUBCONNECTOR_Unknown = 0,
	DRM_MODE_SUBCONNECTOR_DVID = 3,
	DRM_MODE_SUBCONNECTOR_DVIA = 4,
	DRM_MODE_SUBCONNECTOR_Composite = 5,
	DRM_MODE_SUBCONNECTOR_SVIDEO = 6,
	DRM_MODE_SUBCONNECTOR_Component = 8,
	DRM_MODE_SUBCONNECTOR_SCART = 9,
};

#define DRM_MODE_CONNECTOR_Unknown	0
#define DRM_MODE_CONNECTOR_VGA		1
#define DRM_MODE_CONNECTOR_DVII		2
#define DRM_MODE_CONNECTOR_DVID		3
#define DRM_MODE_CONNECTOR_DVIA		4
#define DRM_MODE_CONNECTOR_Composite	5
#define DRM_MODE_CONNECTOR_SVIDEO	6
#define DRM_MODE_CONNECTOR_LVDS		7
#define DRM_MODE_CONNECTOR_Component	8
#define DRM_MODE_CONNECTOR_9PinDIN	9
#define DRM_MODE_CONNECTOR_DisplayPort	10
#define DRM_MODE_CONNECTOR_HDMIA	11
#define DRM_MODE_CONNECTOR_HDMIB	12
#define DRM_MODE_CONNECTOR_TV		13
#define DRM_MODE_CONNECTOR_eDP		14
#define DRM_MODE_CONNECTOR_VIRTUAL      15
#define DRM_MODE_CONNECTOR_DSI		16
#define DRM_MODE_CONNECTOR_DPI		17
#define DRM_MODE_CONNECTOR_WRITEBACK	18

struct drm_mode_get_connector {

	__u64 encoders_ptr;
	__u64 modes_ptr;
	__u64 props_ptr;
	__u64 prop_values_ptr;

	__u32 count_modes;
	__u32 count_props;
	__u32 count_encoders;

	__u32 encoder_id; /**< Current Encoder */
	__u32 connector_id; /**< Id */
	__u32 connector_type;
	__u32 connector_type_id;

	__u32 connection;
	__u32 mm_width;  /**< width in millimeters */
	__u32 mm_height; /**< height in millimeters */
	__u32 subpixel;

	__u32 pad;
};

#define DRM_MODE_PROP_PENDING	(1<<0) /* deprecated, do not use */
#define DRM_MODE_PROP_RANGE	(1<<1)
#define DRM_MODE_PROP_IMMUTABLE	(1<<2)
#define DRM_MODE_PROP_ENUM	(1<<3) /* enumerated type with text strings */
#define DRM_MODE_PROP_BLOB	(1<<4)
#define DRM_MODE_PROP_BITMASK	(1<<5) /* bitmask of enumerated types */

/* non-extended types: legacy bitmask, one bit per type: */
#define DRM_MODE_PROP_LEGACY_TYPE  ( \
		DRM_MODE_PROP_RANGE | \
		DRM_MODE_PROP_ENUM | \
		DRM_MODE_PROP_BLOB | \
		DRM_MODE_PROP_BITMASK)

/* extended-types: rather than continue to consume a bit per type,
 * grab a chunk of the bits to use as integer type id.
 */
#define DRM_MODE_PROP_EXTENDED_TYPE	0x0000ffc0
#define DRM_MODE_PROP_TYPE(n)		((n) << 6)
#define DRM_MODE_PROP_OBJECT		DRM_MODE_PROP_TYPE(1)
#define DRM_MODE_PROP_SIGNED_RANGE	DRM_MODE_PROP_TYPE(2)

/* the PROP_ATOMIC flag is used to hide properties from userspace that
 * is not aware of atomic properties.  This is mostly to work around
 * older userspace (DDX drivers) that read/write each prop they find,
 * witout being aware that this could be triggering a lengthy modeset.
 */
#define DRM_MODE_PROP_ATOMIC        0x80000000

struct drm_mode_property_enum {
	__u64 value;
	char name[DRM_PROP_NAME_LEN];
};

struct drm_mode_get_property {
	__u64 values_ptr; /* values and blob lengths */
	__u64 enum_blob_ptr; /* enum and blob id ptrs */

	__u32 prop_id;
	__u32 flags;
	char name[DRM_PROP_NAME_LEN];

	__u32 count_values;
	/* This is only used to count enum values, not blobs. The _blobs is
	 * simply because of a historical reason, i.e. backwards compat. */
	__u32 count_enum_blobs;
};

struct drm_mode_connector_set_property {
	__u64 value;
	__u32 prop_id;
	__u32 connector_id;
};

#define DRM_MODE_OBJECT_CRTC 0xcccccccc
#define DRM_MODE_OBJECT_CONNECTOR 0xc0c0c0c0
#define DRM_MODE_OBJECT_ENCODER 0xe0e0e0e0
#define DRM_MODE_OBJECT_MODE 0xdededede
#define DRM_MODE_OBJECT_PROPERTY 0xb0b0b0b0
#define DRM_MODE_OBJECT_FB 0xfbfbfbfb
#define DRM_MODE_OBJECT_BLOB 0xbbbbbbbb
#define DRM_MODE_OBJECT_PLANE 0xeeeeeeee
#define DRM_MODE_OBJECT_ANY 0

struct drm_mode_obj_get_properties {
	__u64 props_ptr;
	__u64 prop_values_ptr;
	__u32 count_props;
	__u32 obj_id;
	__u32 obj_type;
};

struct drm_mode_obj_set_property {
	__u64 value;
	__u32 prop_id;
	__u32 obj_id;
	__u32 obj_type;
};

struct drm_mode_get_blob {
	__u32 blob_id;
	__u32 length;
	__u64 data;
};

struct drm_mode_fb_cmd {
	__u32 fb_id;
	__u32 width;
	__u32 height;
	__u32 pitch;
	__u32 bpp;
	__u32 depth;
	/* driver specific handle */
	__u32 handle;
};

#define DRM_MODE_FB_INTERLACED	(1<<0) /* for interlaced framebuffers */
#define DRM_MODE_FB_MODIFIERS	(1<<1) /* enables ->modifer[] */

struct drm_mode_fb_cmd2 {
	__u32 fb_id;
	__u32 width;
	__u32 height;
	__u32 pixel_format; /* fourcc code from drm_fourcc.h */
	__u32 flags; /* see above flags */

	/*
	 * In case of planar formats, this ioctl allows up to 4
	 * buffer objects with offsets and pitches per plane.
	 * The pitch and offset order is dictated by the fourcc,
	 * e.g. NV12 (http://fourcc.org/yuv.php#NV12) is described as:
	 *
	 *   YUV 4:2:0 image with a plane of 8 bit Y samples
	 *   followed by an interleaved U/V plane containing
	 *   8 bit 2x2 subsampled colour difference samples.
	 *
	 * So it would consist of Y as offsets[0] and UV as
	 * offsets[1].  Note that offsets[0] will generally
	 * be 0 (but this is not required).
	 *
	 * To accommodate tiled, compressed, etc formats, a
	 * modifier can be specified.  The default value of zero
	 * indicates "native" format as specified by the fourcc.
	 * Vendor specific modifier token.  Note that even though
	 * it looks like we have a modifier per-plane, we in fact
	 * do not. The modifier for each plane must be identical.
	 * Thus all combinations of different data layouts for
	 * multi plane formats must be enumerated as separate
	 * modifiers.
	 */
	__u32 handles[4];
	__u32 pitches[4]; /* pitch for each plane */
	__u32 offsets[4]; /* offset of each plane */
	__u64 modifier[4]; /* ie, tiling, compress */
};

#define DRM_MODE_FB_DIRTY_ANNOTATE_COPY 0x01
#define DRM_MODE_FB_DIRTY_ANNOTATE_FILL 0x02
#define DRM_MODE_FB_DIRTY_FLAGS         0x03

#define DRM_MODE_FB_DIRTY_MAX_CLIPS     256

/*
 * Mark a region of a framebuffer as dirty.
 *
 * Some hardware does not automatically update display contents
 * as a hardware or software draw to a framebuffer. This ioctl
 * allows userspace to tell the kernel and the hardware what
 * regions of the framebuffer have changed.
 *
 * The kernel or hardware is free to update more then just the
 * region specified by the clip rects. The kernel or hardware
 * may also delay and/or coalesce several calls to dirty into a
 * single update.
 *
 * Userspace may annotate the updates, the annotates are a
 * promise made by the caller that the change is either a copy
 * of pixels or a fill of a single color in the region specified.
 *
 * If the DRM_MODE_FB_DIRTY_ANNOTATE_COPY flag is given then
 * the number of updated regions are half of num_clips given,
 * where the clip rects are paired in src and dst. The width and
 * height of each one of the pairs must match.
 *
 * If the DRM_MODE_FB_DIRTY_ANNOTATE_FILL flag is given the caller
 * promises that the region specified of the clip rects is filled
 * completely with a single color as given in the color argument.
 */

struct drm_mode_fb_dirty_cmd {
	__u32 fb_id;
	__u32 flags;
	__u32 color;
	__u32 num_clips;
	__u64 clips_ptr;
};

struct drm_mode_mode_cmd {
	__u32 connector_id;
	struct drm_mode_modeinfo mode;
};

#define DRM_MODE_CURSOR_BO	0x01
#define DRM_MODE_CURSOR_MOVE	0x02
#define DRM_MODE_CURSOR_FLAGS	0x03

/*
 * depending on the value in flags different members are used.
 *
 * CURSOR_BO uses
 *    crtc_id
 *    width
 *    height
 *    handle - if 0 turns the cursor off
 *
 * CURSOR_MOVE uses
 *    crtc_id
 *    x
 *    y
 */
struct drm_mode_cursor {
	__u32 flags;
	__u32 crtc_id;
	__s32 x;
	__s32 y;
	__u32 width;
	__u32 height;
	/* driver specific handle */
	__u32 handle;
};

struct drm_mode_cursor2 {
	__u32 flags;
	__u32 crtc_id;
	__s32 x;
	__s32 y;
	__u32 width;
	__u32 height;
	/* driver specific handle */
	__u32 handle;
	__s32 hot_x;
	__s32 hot_y;
};

struct drm_mode_crtc_lut {
	__u32 crtc_id;
	__u32 gamma_size;

	/* pointers to arrays */
	__u64 red;
	__u64 green;
	__u64 blue;
};

struct drm_color_ctm {
	/*
	 * Conversion matrix in S31.32 sign-magnitude
	 * (not two's complement!) format.
	 */
	__u64 matrix[9];
};

struct drm_color_lut {
	/*
	 * Values are mapped linearly to 0.0 - 1.0 range, with 0x0 == 0.0 and
	 * 0xffff == 1.0.
	 */
	__u16 red;
	__u16 green;
	__u16 blue;
	__u16 reserved;
};

<<<<<<< HEAD
/* HDR Metadata Infoframe as per 861.G spec */
struct hdr_metadata_infoframe {
	__u8 eotf;
	__u8 metadata_type;
	struct {
		__u16 x, y;
		} display_primaries[3];
	struct {
		__u16 x, y;
		} white_point;
	__u16 max_display_mastering_luminance;
	__u16 min_display_mastering_luminance;
	__u16 max_cll;
	__u16 max_fall;
};

struct hdr_output_metadata {
	__u32 metadata_type;
=======
/**
 * struct hdr_metadata_infoframe - HDR Metadata Infoframe Data.
 *
 * HDR Metadata Infoframe as per CTA 861.G spec. This is expected
 * to match exactly with the spec.
 *
 * Userspace is expected to pass the metadata information as per
 * the format described in this structure.
 */
struct hdr_metadata_infoframe {
	/**
	 * @eotf: Electro-Optical Transfer Function (EOTF)
	 * used in the stream.
	 */
	__u8 eotf;
	/**
	 * @metadata_type: Static_Metadata_Descriptor_ID.
	 */
	__u8 metadata_type;
	/**
	 * @display_primaries: Color Primaries of the Data.
	 * These are coded as unsigned 16-bit values in units of
	 * 0.00002, where 0x0000 represents zero and 0xC350
	 * represents 1.0000.
	 * @display_primaries.x: X cordinate of color primary.
	 * @display_primaries.y: Y cordinate of color primary.
	 */
	struct {
		__u16 x, y;
		} display_primaries[3];
	/**
	 * @white_point: White Point of Colorspace Data.
	 * These are coded as unsigned 16-bit values in units of
	 * 0.00002, where 0x0000 represents zero and 0xC350
	 * represents 1.0000.
	 * @white_point.x: X cordinate of whitepoint of color primary.
	 * @white_point.y: Y cordinate of whitepoint of color primary.
	 */
	struct {
		__u16 x, y;
		} white_point;
	/**
	 * @max_display_mastering_luminance: Max Mastering Display Luminance.
	 * This value is coded as an unsigned 16-bit value in units of 1 cd/m2,
	 * where 0x0001 represents 1 cd/m2 and 0xFFFF represents 65535 cd/m2.
	 */
	__u16 max_display_mastering_luminance;
	/**
	 * @min_display_mastering_luminance: Min Mastering Display Luminance.
	 * This value is coded as an unsigned 16-bit value in units of
	 * 0.0001 cd/m2, where 0x0001 represents 0.0001 cd/m2 and 0xFFFF
	 * represents 6.5535 cd/m2.
	 */
	__u16 min_display_mastering_luminance;
	/**
	 * @max_cll: Max Content Light Level.
	 * This value is coded as an unsigned 16-bit value in units of 1 cd/m2,
	 * where 0x0001 represents 1 cd/m2 and 0xFFFF represents 65535 cd/m2.
	 */
	__u16 max_cll;
	/**
	 * @max_fall: Max Frame Average Light Level.
	 * This value is coded as an unsigned 16-bit value in units of 1 cd/m2,
	 * where 0x0001 represents 1 cd/m2 and 0xFFFF represents 65535 cd/m2.
	 */
	__u16 max_fall;
};

/**
 * struct hdr_output_metadata - HDR output metadata
 *
 * Metadata Information to be passed from userspace
 */
struct hdr_output_metadata {
	/**
	 * @metadata_type: Static_Metadata_Descriptor_ID.
	 */
	__u32 metadata_type;
	/**
	 * @hdmi_metadata_type1: HDR Metadata Infoframe.
	 */
>>>>>>> 0e343b08
	union {
		struct hdr_metadata_infoframe hdmi_metadata_type1;
	};
};

#define DRM_MODE_PAGE_FLIP_EVENT 0x01
#define DRM_MODE_PAGE_FLIP_ASYNC 0x02
#define DRM_MODE_PAGE_FLIP_TARGET_ABSOLUTE 0x4
#define DRM_MODE_PAGE_FLIP_TARGET_RELATIVE 0x8
#define DRM_MODE_PAGE_FLIP_TARGET (DRM_MODE_PAGE_FLIP_TARGET_ABSOLUTE | \
				   DRM_MODE_PAGE_FLIP_TARGET_RELATIVE)
#define DRM_MODE_PAGE_FLIP_FLAGS (DRM_MODE_PAGE_FLIP_EVENT | \
				  DRM_MODE_PAGE_FLIP_ASYNC | \
				  DRM_MODE_PAGE_FLIP_TARGET)

/*
 * Request a page flip on the specified crtc.
 *
 * This ioctl will ask KMS to schedule a page flip for the specified
 * crtc.  Once any pending rendering targeting the specified fb (as of
 * ioctl time) has completed, the crtc will be reprogrammed to display
 * that fb after the next vertical refresh.  The ioctl returns
 * immediately, but subsequent rendering to the current fb will block
 * in the execbuffer ioctl until the page flip happens.  If a page
 * flip is already pending as the ioctl is called, EBUSY will be
 * returned.
 *
 * Flag DRM_MODE_PAGE_FLIP_EVENT requests that drm sends back a vblank
 * event (see drm.h: struct drm_event_vblank) when the page flip is
 * done.  The user_data field passed in with this ioctl will be
 * returned as the user_data field in the vblank event struct.
 *
 * Flag DRM_MODE_PAGE_FLIP_ASYNC requests that the flip happen
 * 'as soon as possible', meaning that it not delay waiting for vblank.
 * This may cause tearing on the screen.
 *
 * The reserved field must be zero.
 */

struct drm_mode_crtc_page_flip {
	__u32 crtc_id;
	__u32 fb_id;
	__u32 flags;
	__u32 reserved;
	__u64 user_data;
};

/*
 * Request a page flip on the specified crtc.
 *
 * Same as struct drm_mode_crtc_page_flip, but supports new flags and
 * re-purposes the reserved field:
 *
 * The sequence field must be zero unless either of the
 * DRM_MODE_PAGE_FLIP_TARGET_ABSOLUTE/RELATIVE flags is specified. When
 * the ABSOLUTE flag is specified, the sequence field denotes the absolute
 * vblank sequence when the flip should take effect. When the RELATIVE
 * flag is specified, the sequence field denotes the relative (to the
 * current one when the ioctl is called) vblank sequence when the flip
 * should take effect. NOTE: DRM_IOCTL_WAIT_VBLANK must still be used to
 * make sure the vblank sequence before the target one has passed before
 * calling this ioctl. The purpose of the
 * DRM_MODE_PAGE_FLIP_TARGET_ABSOLUTE/RELATIVE flags is merely to clarify
 * the target for when code dealing with a page flip runs during a
 * vertical blank period.
 */

struct drm_mode_crtc_page_flip_target {
	__u32 crtc_id;
	__u32 fb_id;
	__u32 flags;
	__u32 sequence;
	__u64 user_data;
};

/* create a dumb scanout buffer */
struct drm_mode_create_dumb {
	__u32 height;
	__u32 width;
	__u32 bpp;
	__u32 flags;
	/* handle, pitch, size will be returned */
	__u32 handle;
	__u32 pitch;
	__u64 size;
};

/* set up for mmap of a dumb scanout buffer */
struct drm_mode_map_dumb {
	/** Handle for the object being mapped. */
	__u32 handle;
	__u32 pad;
	/**
	 * Fake offset to use for subsequent mmap call
	 *
	 * This is a fixed-size type for 32/64 compatibility.
	 */
	__u64 offset;
};

struct drm_mode_destroy_dumb {
	__u32 handle;
};

/* page-flip flags are valid, plus: */
#define DRM_MODE_ATOMIC_TEST_ONLY 0x0100
#define DRM_MODE_ATOMIC_NONBLOCK  0x0200
#define DRM_MODE_ATOMIC_ALLOW_MODESET 0x0400

#define DRM_MODE_ATOMIC_FLAGS (\
		DRM_MODE_PAGE_FLIP_EVENT |\
		DRM_MODE_PAGE_FLIP_ASYNC |\
		DRM_MODE_ATOMIC_TEST_ONLY |\
		DRM_MODE_ATOMIC_NONBLOCK |\
		DRM_MODE_ATOMIC_ALLOW_MODESET)

struct drm_mode_atomic {
	__u32 flags;
	__u32 count_objs;
	__u64 objs_ptr;
	__u64 count_props_ptr;
	__u64 props_ptr;
	__u64 prop_values_ptr;
	__u64 reserved;
	__u64 user_data;
};

struct drm_format_modifier_blob {
#define FORMAT_BLOB_CURRENT 1
	/* Version of this blob format */
	__u32 version;

	/* Flags */
	__u32 flags;

	/* Number of fourcc formats supported */
	__u32 count_formats;

	/* Where in this blob the formats exist (in bytes) */
	__u32 formats_offset;

	/* Number of drm_format_modifiers */
	__u32 count_modifiers;

	/* Where in this blob the modifiers exist (in bytes) */
	__u32 modifiers_offset;

	/* __u32 formats[] */
	/* struct drm_format_modifier modifiers[] */
};

struct drm_format_modifier {
	/* Bitmask of formats in get_plane format list this info applies to. The
	 * offset allows a sliding window of which 64 formats (bits).
	 *
	 * Some examples:
	 * In today's world with < 65 formats, and formats 0, and 2 are
	 * supported
	 * 0x0000000000000005
	 *		  ^-offset = 0, formats = 5
	 *
	 * If the number formats grew to 128, and formats 98-102 are
	 * supported with the modifier:
	 *
	 * 0x0000007c00000000 0000000000000000
	 *		  ^
	 *		  |__offset = 64, formats = 0x7c00000000
	 *
	 */
	__u64 formats;
	__u32 offset;
	__u32 pad;

	/* The modifier that applies to the >get_plane format list bitmask. */
	__u64 modifier;
};

/**
 * struct drm_mode_create_blob - Create New block property
 * @data: Pointer to data to copy.
 * @length: Length of data to copy.
 * @blob_id: new property ID.
 * Create a new 'blob' data property, copying length bytes from data pointer,
 * and returning new blob ID.
 */
struct drm_mode_create_blob {
	/** Pointer to data to copy. */
	__u64 data;
	/** Length of data to copy. */
	__u32 length;
	/** Return: new property ID. */
	__u32 blob_id;
};

/**
 * struct drm_mode_destroy_blob - Destroy user blob
 * @blob_id: blob_id to destroy
 * Destroy a user-created blob property.
 */
struct drm_mode_destroy_blob {
	__u32 blob_id;
};

/**
 * struct drm_mode_create_lease - Create lease
 * @object_ids: Pointer to array of object ids.
 * @object_count: Number of object ids.
 * @flags: flags for new FD.
 * @lessee_id: unique identifier for lessee.
 * @fd: file descriptor to new drm_master file.
 * Lease mode resources, creating another drm_master.
 */
struct drm_mode_create_lease {
	/** Pointer to array of object ids (__u32) */
	__u64 object_ids;
	/** Number of object ids */
	__u32 object_count;
	/** flags for new FD (O_CLOEXEC, etc) */
	__u32 flags;

	/** Return: unique identifier for lessee. */
	__u32 lessee_id;
	/** Return: file descriptor to new drm_master file */
	__u32 fd;
};

/**
 * struct drm_mode_list_lessees - List lessees
 * @count_lessees: Number of lessees.
 * @pad: pad.
 * @lessees_ptr: Pointer to lessess.
 * List lesses from a drm_master
 */
struct drm_mode_list_lessees {
	/** Number of lessees.
	 * On input, provides length of the array.
	 * On output, provides total number. No
	 * more than the input number will be written
	 * back, so two calls can be used to get
	 * the size and then the data.
	 */
	__u32 count_lessees;
	__u32 pad;

	/** Pointer to lessees.
	 * pointer to __u64 array of lessee ids
	 */
	__u64 lessees_ptr;
};

/**
 * struct drm_mode_get_lease - Get Lease
 * @count_objects: Number of leased objects.
 * @pad: pad.
 * @objects_ptr: Pointer to objects.
 * Get leased objects
 */
struct drm_mode_get_lease {
	/** Number of leased objects.
	 * On input, provides length of the array.
	 * On output, provides total number. No
	 * more than the input number will be written
	 * back, so two calls can be used to get
	 * the size and then the data.
	 */
	__u32 count_objects;
	__u32 pad;

	/** Pointer to objects.
	 * pointer to __u32 array of object ids
	 */
	__u64 objects_ptr;
};

/**
 * struct drm_mode_revoke_lease - Revoke lease
 * @lessee_id: Unique ID of lessee.
 * Revoke lease
 */
struct drm_mode_revoke_lease {
	/** Unique ID of lessee
	 */
	__u32 lessee_id;
};

/**
 * struct drm_mode_rect - Two dimensional rectangle.
 * @x1: Horizontal starting coordinate (inclusive).
 * @y1: Vertical starting coordinate (inclusive).
 * @x2: Horizontal ending coordinate (exclusive).
 * @y2: Vertical ending coordinate (exclusive).
 *
 * With drm subsystem using struct drm_rect to manage rectangular area this
 * export it to user-space.
 *
 * Currently used by drm_mode_atomic blob property FB_DAMAGE_CLIPS.
 */
struct drm_mode_rect {
	__s32 x1;
	__s32 y1;
	__s32 x2;
	__s32 y2;
};

#if defined(__cplusplus)
}
#endif

#endif<|MERGE_RESOLUTION|>--- conflicted
+++ resolved
@@ -639,26 +639,6 @@
 	__u16 reserved;
 };
 
-<<<<<<< HEAD
-/* HDR Metadata Infoframe as per 861.G spec */
-struct hdr_metadata_infoframe {
-	__u8 eotf;
-	__u8 metadata_type;
-	struct {
-		__u16 x, y;
-		} display_primaries[3];
-	struct {
-		__u16 x, y;
-		} white_point;
-	__u16 max_display_mastering_luminance;
-	__u16 min_display_mastering_luminance;
-	__u16 max_cll;
-	__u16 max_fall;
-};
-
-struct hdr_output_metadata {
-	__u32 metadata_type;
-=======
 /**
  * struct hdr_metadata_infoframe - HDR Metadata Infoframe Data.
  *
@@ -740,7 +720,6 @@
 	/**
 	 * @hdmi_metadata_type1: HDR Metadata Infoframe.
 	 */
->>>>>>> 0e343b08
 	union {
 		struct hdr_metadata_infoframe hdmi_metadata_type1;
 	};
